--- conflicted
+++ resolved
@@ -48,31 +48,13 @@
   if (source_view.num_columns() > 0) {
     //
     // First calculate the size of memory needed to hold the
-<<<<<<< HEAD
-    // array of ColumnDeviceView's. This is done by calling extent()
-    // for each of the ColumnView's in the table's columns.
-=======
     // array of ColumnDeviceViews. This is done by calling extent()
     // for each of the ColumnViews in the table_view's columns.
->>>>>>> 78e31ac0
     size_type views_size_bytes =
         std::accumulate(source_view.begin(), source_view.end(), 0,
             [](size_type init, auto col) {
                 return init + ColumnDeviceView::extent(col);
             });
-<<<<<<< HEAD
-    // A buffer of CPU memory is created to hold the ColumnDeviceView
-    // objects. Once created, the CPU memory is copied to device memory
-    // at the _columns member pointer.
-    // But each ColumnDeviceView instance may have child objects which
-    // require setting an internal device pointer before being copied
-    // from CPU to device.
-    std::vector<int8_t> h_buffer(views_size_bytes);
-    ColumnDeviceView* h_column = reinterpret_cast<ColumnDeviceView*>(h_buffer.data());
-    // Allocate the device memory to be used in the result.
-    // We need this pointer in order to pass it down when creating the
-    // ColumnDeviceViews so the column can fix the pointer(s) for any
-=======
     // A buffer of CPU memory is allocated to hold the ColumnDeviceView
     // objects. Once filled, the CPU memory is then copied to device memory
     // at the _columns member pointer.
@@ -84,7 +66,6 @@
     // Allocate the device memory to be used in the result.
     // We need this pointer in order to pass it down when creating the
     // ColumnDeviceViews so the column can set the pointer(s) for any
->>>>>>> 78e31ac0
     // of its child objects.
     RMM_TRY(RMM_ALLOC(&_columns, views_size_bytes, stream));
     ColumnDeviceView* d_column = _columns;
