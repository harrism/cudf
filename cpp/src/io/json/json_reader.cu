/*
 * Copyright (c) 2019, NVIDIA CORPORATION.
 *
 * Licensed under the Apache License, Version 2.0 (the "License");
 * you may not use this file except in compliance with the License.
 * You may obtain a copy of the License at
 *
 *     http://www.apache.org/licenses/LICENSE-2.0
 *
 * Unless required by applicable law or agreed to in writing, software
 * distributed under the License is distributed on an "AS IS" BASIS,
 * WITHOUT WARRANTIES OR CONDITIONS OF ANY KIND, either express or implied.
 * See the License for the specific language governing permissions and
 * limitations under the License.
 */

#include "json_reader.hpp"

#include <cuda_runtime.h>

#include <algorithm>
#include <iostream>
#include <map>
#include <memory>
#include <numeric>
#include <string>
#include <vector>

#include <fcntl.h>
#include <stdio.h>
#include <stdlib.h>
#include <unistd.h>

#include <thrust/device_ptr.h>
#include <thrust/execution_policy.h>

#include <thrust/host_vector.h>

#include <nvstrings/NVStrings.h>

#include "cudf.h"
#include "utilities/cudf_utils.h"
#include "utilities/error_utils.hpp"
#include "utilities/type_dispatcher.hpp"

#include "io/comp/io_uncomp.h"
#include "rmm/rmm.h"
#include "rmm/thrust_rmm_allocator.h"

#include "io/cuio_common.hpp"
#include "io/utilities/parsing_utils.cuh"
#include "io/utilities/wrapper_utils.hpp"

using string_pair = std::pair<const char *, size_t>;

gdf_error read_json(json_read_arg *args) {
  // Check if the passed arguments are valid
  CUDF_EXPECTS(args != nullptr, "The args parameter cannot be null.\n");
  CUDF_EXPECTS(args->source != nullptr, "Input source cannot be null.\n");

  JsonReader reader(args);

  reader.parse();

  reader.setOutputArguments(args);

  return GDF_SUCCESS;
}

JsonReader::JsonReader(json_read_arg *args) : args_(args) {
  // Check if the passed arguments are supported
  CUDF_EXPECTS(args_->lines, "Only Json Lines format is currently supported.\n");
}

/**---------------------------------------------------------------------------*
 * @brief Estimates the maximum expected length or a row, based on the number
 * of columns
 *
 * If the number of columns is not available, it will return a value large
 * enough for most use cases
 *
 * @param[in] num_columns Number of columns in the JSON file (optional)
 *
 * @return Estimated maximum size of a row, in bytes
 *---------------------------------------------------------------------------**/
constexpr size_t calculateMaxRowSize(int num_columns = 0) noexcept {
  constexpr size_t max_row_bytes = 16 * 1024; // 16KB
  constexpr size_t column_bytes = 64;
  constexpr size_t base_padding = 1024; // 1KB
  if (num_columns == 0) {
    // Use flat size if the number of columns is not known
    return max_row_bytes;
  } else {
    // Expand the size based on the number of columns, if available
    return base_padding + num_columns * column_bytes;
  }
}

void JsonReader::parse() {
  ingestRawInput();
  CUDF_EXPECTS(input_data_ != nullptr, "Ingest failed: input data is null.\n");
  CUDF_EXPECTS(input_size_ != 0, "Ingest failed: input data has zero size.\n");

  decompressInput();
  CUDF_EXPECTS(uncomp_data_ != nullptr, "Ingest failed: uncompressed input data is null.\n");
  CUDF_EXPECTS(uncomp_size_ != 0, "Ingest failed: uncompressed input data has zero size.\n");

  setRecordStarts();
  CUDF_EXPECTS(!rec_starts_.empty(), "Error enumerating records.\n");

  uploadDataToDevice();
  CUDF_EXPECTS(!d_data_.empty(), "Error uploading input data to the GPU.\n");

  setColumnNames();
  CUDF_EXPECTS(!column_names_.empty(), "Error determining column names.\n");

  setDataTypes();
  CUDF_EXPECTS(!dtypes_.empty(), "Error in data type detection.\n");

  convertDataToColumns();
  CUDF_EXPECTS(!columns_.empty(), "Error converting json input into gdf columns.\n");
}

/**---------------------------------------------------------------------------*
 * @brief Infer the compression type from the compression parameter and
 * the input file name
 *
 * Returns "none" if the input is not compressed.
 * Throws if the input is not not valid.
 *
 * @param[in] compression_arg Input string that is potentially describing
 * the compression type. Can also be nullptr, "none", or "infer"
 * @param[in] filepath path + name of the input file
 *
 * @return string representing the compression type
 *---------------------------------------------------------------------------**/
std::string inferCompressionType(const char *compression_arg, const char *filepath) {
  if (compression_arg == nullptr || 0 == strcasecmp(compression_arg, "none")) {
    return "none";
  }
  if (0 != strcasecmp(compression_arg, "infer")) {
    return std::string(compression_arg);
  } else {
    const char *const file_ext = strrchr(filepath, '.');
    if (file_ext) {
      if (!strcasecmp(file_ext, ".gz"))
        return "gzip";
      else if (!strcasecmp(file_ext, ".zip"))
        return "zip";
      else if (!strcasecmp(file_ext, ".bz2"))
        return "bz2";
      else if (!strcasecmp(file_ext, ".xz"))
        return "xz";
    }
    CUDF_FAIL("Invalid compression argument");
  }
}

void JsonReader::ingestRawInput() {
  if (args_->source_type == gdf_csv_input_form::FILE_PATH) {
    map_file_ = std::make_unique<MappedFile>(args_->source, O_RDONLY);
    CUDF_EXPECTS(map_file_->size() > 0, "Input file is empty.\n");
    CUDF_EXPECTS(args_->byte_range_offset < map_file_->size(), "byte_range offset is too big for the input size.\n");

    // Have to align map offset to page size
    const auto page_size = sysconf(_SC_PAGESIZE);
    size_t map_offset = (args_->byte_range_offset / page_size) * page_size;

    // Set to rest-of-the-file size, will reduce based on the byte range size
    size_t map_size = map_file_->size() - map_offset;

    // Include the page padding in the mapped size
    const size_t page_padding = args_->byte_range_offset - map_offset;
    const size_t padded_byte_range_size = args_->byte_range_size + page_padding;

    if (args_->byte_range_size != 0 && padded_byte_range_size < map_size) {
      // Need to make sure that w/ padding we don't overshoot the end of file
      map_size = min(padded_byte_range_size + calculateMaxRowSize(args_->num_cols), map_size);
    }

    map_file_->map(map_size, map_offset);
    input_data_ = static_cast<const char *>(map_file_->data()) + page_padding;
    // Ignore page padding for parsing purposes
    input_size_ = map_size - page_padding;
  } else if (args_->source_type == gdf_csv_input_form::HOST_BUFFER) {
    input_data_ = args_->source + args_->byte_range_offset;
    input_size_ = args_->buffer_size - args_->byte_range_offset;
  } else {
    CUDF_FAIL("Invalid input type");
  }
}

void JsonReader::decompressInput() {
  const std::string compression_type = inferCompressionType(args_->compression, args_->source);
  if (compression_type == "none") {
    // Do not use the owner vector here to avoid copying the whole file to the heap
    uncomp_data_ = input_data_;
    uncomp_size_ = input_size_;
  } else {
    CUDF_EXPECTS(getUncompressedHostData(input_data_, input_size_, compression_type, uncomp_data_owner_) == GDF_SUCCESS,
                 "Input data decompression failed.\n");
    uncomp_data_ = uncomp_data_owner_.data();
    uncomp_size_ = uncomp_data_owner_.size();
  }
}

void JsonReader::setRecordStarts() {
  std::vector<char> chars_to_count{'\n'};
  // Currently, ignoring lineterminations within quotes is handled by recording the records of both,
  // and then filtering out the records that is a quotechar or a linetermination within a quotechar pair.
  if (allow_newlines_in_strings_) {
    chars_to_count.push_back('\"');
  }
  // If not starting at an offset, add an extra row to account for the first row in the file
  const auto prefilter_count =
      countAllFromSet(uncomp_data_, uncomp_size_, chars_to_count) + ((args_->byte_range_offset == 0) ? 1 : 0);

  rec_starts_ = device_buffer<uint64_t>(prefilter_count);

  auto *find_result_ptr = rec_starts_.data();
  // Manually adding an extra row to account for the first row in the file
  if (args_->byte_range_offset == 0) {
    find_result_ptr++;
    CUDA_TRY(cudaMemsetAsync(rec_starts_.data(), 0ull, sizeof(uint64_t)));
  }

  std::vector<char> chars_to_find{'\n'};
  if (allow_newlines_in_strings_) {
    chars_to_find.push_back('\"');
  }
  // Passing offset = 1 to return positions AFTER the found character
  findAllFromSet(uncomp_data_, uncomp_size_, chars_to_find, 1, find_result_ptr);

  // Previous call stores the record pinput_file.typeositions as encountered by all threads
  // Sort the record positions as subsequent processing may require filtering
  // certain rows or other processing on specific records
  thrust::sort(rmm::exec_policy()->on(0), rec_starts_.data(), rec_starts_.data() + prefilter_count);

  auto filtered_count = prefilter_count;
  if (allow_newlines_in_strings_) {
    std::vector<uint64_t> h_rec_starts(prefilter_count);
    CUDA_TRY(
        cudaMemcpy(h_rec_starts.data(), rec_starts_.data(), sizeof(uint64_t) * prefilter_count, cudaMemcpyDefault));

    bool quotation = false;
    for (gdf_size_type i = 1; i < prefilter_count; ++i) {
      if (uncomp_data_[h_rec_starts[i] - 1] == '\"') {
        quotation = !quotation;
        h_rec_starts[i] = uncomp_size_;
        filtered_count--;
      } else if (quotation) {
        h_rec_starts[i] = uncomp_size_;
        filtered_count--;
      }
    }

    CUDA_TRY(cudaMemcpy(rec_starts_.data(), h_rec_starts.data(), prefilter_count, cudaMemcpyHostToDevice));
    thrust::sort(rmm::exec_policy()->on(0), rec_starts_.data(), rec_starts_.data() + prefilter_count);
  }

  // Exclude the ending newline as it does not precede a record start
  if (uncomp_data_[uncomp_size_ - 1] == '\n') {
    filtered_count--;
  }

  rec_starts_.resize(filtered_count);
}

void JsonReader::uploadDataToDevice() {
  size_t start_offset = 0;
  size_t end_offset = uncomp_size_;

  // Trim lines that are outside range
  if (args_->byte_range_size != 0 || args_->byte_range_offset != 0) {
    std::vector<uint64_t> h_rec_starts(rec_starts_.size());
    CUDA_TRY(
        cudaMemcpy(h_rec_starts.data(), rec_starts_.data(), sizeof(uint64_t) * h_rec_starts.size(), cudaMemcpyDefault));

    if (args_->byte_range_size != 0) {
      auto it = h_rec_starts.end() - 1;
      while (it >= h_rec_starts.begin() && *it > args_->byte_range_size) {
        end_offset = *it;
        --it;
      }
      h_rec_starts.erase(it + 1, h_rec_starts.end());
    }

    // Resize to exclude rows outside of the range; adjust row start positions to account for the data subcopy
    start_offset = h_rec_starts.front();
    rec_starts_.resize(h_rec_starts.size());
    thrust::transform(rmm::exec_policy()->on(0), rec_starts_.data(), rec_starts_.data() + rec_starts_.size(),
                      thrust::make_constant_iterator(start_offset), rec_starts_.data(), thrust::minus<uint64_t>());
  }

  const size_t bytes_to_upload = end_offset - start_offset;
  CUDF_EXPECTS(bytes_to_upload <= uncomp_size_, "Error finding the record within the specified byte range.\n");

  // Upload the raw data that is within the rows of interest
  d_data_ = device_buffer<char>(bytes_to_upload);
  CUDA_TRY(cudaMemcpy(d_data_.data(), uncomp_data_ + start_offset, bytes_to_upload, cudaMemcpyHostToDevice));
}

/**---------------------------------------------------------------------------*
 * @brief Extract value names from a JSON object
 *
 * @param[in] json_obj Host vector containing the JSON object
 * @param[in] opts Parsing options (e.g. delimiter and quotation character)
 *
 * @return std::vector<std::string> names of JSON object values
 *---------------------------------------------------------------------------**/
std::vector<std::string> getNamesFromJsonObject(const std::vector<char> &json_obj, const ParseOptions &opts) {
  enum class ParseState { preColName, colName, postColName };
  std::vector<std::string> names;
  bool quotation = false;
  auto state = ParseState::preColName;
  int name_start = 0;
  for (size_t pos = 0; pos < json_obj.size(); ++pos) {
    if (state == ParseState::preColName) {
      if (json_obj[pos] == opts.quotechar) {
        name_start = pos + 1;
        state = ParseState::colName;
        continue;
      }
    } else if (state == ParseState::colName) {
      if (json_obj[pos] == opts.quotechar && json_obj[pos - 1] != '\\') {
        // if found a non-escaped quote character, it's the end of the column name
        names.emplace_back(&json_obj[name_start], &json_obj[pos]);
        state = ParseState::postColName;
        continue;
      }
    } else if (state == ParseState::postColName) {
      // TODO handle complex data types that might include unquoted commas
      if (!quotation && json_obj[pos] == opts.delimiter) {
        state = ParseState::preColName;
        continue;
      } else if (json_obj[pos] == opts.quotechar) {
        quotation = !quotation;
      }
    }
  }
  return names;
}

void JsonReader::setColumnNames() {
  // If file only contains one row, use the file size for the row size
  uint64_t first_row_len = d_data_.size() / sizeof(char);
  if (rec_starts_.size() > 1) {
    // Set first_row_len to the offset of the second row, if it exists
    CUDA_TRY(cudaMemcpy(&first_row_len, rec_starts_.data() + 1, sizeof(uint64_t), cudaMemcpyDefault));
  }
  std::vector<char> first_row(first_row_len);
  CUDA_TRY(cudaMemcpy(first_row.data(), d_data_.data(), first_row_len * sizeof(char), cudaMemcpyDefault));

  // Determine the row format between:
  //   JSON array - [val1, val2, ...] and
  //   JSON object - {"col1":val1, "col2":val2, ...}
  // based on the top level opening bracket
  const auto first_square_bracket = std::find(first_row.begin(), first_row.end(), '[');
  const auto first_curly_bracket = std::find(first_row.begin(), first_row.end(), '{');
<<<<<<< HEAD
  CUDF_EXPECTS(first_curly_bracket != first_row.end() || first_square_bracket != first_row.end(),
               "Input data is not a valid JSON file.");
=======
>>>>>>> a4a96a5b
  // If the first opening bracket is '{', assume object format
  const bool is_object = first_curly_bracket < first_square_bracket;
  if (is_object) {
    column_names_ = getNamesFromJsonObject(first_row, opts_);
  } else {
    int cols_found = 0;
    bool quotation = false;
    for (size_t pos = 0; pos < first_row.size(); ++pos) {
      // Flip the quotation flag if current character is a quotechar
      if (first_row[pos] == opts_.quotechar) {
        quotation = !quotation;
      }
      // Check if end of a column/row
      else if (pos == first_row.size() - 1 || (!quotation && first_row[pos] == opts_.delimiter)) {
        column_names_.emplace_back(std::to_string(cols_found++));
      }
    }
  }
}

void JsonReader::convertDataToColumns() {
  const auto num_columns = dtypes_.size();

  for (size_t col = 0; col < num_columns; ++col) {
    columns_.emplace_back(rec_starts_.size(), dtypes_[col], gdf_dtype_extra_info{TIME_UNIT_NONE}, column_names_[col]);
    CUDF_EXPECTS(columns_.back().allocate() == GDF_SUCCESS, "Cannot allocate columns.\n");
  }

  thrust::host_vector<gdf_dtype> h_dtypes(num_columns);
  thrust::host_vector<void *> h_data(num_columns);
  thrust::host_vector<gdf_valid_type *> h_valid(num_columns);

  for (size_t i = 0; i < num_columns; ++i) {
    h_dtypes[i] = columns_[i]->dtype;
    h_data[i] = columns_[i]->data;
    h_valid[i] = columns_[i]->valid;
  }

  rmm::device_vector<gdf_dtype> d_dtypes = h_dtypes;
  rmm::device_vector<void *> d_data = h_data;
  rmm::device_vector<gdf_valid_type *> d_valid = h_valid;
  rmm::device_vector<gdf_size_type> d_valid_counts(num_columns, 0);

  convertJsonToColumns(d_dtypes.data().get(), d_data.data().get(), d_valid.data().get(), d_valid_counts.data().get());
  CUDA_TRY(cudaDeviceSynchronize());
  CUDA_TRY(cudaGetLastError());

  thrust::host_vector<gdf_size_type> h_valid_counts = d_valid_counts;
  for (size_t i = 0; i < num_columns; ++i) {
    columns_[i]->null_count = columns_[i]->size - h_valid_counts[i];
  }

  // Handle string columns
  for (auto &column : columns_) {
    if (column->dtype == GDF_STRING) {
      auto str_list = static_cast<string_pair *>(column->data);
      auto str_data = NVStrings::create_from_index(str_list, column->size);
      RMM_FREE(std::exchange(column->data, str_data), 0);
    }
  }
}

void JsonReader::setOutputArguments(json_read_arg *out_args) {

  // Transfer ownership to raw pointer output arguments
  out_args->data = (gdf_column **)malloc(sizeof(gdf_column *) * columns_.size());
  for (size_t i = 0; i < columns_.size(); ++i) {
    out_args->data[i] = columns_[i].release();
  }
  out_args->num_cols_out = columns_.size();
  out_args->num_rows_out = rec_starts_.size();
}

/**---------------------------------------------------------------------------*
 * @brief Functor for converting plain text data to cuDF data type value.
 *---------------------------------------------------------------------------**/
struct ConvertFunctor {
  /**---------------------------------------------------------------------------*
   * @brief Default template operator() dispatch
   *---------------------------------------------------------------------------**/
  template <typename T>
  __host__ __device__ __forceinline__ void operator()(const char *data, void *gdf_columns, long row, long start,
                                                      long end, const ParseOptions &opts) {
    T &value{static_cast<T *>(gdf_columns)[row]};
    value = convertStrToValue<T>(data, start, end, opts);
  }
};

/**---------------------------------------------------------------------------*
 * @brief CUDA Kernel that modifies the start and stop offsets to exclude
 * the sections outside of the top level brackets.
 *
 * The top level brackets characters are excluded from the resulting range.
 * Parameter stop has the same semantics as end() in STL containers
 * (one past the last element)
 *
 * @param[in] data Pointer to the device buffer containing the data to process
 * @param[in,out] start Offset of the first character in the range
 * @param[in,out] stop Offset of the first character after the range
 *
 * @return void
 *---------------------------------------------------------------------------**/
<<<<<<< HEAD
__device__ void LimitRangeToBrackets(const char *data, long &start, long &stop) {
  while (start < stop && data[start] != '[' && data[start] != '{') {
=======
__device__ void limitRangeToBrackets(const char *data, long &start, long &stop) {
  while (data[start] != '[' && data[start] != '{') {
>>>>>>> a4a96a5b
    start++;
  }
  start++;

<<<<<<< HEAD
  while (start < stop && data[stop - 1] != ']' && data[stop - 1] != '}') {
=======
  while (data[stop - 1] != ']' && data[stop - 1] != '}') {
>>>>>>> a4a96a5b
    stop--;
  }
  stop--;
}

/**---------------------------------------------------------------------------*
 * @brief CUDA kernel that finds the end position of the next field name,
 * including the colon that separates the name from the field value.
 *
 * Returns the position after the colon that preceeds the value token.
 *
 * @param[in] data Pointer to the device buffer containing the data to process
 * @param[in] opts Parsing options (e.g. delimiter and quotation character)
 * @param[in] start Offset of the first character in the range
 * @param[in] stop Offset of the first character after the range
 *
 * @return long Position of the first character after the field name.
 *---------------------------------------------------------------------------**/
__device__ long seekFieldNameEnd(const char *data, const ParseOptions opts, long start, long stop) {
  bool quotation = false;
  for (auto pos = start; pos < stop; ++pos) {
    // Ignore escaped quotes
    if (data[pos] == opts.quotechar && data[pos - 1] != '\\') {
      quotation = !quotation;
    } else if (!quotation && data[pos] == ':') {
      return pos + 1;
    }
  }
  return stop;
}

/**---------------------------------------------------------------------------*
 * @brief CUDA kernel that parses and converts plain text data into cuDF column data.
 *
 * Data is processed one record at a time
 *
 * @param[in] data The entire data to read
 * @param[in] data_size Size of the data buffer, in bytes
 * @param[in] rec_starts The start of each data record
 * @param[in] num_records The number of lines/rows
 * @param[in] dtypes The data type of each column
 * @param[in] opts A set of parsing options
 * @param[out] gdf_columns The output column data
 * @param[in] num_columns The number of columns
 * @param[out] valid_fields The bitmaps indicating whether column fields are valid
 * @param[out] num_valid_fields The numbers of valid fields in columns
 *
 * @return void
 *---------------------------------------------------------------------------**/
__global__ void convertJsonToGdf(const char *data, size_t data_size, const uint64_t *rec_starts,
                                 gdf_size_type num_records, const gdf_dtype *dtypes, ParseOptions opts,
                                 void *const *gdf_columns, int num_columns, gdf_valid_type *const *valid_fields,
                                 gdf_size_type *num_valid_fields) {
  const long rec_id = threadIdx.x + (blockDim.x * blockIdx.x);
  if (rec_id >= num_records)
    return;

  long start = rec_starts[rec_id];
  // has the same semantics as end() in STL containers (one past last element)
  long stop = ((rec_id < num_records - 1) ? rec_starts[rec_id + 1] : data_size);

<<<<<<< HEAD
  LimitRangeToBrackets(data, start, stop);
=======
  limitRangeToBrackets(data, start, stop);
>>>>>>> a4a96a5b
  const bool is_object = (data[start - 1] == '{');

  for (int col = 0; col < num_columns && start < stop; col++) {
    if (is_object) {
      start = seekFieldNameEnd(data, opts, start, stop);
    }
    // field_end is at the next delimiter/newline
    const long field_end = seekFieldEnd(data, opts, start, stop);
    long field_data_last = field_end - 1;
    // Modify start & end to ignore whitespace and quotechars
    adjustForWhitespaceAndQuotes(data, &start, &field_data_last, opts.quotechar);
    // Empty fields are not legal values
    if (start <= field_data_last) {
      // Type dispatcher does not handle GDF_STRINGS
      if (dtypes[col] == gdf_dtype::GDF_STRING) {
        auto str_list = static_cast<string_pair *>(gdf_columns[col]);
        str_list[rec_id].first = data + start;
        str_list[rec_id].second = field_data_last - start + 1;
      } else {
        cudf::type_dispatcher(dtypes[col], ConvertFunctor{}, data, gdf_columns[col], rec_id, start, field_data_last,
                              opts);
      }

      // set the valid bitmap - all bits were set to 0 to start
      setBitmapBit(valid_fields[col], rec_id);
      atomicAdd(&num_valid_fields[col], 1);
    } else if (dtypes[col] == gdf_dtype::GDF_STRING) {
      auto str_list = static_cast<string_pair *>(gdf_columns[col]);
      str_list[rec_id].first = nullptr;
      str_list[rec_id].second = 0;
    }
    start = field_end + 1;
  }
}

<<<<<<< HEAD
void JsonReader::convertJsonToColumns(gdf_dtype *const dtypes, void *const *gdf_columns,
                                      gdf_valid_type *const *valid_fields, gdf_size_type *num_valid_fields) {
=======
void JsonReader::convertJsonToColumns(gdf_dtype *const dtypes, void *const *gdf_columns, gdf_valid_type *const *valid_fields,
                                      gdf_size_type *num_valid_fields) {
>>>>>>> a4a96a5b
  int block_size;
  int min_grid_size;
  CUDA_TRY(cudaOccupancyMaxPotentialBlockSize(&min_grid_size, &block_size, convertJsonToGdf));

  const int grid_size = (rec_starts_.size() + block_size - 1) / block_size;

  convertJsonToGdf<<<grid_size, block_size>>>(d_data_.data(), d_data_.size(), rec_starts_.data(), rec_starts_.size(),
                                              dtypes, opts_, gdf_columns, columns_.size(), valid_fields,
                                              num_valid_fields);

  CUDA_TRY(cudaGetLastError());
}

/**---------------------------------------------------------------------------*
 * @brief CUDA kernel that parses and converts data into cuDF column data.
 *
 * Data is processed in one row/record at a time, so the number of total
 * threads (tid) is equal to the number of rows.
 *
 * @param[in] data The entire plain text data to read
 * @param[in] data_size Size of the data buffer, in bytes
 * @param[in] opts A set of parsing options
 * @param[in] num_columns The number of columns of input data
 * @param[in] rec_starts The start the input data of interest
 * @param[in] num_records The number of lines/rows of input data
 * @param[out] column_infos The count for each column data type
 *
 * @returns void
 *---------------------------------------------------------------------------**/
__global__ void detectJsonDataTypes(const char *data, size_t data_size, const ParseOptions opts, int num_columns,
                                    const uint64_t *rec_starts, gdf_size_type num_records,
                                    JsonReader::ColumnInfo *column_infos) {
  long rec_id = threadIdx.x + (blockDim.x * blockIdx.x);
  if (rec_id >= num_records)
    return;

  long start = rec_starts[rec_id];
  // has the same semantics as end() in STL containers (one past last element)
  long stop = ((rec_id < num_records - 1) ? rec_starts[rec_id + 1] : data_size);

<<<<<<< HEAD
  LimitRangeToBrackets(data, start, stop);
=======
  limitRangeToBrackets(data, start, stop);
>>>>>>> a4a96a5b
  const bool is_object = (data[start - 1] == '{');

  for (int col = 0; col < num_columns; col++) {
    if (is_object) {
      start = seekFieldNameEnd(data, opts, start, stop);
    }
    const long field_end = seekFieldEnd(data, opts, start, stop);
    long field_data_last = field_end - 1;
    adjustForWhitespaceAndQuotes(data, &start, &field_data_last);

    // Checking if the field is empty
    if (start > field_data_last) {
      atomicAdd(&column_infos[col].null_count, 1);
      start = field_end + 1;
      continue;
    }

    int digit_count = 0;
    int decimal_count = 0;
    int slash_count = 0;
    int dash_count = 0;
    int colon_count = 0;
    int exponent_count = 0;
    int other_count = 0;

    const int field_len = field_data_last - start + 1;
    const bool maybe_hex = ((field_len > 2 && data[start] == '0' && data[start + 1] == 'x') ||
                            (field_len > 3 && data[start] == '-' && data[start + 1] == '0' && data[start + 2] == 'x'));
    for (long pos = start; pos <= field_data_last; pos++) {
      if (isDigit(data[pos], maybe_hex)) {
        digit_count++;
        continue;
      }
      // Looking for unique characters that will help identify column types
      switch (data[pos]) {
      case '.':
        decimal_count++;
        break;
      case '-':
        dash_count++;
        break;
      case '/':
        slash_count++;
        break;
      case ':':
        colon_count++;
        break;
      case 'e':
      case 'E':
        if (!maybe_hex && pos > start && pos < field_data_last)
          exponent_count++;
        break;
      default:
        other_count++;
        break;
      }
    }

    // Integers have to have the length of the string
    int int_req_number_cnt = field_len;
    // Off by one if they start with a minus sign
    if (data[start] == '-' && field_len > 1) {
      --int_req_number_cnt;
    }
    // Off by one if they are a hexadecimal number
    if (maybe_hex) {
      --int_req_number_cnt;
    }
    if (digit_count == int_req_number_cnt) {
      atomicAdd(&column_infos[col].int_count, 1);
    } else if (isLikeFloat(field_len, digit_count, decimal_count, dash_count, exponent_count)) {
      atomicAdd(&column_infos[col].float_count, 1);
    }
    // A date-time field cannot have more than 3 non-special characters
    // A number field cannot have more than one decimal point
    else if (other_count > 3 || decimal_count > 1) {
      atomicAdd(&column_infos[col].string_count, 1);
    } else {
      // A date field can have either one or two '-' or '\'; A legal combination will only have one of them
      // To simplify the process of auto column detection, we are not covering all the date-time formation permutations
      if ((dash_count > 0 && dash_count <= 2 && slash_count == 0) ||
          (dash_count == 0 && slash_count > 0 && slash_count <= 2)) {
        if (colon_count <= 2) {
          atomicAdd(&column_infos[col].datetime_count, 1);
        } else {
          atomicAdd(&column_infos[col].string_count, 1);
        }
      } else {
        // Default field type is string
        atomicAdd(&column_infos[col].string_count, 1);
      }
    }
    start = field_end + 1;
  }
}

void JsonReader::detectDataTypes(ColumnInfo *column_infos) {
  int block_size;
  int min_grid_size;
  CUDA_TRY(cudaOccupancyMaxPotentialBlockSize(&min_grid_size, &block_size, detectJsonDataTypes));

  // Calculate actual block count to use based on records count
  const int grid_size = (rec_starts_.size() + block_size - 1) / block_size;

  detectJsonDataTypes<<<grid_size, block_size>>>(d_data_.data(), d_data_.size(), opts_, column_names_.size(),
                                                 rec_starts_.data(), rec_starts_.size(), column_infos);

  CUDA_TRY(cudaGetLastError());
}

void JsonReader::setDataTypes() {
  if (args_->dtype != nullptr) {
    CUDF_EXPECTS(args_->num_cols != 0, "Number of columns must be greated than zero.\n");
    CUDF_EXPECTS(args_->num_cols == (int)column_names_.size(), "Need to specify the type of each column.\n");
    std::vector<std::string> typestrings(args_->num_cols);
    for (int col = 0; col < args_->num_cols; ++col) {
      typestrings[col] = std::string(args_->dtype[col]);
    }
    // Assume that the dtype is in dictionary format only if all elements contain a colon
    const bool is_dict = std::all_of(typestrings.begin(), typestrings.end(),
                                     [](std::string &s) { return std::find(s.begin(), s.end(), ':') != s.end(); });
    if (is_dict) {
      std::map<std::string, gdf_dtype> col_type_map;
      for (const auto &ts : typestrings) {
        const size_t colon_idx = ts.find(":");
        const std::string col_name(ts.begin(), ts.begin() + colon_idx);
        const std::string type_str(ts.begin() + colon_idx + 1, ts.end());
        col_type_map[col_name] = convertStringToDtype(type_str);
      }

      // Using the map here allows O(n log n) complexity
      for (int col = 0; col < args_->num_cols; ++col) {
        dtypes_.push_back(col_type_map[column_names_[col]]);
      }
    } else {
      for (int col = 0; col < args_->num_cols; ++col) {
        dtypes_.push_back(convertStringToDtype(args_->dtype[col]));
      }
    }
  } else {
    CUDF_EXPECTS(rec_starts_.size() != 0, "No data available for data type inference.\n");
    const auto num_columns = column_names_.size();

    rmm::device_vector<ColumnInfo> d_column_infos(num_columns, ColumnInfo{});
    detectDataTypes(d_column_infos.data().get());
    thrust::host_vector<ColumnInfo> h_column_infos = d_column_infos;

    for (const auto &cinfo : h_column_infos) {
      CUDF_EXPECTS(cinfo.null_count == 0, "All fields must contain valid objects.\n");

      if (cinfo.string_count > 0) {
        dtypes_.push_back(GDF_STRING);
      } else if (cinfo.datetime_count > 0) {
        dtypes_.push_back(GDF_DATE64);
      } else if (cinfo.float_count > 0) {
        dtypes_.push_back(GDF_FLOAT64);
      } else if (cinfo.int_count > 0) {
        dtypes_.push_back(GDF_INT64);
      } else {
        CUDF_FAIL("Data type detection failed.\n");
      }
    }
  }
}<|MERGE_RESOLUTION|>--- conflicted
+++ resolved
@@ -357,11 +357,8 @@
   // based on the top level opening bracket
   const auto first_square_bracket = std::find(first_row.begin(), first_row.end(), '[');
   const auto first_curly_bracket = std::find(first_row.begin(), first_row.end(), '{');
-<<<<<<< HEAD
   CUDF_EXPECTS(first_curly_bracket != first_row.end() || first_square_bracket != first_row.end(),
                "Input data is not a valid JSON file.");
-=======
->>>>>>> a4a96a5b
   // If the first opening bracket is '{', assume object format
   const bool is_object = first_curly_bracket < first_square_bracket;
   if (is_object) {
@@ -464,22 +461,13 @@
  *
  * @return void
  *---------------------------------------------------------------------------**/
-<<<<<<< HEAD
-__device__ void LimitRangeToBrackets(const char *data, long &start, long &stop) {
+__device__ void limitRangeToBrackets(const char *data, long &start, long &stop) {
   while (start < stop && data[start] != '[' && data[start] != '{') {
-=======
-__device__ void limitRangeToBrackets(const char *data, long &start, long &stop) {
-  while (data[start] != '[' && data[start] != '{') {
->>>>>>> a4a96a5b
     start++;
   }
   start++;
 
-<<<<<<< HEAD
   while (start < stop && data[stop - 1] != ']' && data[stop - 1] != '}') {
-=======
-  while (data[stop - 1] != ']' && data[stop - 1] != '}') {
->>>>>>> a4a96a5b
     stop--;
   }
   stop--;
@@ -541,11 +529,7 @@
   // has the same semantics as end() in STL containers (one past last element)
   long stop = ((rec_id < num_records - 1) ? rec_starts[rec_id + 1] : data_size);
 
-<<<<<<< HEAD
-  LimitRangeToBrackets(data, start, stop);
-=======
   limitRangeToBrackets(data, start, stop);
->>>>>>> a4a96a5b
   const bool is_object = (data[start - 1] == '{');
 
   for (int col = 0; col < num_columns && start < stop; col++) {
@@ -581,13 +565,8 @@
   }
 }
 
-<<<<<<< HEAD
 void JsonReader::convertJsonToColumns(gdf_dtype *const dtypes, void *const *gdf_columns,
                                       gdf_valid_type *const *valid_fields, gdf_size_type *num_valid_fields) {
-=======
-void JsonReader::convertJsonToColumns(gdf_dtype *const dtypes, void *const *gdf_columns, gdf_valid_type *const *valid_fields,
-                                      gdf_size_type *num_valid_fields) {
->>>>>>> a4a96a5b
   int block_size;
   int min_grid_size;
   CUDA_TRY(cudaOccupancyMaxPotentialBlockSize(&min_grid_size, &block_size, convertJsonToGdf));
@@ -628,11 +607,7 @@
   // has the same semantics as end() in STL containers (one past last element)
   long stop = ((rec_id < num_records - 1) ? rec_starts[rec_id + 1] : data_size);
 
-<<<<<<< HEAD
-  LimitRangeToBrackets(data, start, stop);
-=======
   limitRangeToBrackets(data, start, stop);
->>>>>>> a4a96a5b
   const bool is_object = (data[start - 1] == '{');
 
   for (int col = 0; col < num_columns; col++) {
