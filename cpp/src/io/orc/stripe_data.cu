/*
 * Copyright (c) 2019-2020, NVIDIA CORPORATION.
 *
 * Licensed under the Apache License, Version 2.0 (the "License");
 * you may not use this file except in compliance with the License.
 * You may obtain a copy of the License at
 *
 *     http://www.apache.org/licenses/LICENSE-2.0
 *
 * Unless required by applicable law or agreed to in writing, software
 * distributed under the License is distributed on an "AS IS" BASIS,
 * WITHOUT WARRANTIES OR CONDITIONS OF ANY KIND, either express or implied.
 * See the License for the specific language governing permissions and
 * limitations under the License.
 */

#include "orc_common.h"
#include "orc_gpu.h"

#include <io/utilities/block_utils.cuh>

#include <rmm/cuda_stream_view.hpp>

#include <cub/cub.cuh>

#define LOG2_BYTESTREAM_BFRSZ 13  // Must be able to handle 512x 8-byte values

#define BYTESTREAM_BFRSZ (1 << LOG2_BYTESTREAM_BFRSZ)
#define BYTESTREAM_BFRMASK32 ((BYTESTREAM_BFRSZ - 1) >> 2)
// TODO: Should be more efficient with 512 threads per block and circular queue for values
#define LOG2_NWARPS 5  // Log2 of number of warps per threadblock
#define LOG2_NTHREADS (LOG2_NWARPS + 5)
#define NWARPS (1 << LOG2_NWARPS)
#define NTHREADS (1 << LOG2_NTHREADS)
#define ROWDEC_BFRSZ \
  (NTHREADS + 128)  // Add some margin to look ahead to future rows in case there are many zeroes

#define IS_RLEv1(encoding_mode) ((encoding_mode) < DIRECT_V2)
#define IS_RLEv2(encoding_mode) ((encoding_mode) >= DIRECT_V2)
#define IS_DICTIONARY(encoding_mode) ((encoding_mode)&1)

namespace cudf {
namespace io {
namespace orc {
namespace gpu {
static __device__ __constant__ int64_t kORCTimeToUTC =
  1420070400;  // Seconds from January 1st, 1970 to January 1st, 2015

struct int128_s {
  uint64_t lo;
  int64_t hi;
};

struct orc_bytestream_s {
  const uint8_t *base;
  uint32_t pos;
  uint32_t len;
  uint32_t fill_pos;
  uint32_t fill_count;
  union {
    uint8_t u8[BYTESTREAM_BFRSZ];
    uint32_t u32[BYTESTREAM_BFRSZ >> 2];
    uint2 u64[BYTESTREAM_BFRSZ >> 3];
  } buf;
};

struct orc_rlev1_state_s {
  uint32_t num_runs;
  uint32_t num_vals;
  int32_t run_data[NWARPS * 12];  // (delta << 24) | (count << 16) | (first_val)
};

struct orc_rlev2_state_s {
  uint32_t num_runs;
  uint32_t num_vals;
  union {
    uint32_t u32[NWARPS];
    uint64_t u64[NWARPS];
  } baseval;
  uint16_t m2_pw_byte3[NWARPS];
  int64_t delta[NWARPS];
  uint16_t runs_loc[NTHREADS];
};

struct orc_byterle_state_s {
  uint32_t num_runs;
  uint32_t num_vals;
  uint32_t runs_loc[NWARPS];
  uint32_t runs_pos[NWARPS];
};

struct orc_rowdec_state_s {
  uint32_t nz_count;
  uint32_t last_row[NWARPS];
  uint32_t row[ROWDEC_BFRSZ];  // 0=skip, >0: row position relative to cur_row
};

struct orc_strdict_state_s {
  DictionaryEntry *local_dict;
  uint32_t dict_pos;
  uint32_t dict_len;
};

struct orc_nulldec_state_s {
  uint32_t row;
  uint32_t null_count[NWARPS];
};

struct orc_datadec_state_s {
  uint32_t cur_row;         // starting row of current batch
  uint32_t end_row;         // ending row of this chunk (start_row + num_rows)
  uint32_t max_vals;        // max # of non-zero values to decode in this batch
  uint32_t nrows;           // # of rows in current batch (up to NTHREADS)
  uint32_t buffered_count;  // number of buffered values in the secondary data stream
  int64_t utc_epoch;        // kORCTimeToUTC - gmtOffset
  RowGroup index;
};

struct orcdec_state_s {
  ColumnDesc chunk;
  orc_bytestream_s bs;
  orc_bytestream_s bs2;
  int is_string;
  union {
    orc_strdict_state_s dict;
    orc_nulldec_state_s nulls;
    orc_datadec_state_s data;
  } top;
  union {
    orc_rlev1_state_s rlev1;
    orc_rlev2_state_s rlev2;
    orc_byterle_state_s rle8;
    orc_rowdec_state_s rowdec;
  } u;
  union values {
    uint8_t u8[NTHREADS * 8];
    uint32_t u32[NTHREADS * 2];
    int32_t i32[NTHREADS * 2];
    uint64_t u64[NTHREADS];
    int64_t i64[NTHREADS];
    double f64[NTHREADS];
  } vals;
};

/**
 * @brief Initializes byte stream, modifying length and start position to keep the read pointer
 * 8-byte aligned.
 *
 * Assumes that the address range [start_address & ~7, (start_address + len - 1) | 7]
 * is valid.
 *
 * @param[in,out] bs Byte stream input
 * @param[in] base Pointer to raw byte stream data
 * @param[in] len Stream length in bytes
 */
static __device__ void bytestream_init(volatile orc_bytestream_s *bs,
                                       const uint8_t *base,
                                       uint32_t len)
{
  uint32_t pos   = static_cast<uint32_t>(7 & reinterpret_cast<size_t>(base));
  bs->base       = base - pos;
  bs->pos        = (len > 0) ? pos : 0;
  bs->len        = (len + pos + 7) & ~7;
  bs->fill_pos   = 0;
  bs->fill_count = min(bs->len, BYTESTREAM_BFRSZ) >> 3;
}

/**
 * @brief Increment the read position, returns number of 64-bit slots to fill
 *
 * @param[in] bs Byte stream input
 * @param[in] bytes_consumed Number of bytes that were consumed
 *
 **/
static __device__ void bytestream_flush_bytes(volatile orc_bytestream_s *bs,
                                              uint32_t bytes_consumed)
{
  uint32_t pos     = bs->pos;
  uint32_t len     = bs->len;
  uint32_t pos_new = min(pos + bytes_consumed, len);
  bs->pos          = pos_new;
  pos              = min(pos + BYTESTREAM_BFRSZ, len);
  pos_new          = min(pos_new + BYTESTREAM_BFRSZ, len);
  bs->fill_pos     = pos;
  bs->fill_count   = (pos_new >> 3) - (pos >> 3);
}

/**
 * @brief Refill the byte stream buffer
 *
 * @param[in] bs Byte stream input
 * @param[in] t thread id
 *
 **/
static __device__ void bytestream_fill(orc_bytestream_s *bs, int t)
{
  auto const count = bs->fill_count;
  if (t < count) {
    auto const pos8 = (bs->fill_pos >> 3) + t;
    memcpy(&bs->buf.u64[pos8 & ((BYTESTREAM_BFRSZ >> 3) - 1)],
           &bs->base[pos8 * sizeof(uint2)],
           sizeof(uint2));
  }
}

/**
 * @brief Read a byte from the byte stream (byte aligned)
 *
 * @param[in] bs Byte stream input
 * @param[in] pos Position in byte stream
 * @return byte
 *
 **/
inline __device__ uint8_t bytestream_readbyte(volatile orc_bytestream_s *bs, int pos)
{
  return bs->buf.u8[pos & (BYTESTREAM_BFRSZ - 1)];
}

/**
 * @brief Read 32 bits from a byte stream (little endian, byte aligned)
 *
 * @param[in] bs Byte stream input
 * @param[in] pos Position in byte stream
 * @result bits
 *
 **/
inline __device__ uint32_t bytestream_readu32(volatile orc_bytestream_s *bs, int pos)
{
  uint32_t a = bs->buf.u32[(pos & (BYTESTREAM_BFRSZ - 1)) >> 2];
  uint32_t b = bs->buf.u32[((pos + 4) & (BYTESTREAM_BFRSZ - 1)) >> 2];
  return __funnelshift_r(a, b, (pos & 3) * 8);
}

/**
 * @brief Read 64 bits from a byte stream (little endian, byte aligned)
 *
 * @param[in] bs Byte stream input
 * @param[in] pos Position in byte stream
 * @param[in] numbits number of bits
 * @return bits
 *
 **/
inline __device__ uint64_t bytestream_readu64(volatile orc_bytestream_s *bs, int pos)
{
  uint32_t a    = bs->buf.u32[(pos & (BYTESTREAM_BFRSZ - 1)) >> 2];
  uint32_t b    = bs->buf.u32[((pos + 4) & (BYTESTREAM_BFRSZ - 1)) >> 2];
  uint32_t c    = bs->buf.u32[((pos + 8) & (BYTESTREAM_BFRSZ - 1)) >> 2];
  uint32_t lo32 = __funnelshift_r(a, b, (pos & 3) * 8);
  uint32_t hi32 = __funnelshift_r(b, c, (pos & 3) * 8);
  uint64_t v    = hi32;
  v <<= 32;
  v |= lo32;
  return v;
}

/**
 * @brief Read up to 32-bits from a byte stream (big endian)
 *
 * @param[in] bs Byte stream input
 * @param[in] bitpos Position in byte stream
 * @param[in] numbits number of bits
 * @return decoded value
 *
 **/
inline __device__ uint32_t bytestream_readbits(volatile orc_bytestream_s *bs,
                                               int bitpos,
                                               uint32_t numbits)
{
  int idx    = bitpos >> 5;
  uint32_t a = __byte_perm(bs->buf.u32[(idx + 0) & BYTESTREAM_BFRMASK32], 0, 0x0123);
  uint32_t b = __byte_perm(bs->buf.u32[(idx + 1) & BYTESTREAM_BFRMASK32], 0, 0x0123);
  return __funnelshift_l(b, a, bitpos & 0x1f) >> (32 - numbits);
}

/**
 * @brief Read up to 64-bits from a byte stream (big endian)
 *
 * @param[in] bs Byte stream input
 * @param[in] bitpos Position in byte stream
 * @param[in] numbits number of bits
 * @return decoded value
 *
 **/
inline __device__ uint64_t bytestream_readbits64(volatile orc_bytestream_s *bs,
                                                 int bitpos,
                                                 uint32_t numbits)
{
  int idx       = bitpos >> 5;
  uint32_t a    = __byte_perm(bs->buf.u32[(idx + 0) & BYTESTREAM_BFRMASK32], 0, 0x0123);
  uint32_t b    = __byte_perm(bs->buf.u32[(idx + 1) & BYTESTREAM_BFRMASK32], 0, 0x0123);
  uint32_t c    = __byte_perm(bs->buf.u32[(idx + 2) & BYTESTREAM_BFRMASK32], 0, 0x0123);
  uint32_t hi32 = __funnelshift_l(b, a, bitpos & 0x1f);
  uint32_t lo32 = __funnelshift_l(c, b, bitpos & 0x1f);
  uint64_t v    = hi32;
  v <<= 32;
  v |= lo32;
  v >>= (64 - numbits);
  return v;
}

/**
 * @brief Decode a big-endian unsigned 32-bit value
 *
 * @param[in] bs Byte stream input
 * @param[in] bitpos Position in byte stream
 * @param[in] numbits number of bits
 * @param[out] result decoded value
 *
 **/
inline __device__ void bytestream_readbe(volatile orc_bytestream_s *bs,
                                         int bitpos,
                                         uint32_t numbits,
                                         uint32_t &result)
{
  result = bytestream_readbits(bs, bitpos, numbits);
}

/**
 * @brief Decode a big-endian signed 32-bit value
 *
 * @param[in] bs Byte stream input
 * @param[in] bitpos Position in byte stream
 * @param[in] numbits number of bits
 * @param[out] result decoded value
 *
 **/
inline __device__ void bytestream_readbe(volatile orc_bytestream_s *bs,
                                         int bitpos,
                                         uint32_t numbits,
                                         int32_t &result)
{
  uint32_t u = bytestream_readbits(bs, bitpos, numbits);
  result     = (int32_t)((u >> 1u) ^ -(int32_t)(u & 1));
}

/**
 * @brief Decode a big-endian unsigned 64-bit value
 *
 * @param[in] bs Byte stream input
 * @param[in] bitpos Position in byte stream
 * @param[in] numbits number of bits
 * @param[out] result decoded value
 *
 **/
inline __device__ void bytestream_readbe(volatile orc_bytestream_s *bs,
                                         int bitpos,
                                         uint32_t numbits,
                                         uint64_t &result)
{
  result = bytestream_readbits64(bs, bitpos, numbits);
}

/**
 * @brief Decode a big-endian signed 64-bit value
 *
 * @param[in] bs Byte stream input
 * @param[in] bitpos Position in byte stream
 * @param[in] numbits number of bits
 * @param[out] result decoded value
 *
 **/
inline __device__ void bytestream_readbe(volatile orc_bytestream_s *bs,
                                         int bitpos,
                                         uint32_t numbits,
                                         int64_t &result)
{
  uint64_t u = bytestream_readbits64(bs, bitpos, numbits);
  result     = (int64_t)((u >> 1u) ^ -(int64_t)(u & 1));
}

/**
 * @brief Return the length of a base-128 varint
 *
 * @param[in] bs Byte stream input
 * @param[in] pos Position in circular byte stream buffer
 * @return length of varint in bytes
 **/
template <class T>
inline __device__ uint32_t varint_length(volatile orc_bytestream_s *bs, int pos)
{
  if (bytestream_readbyte(bs, pos) > 0x7f) {
    uint32_t next32 = bytestream_readu32(bs, pos + 1);
    uint32_t zbit   = __ffs((~next32) & 0x80808080);
    if (sizeof(T) <= 4 || zbit) {
      return 1 + (zbit >> 3);  // up to 5x7 bits
    } else {
      next32 = bytestream_readu32(bs, pos + 5);
      zbit   = __ffs((~next32) & 0x80808080);
      if (zbit) {
        return 5 + (zbit >> 3);  // up to 9x7 bits
      } else if ((sizeof(T) <= 8) || (bytestream_readbyte(bs, pos + 9) <= 0x7f)) {
        return 10;  // up to 70 bits
      } else {
        uint64_t next64 = bytestream_readu64(bs, pos + 10);
        zbit            = __ffsll((~next64) & 0x8080808080808080ull);
        if (zbit) {
          return 10 + (zbit >> 3);  // Up to 18x7 bits (126)
        } else {
          return 19;  // Up to 19x7 bits (133)
        }
      }
    }
  } else {
    return 1;
  }
}

/**
 * @brief Decodes a base-128 varint
 *
 * @param[in] bs Byte stream input
 * @param[in] pos Position in circular byte stream buffer
 * @param[in] result Unpacked value
 * @return new position in byte stream buffer
 **/
template <class T>
inline __device__ int decode_base128_varint(volatile orc_bytestream_s *bs, int pos, T &result)
{
  uint32_t v = bytestream_readbyte(bs, pos++);
  if (v > 0x7f) {
    uint32_t b = bytestream_readbyte(bs, pos++);
    v          = (v & 0x7f) | (b << 7);
    if (b > 0x7f) {
      b = bytestream_readbyte(bs, pos++);
      v = (v & 0x3fff) | (b << 14);
      if (b > 0x7f) {
        b = bytestream_readbyte(bs, pos++);
        v = (v & 0x1fffff) | (b << 21);
        if (b > 0x7f) {
          b = bytestream_readbyte(bs, pos++);
          v = (v & 0x0fffffff) | (b << 28);
          if (sizeof(T) > 4) {
            uint32_t lo = v;
            uint64_t hi;
            v = b >> 4;
            if (b > 0x7f) {
              b = bytestream_readbyte(bs, pos++);
              v = (v & 7) | (b << 3);
              if (b > 0x7f) {
                b = bytestream_readbyte(bs, pos++);
                v = (v & 0x3ff) | (b << 10);
                if (b > 0x7f) {
                  b = bytestream_readbyte(bs, pos++);
                  v = (v & 0x1ffff) | (b << 17);
                  if (b > 0x7f) {
                    b = bytestream_readbyte(bs, pos++);
                    v = (v & 0xffffff) | (b << 24);
                    if (b > 0x7f) {
                      pos++;  // last bit is redundant (extra byte implies bit63 is 1)
                    }
                  }
                }
              }
            }
            hi = v;
            hi <<= 32;
            result = hi | lo;
            return pos;
          }
        }
      }
    }
  }
  result = v;
  return pos;
}

/**
 * @brief Decodes a signed int128 encoded as base-128 varint (used for decimals)
 **/
inline __device__ int128_s decode_varint128(volatile orc_bytestream_s *bs, int pos)
{
  uint32_t b        = bytestream_readbyte(bs, pos++);
  int64_t sign_mask = -(int32_t)(b & 1);
  uint64_t v        = (b >> 1) & 0x3f;
  uint32_t bitpos   = 6;
  uint64_t lo       = v;
  uint64_t hi       = 0;
  while (b > 0x7f && bitpos < 128) {
    b = bytestream_readbyte(bs, pos++);
    v |= ((uint64_t)(b & 0x7f)) << (bitpos & 0x3f);
    if (bitpos == 62) {  // 6 + 7 * 8 = 62
      lo = v;
      v  = (b & 0x7f) >> 2;  // 64 - 62
    }
    bitpos += 7;
  }
  if (bitpos >= 64) {
    hi = v;
  } else {
    lo = v;
  }
  return {(uint64_t)(lo ^ sign_mask), (int64_t)(hi ^ sign_mask)};
}

/**
 * @brief Decodes an unsigned 32-bit varint
 **/
inline __device__ int decode_varint(volatile orc_bytestream_s *bs, int pos, uint32_t &result)
{
  uint32_t u;
  pos    = decode_base128_varint<uint32_t>(bs, pos, u);
  result = u;
  return pos;
}

/**
 * @brief Decodes an unsigned 64-bit varint
 **/
inline __device__ int decode_varint(volatile orc_bytestream_s *bs, int pos, uint64_t &result)
{
  uint64_t u;
  pos    = decode_base128_varint<uint64_t>(bs, pos, u);
  result = u;
  return pos;
}

/**
 * @brief Signed version of 32-bit decode_varint
 **/
inline __device__ int decode_varint(volatile orc_bytestream_s *bs, int pos, int32_t &result)
{
  uint32_t u;
  pos    = decode_base128_varint<uint32_t>(bs, pos, u);
  result = (int32_t)((u >> 1u) ^ -(int32_t)(u & 1));
  return pos;
}

/**
 * @brief Signed version of 64-bit decode_varint
 **/
inline __device__ int decode_varint(volatile orc_bytestream_s *bs, int pos, int64_t &result)
{
  uint64_t u;
  pos    = decode_base128_varint<uint64_t>(bs, pos, u);
  result = (int64_t)((u >> 1u) ^ -(int64_t)(u & 1));
  return pos;
}

/**
 * @brief In-place conversion from lengths to positions
 *
 * @param[in] vals input values
 * @param[in] numvals number of values
 * @param[in] t thread id
 *
 * @return number of values decoded
 **/
template <class T>
inline __device__ void lengths_to_positions(volatile T *vals, uint32_t numvals, unsigned int t)
{
  for (uint32_t n = 1; n < numvals; n <<= 1) {
    __syncthreads();
    if ((t & n) && (t < numvals)) vals[t] += vals[(t & ~n) | (n - 1)];
  }
}

/**
 * @brief ORC Integer RLEv1 decoding
 *
 * @param[in] bs input byte stream
 * @param[in] rle RLE state
 * @param[in] vals buffer for output values (uint32_t, int32_t, uint64_t or int64_t)
 * @param[in] maxvals maximum number of values to decode
 * @param[in] t thread id
 *
 * @return number of values decoded
 **/
template <class T>
static __device__ uint32_t Integer_RLEv1(
  orc_bytestream_s *bs, volatile orc_rlev1_state_s *rle, volatile T *vals, uint32_t maxvals, int t)
{
  uint32_t numvals, numruns;
  if (t == 0) {
    uint32_t maxpos  = min(bs->len, bs->pos + (BYTESTREAM_BFRSZ - 8u));
    uint32_t lastpos = bs->pos;
    numvals = numruns = 0;
    // Find the length and start location of each run
    while (numvals < maxvals && numruns < NWARPS * 12) {
      uint32_t pos = lastpos;
      uint32_t n   = bytestream_readbyte(bs, pos++);
      if (n <= 0x7f) {
        // Run
        int32_t delta;
        n = n + 3;
        if (numvals + n > maxvals) break;
        delta         = bytestream_readbyte(bs, pos++);
        vals[numvals] = pos & 0xffff;
        pos += varint_length<T>(bs, pos);
        if (pos > maxpos) break;
        rle->run_data[numruns++] = (delta << 24) | (n << 16) | numvals;
        numvals += n;
      } else {
        // Literals
        uint32_t i;
        n = 0x100 - n;
        if (numvals + n > maxvals) break;
        i = 0;
        do {
          vals[numvals + i] = pos & 0xffff;
          pos += varint_length<T>(bs, pos);
        } while (++i < n);
        if (pos > maxpos) break;
        numvals += n;
      }
      lastpos = pos;
    }
    rle->num_runs = numruns;
    rle->num_vals = numvals;
    bytestream_flush_bytes(bs, lastpos - bs->pos);
  }
  __syncthreads();
  // Expand the runs
  numruns = rle->num_runs;
  if (numruns > 0) {
    int r  = t >> 5;
    int tr = t & 0x1f;
    for (uint32_t run = r; run < numruns; run += NWARPS) {
      int32_t run_data = rle->run_data[run];
      int n            = (run_data >> 16) & 0xff;
      int delta        = run_data >> 24;
      uint32_t base    = run_data & 0x3ff;
      uint32_t pos     = vals[base] & 0xffff;
      for (int i = 1 + tr; i < n; i += 32) { vals[base + i] = ((delta * i) << 16) | pos; }
    }
    __syncthreads();
  }
  numvals = rle->num_vals;
  // Decode individual 32-bit varints
  if (t < numvals) {
    int32_t pos   = vals[t];
    int32_t delta = pos >> 16;
    T v;
    decode_varint(bs, pos, v);
    vals[t] = v + delta;
  }
  __syncthreads();
  return numvals;
}

/**
 * @brief Maps the RLEv2 5-bit length code to 6-bit length
 *
 **/
static const __device__ __constant__ uint8_t kRLEv2_W[32] = {
  1,  2,  3,  4,  5,  6,  7,  8,  9,  10, 11, 12, 13, 14, 15, 16,
  17, 18, 19, 20, 21, 22, 23, 24, 26, 28, 30, 32, 40, 48, 56, 64};

/**
 * @brief Maps the RLEv2 patch size (pw + pgw) to number of bits
 *
 * Patch size (in bits) is only allowed to be from the below set. If `pw + pgw == 34` then the size
 * of the patch in the file is the smallest size in the set that can fit 34 bits i.e.
 * `ClosestFixedBitsMap[34] == 40`
 *
 * @see https://github.com/apache/orc/commit/9faf7f5147a7bc69
 */
static const __device__ __constant__ uint8_t ClosestFixedBitsMap[65] = {
  1,  1,  2,  3,  4,  5,  6,  7,  8,  9,  10, 11, 12, 13, 14, 15, 16, 17, 18, 19, 20, 21,
  22, 23, 24, 26, 26, 28, 28, 30, 30, 32, 32, 40, 40, 40, 40, 40, 40, 40, 40, 48, 48, 48,
  48, 48, 48, 48, 48, 56, 56, 56, 56, 56, 56, 56, 56, 64, 64, 64, 64, 64, 64, 64, 64};

/**
 * @brief ORC Integer RLEv2 decoding
 *
 * @param[in] bs input byte stream
 * @param[in] rle RLE state
 * @param[in] vals buffer for output values (uint32_t, int32_t, uint64_t or int64_t)
 * @param[in] maxvals maximum number of values to decode
 * @param[in] t thread id
 *
 * @return number of values decoded
 **/
template <class T>
static __device__ uint32_t Integer_RLEv2(
  orc_bytestream_s *bs, volatile orc_rlev2_state_s *rle, volatile T *vals, uint32_t maxvals, int t)
{
  uint32_t numvals, numruns;
  int r, tr;

  if (t == 0) {
    uint32_t maxpos  = min(bs->len, bs->pos + (BYTESTREAM_BFRSZ - 8u));
    uint32_t lastpos = bs->pos;
    numvals = numruns = 0;
    // Find the length and start location of each run
    while (numvals < maxvals) {
      uint32_t pos   = lastpos;
      uint32_t byte0 = bytestream_readbyte(bs, pos++);
      uint32_t n, l;
      int mode               = byte0 >> 6;
      rle->runs_loc[numruns] = numvals;
      vals[numvals]          = lastpos;
      if (mode == 0) {
        // 00lllnnn: short repeat encoding
        l = 1 + ((byte0 >> 3) & 7);  // 1 to 8 bytes
        n = 3 + (byte0 & 7);         // 3 to 10 values
      } else {
        l = kRLEv2_W[(byte0 >> 1) & 0x1f];
        n = 1 + ((byte0 & 1) << 8) + bytestream_readbyte(bs, pos++);
        if (mode == 1) {
          // 01wwwwwn.nnnnnnnn: direct encoding
          l = (l * n + 7) >> 3;
        } else if (mode == 2) {
          // 10wwwwwn.nnnnnnnn.xxxxxxxx.yyyyyyyy: patched base encoding
          uint32_t byte2      = bytestream_readbyte(bs, pos++);
          uint32_t byte3      = bytestream_readbyte(bs, pos++);
          uint32_t bw         = 1 + (byte2 >> 5);        // base value width, 1 to 8 bytes
          uint32_t pw         = kRLEv2_W[byte2 & 0x1f];  // patch width, 1 to 64 bits
          uint32_t pgw        = 1 + (byte3 >> 5);        // patch gap width, 1 to 8 bits
          uint32_t pgw_pw_len = ClosestFixedBitsMap[min(pw + pgw, 64u)];  // ceiled patch width
          uint32_t pll        = byte3 & 0x1f;                             // patch list length
          l                   = (l * n + 7) >> 3;
          l += bw;
          l += (pll * (pgw_pw_len) + 7) >> 3;
        } else {
          // 11wwwwwn.nnnnnnnn.<base>.<delta>: delta encoding
          uint32_t deltapos = varint_length<T>(bs, pos);
          deltapos += varint_length<T>(bs, pos + deltapos);
          l = (l > 1 && n > 2) ? (l * (n - 2) + 7) >> 3 : 0;
          l += deltapos;
        }
      }
      if (numvals + n > maxvals) break;
      pos += l;
      if (pos > maxpos) break;
      lastpos = pos;
      numvals += n;
      numruns++;
    }
    rle->num_vals = numvals;
    rle->num_runs = numruns;
    bytestream_flush_bytes(bs, lastpos - bs->pos);
  }
  __syncthreads();
  // Process the runs, 1 warp per run
  numruns = rle->num_runs;
  r       = t >> 5;
  tr      = t & 0x1f;
  for (uint32_t run = r; run < numruns; run += NWARPS) {
    uint32_t base, pos, w, n;
    int mode;
    if (tr == 0) {
      uint32_t byte0;
      base  = rle->runs_loc[run];
      pos   = vals[base];
      byte0 = bytestream_readbyte(bs, pos++);
      mode  = byte0 >> 6;
      if (mode == 0) {
        T baseval;
        // 00lllnnn: short repeat encoding
        w = 8 + (byte0 & 0x38);  // 8 to 64 bits
        n = 3 + (byte0 & 7);     // 3 to 10 values
        bytestream_readbe(bs, pos * 8, w, baseval);
        if (sizeof(T) <= 4) {
          rle->baseval.u32[r] = baseval;
        } else {
          rle->baseval.u64[r] = baseval;
        }
      } else {
        w = kRLEv2_W[(byte0 >> 1) & 0x1f];
        n = 1 + ((byte0 & 1) << 8) + bytestream_readbyte(bs, pos++);
        if (mode > 1) {
          if (mode == 2) {
            // Patched base
            uint32_t byte2 = bytestream_readbyte(bs, pos++);
            uint32_t byte3 = bytestream_readbyte(bs, pos++);
            uint32_t bw    = 1 + (byte2 >> 5);        // base value width, 1 to 8 bytes
            uint32_t pw    = kRLEv2_W[byte2 & 0x1f];  // patch width, 1 to 64 bits
            if (sizeof(T) <= 4) {
              uint32_t baseval, mask;
              bytestream_readbe(bs, pos * 8, bw * 8, baseval);
              mask                = (1 << (bw * 8 - 1)) - 1;
              rle->baseval.u32[r] = (baseval > mask) ? (-(int32_t)(baseval & mask)) : baseval;
            } else {
              uint64_t baseval, mask;
              bytestream_readbe(bs, pos * 8, bw * 8, baseval);
              mask = 1;
              mask <<= (bw * 8) - 1;
              mask -= 1;
              rle->baseval.u64[r] = (baseval > mask) ? (-(int64_t)(baseval & mask)) : baseval;
            }
            rle->m2_pw_byte3[r] = (pw << 8) | byte3;
            pos += bw;
          } else {
            T baseval;
            int64_t delta;
            // Delta
            pos = decode_varint(bs, pos, baseval);
            if (sizeof(T) <= 4) {
              rle->baseval.u32[r] = baseval;
            } else {
              rle->baseval.u64[r] = baseval;
            }
            pos           = decode_varint(bs, pos, delta);
            rle->delta[r] = delta;
          }
        }
      }
    }
    base = SHFL0(base);
    mode = SHFL0(mode);
    pos  = SHFL0(pos);
    n    = SHFL0(n);
    w    = SHFL0(w);
    for (uint32_t i = tr; i < n; i += 32) {
      if (sizeof(T) <= 4) {
        if (mode == 0) {
          vals[base + i] = rle->baseval.u32[r];
        } else if (mode == 1) {
          T v;
          bytestream_readbe(bs, pos * 8 + i * w, w, v);
          vals[base + i] = v;
        } else if (mode == 2) {
          uint32_t ofs   = bytestream_readbits(bs, pos * 8 + i * w, w);
          vals[base + i] = rle->baseval.u32[r] + ofs;
        } else {
          int64_t delta = rle->delta[r];
          if (w > 1 && i > 1) {
            int32_t delta_s = (delta < 0) ? -1 : 0;
            vals[base + i] =
              (bytestream_readbits(bs, pos * 8 + (i - 2) * w, w) ^ delta_s) - delta_s;
          } else {
            vals[base + i] = (i == 0) ? 0 : static_cast<uint32_t>(delta);
          }
        }
      } else {
        if (mode == 0) {
          vals[base + i] = rle->baseval.u64[r];
        } else if (mode == 1) {
          T v;
          bytestream_readbe(bs, pos * 8 + i * w, w, v);
          vals[base + i] = v;
        } else if (mode == 2) {
          uint64_t ofs   = bytestream_readbits64(bs, pos * 8 + i * w, w);
          vals[base + i] = rle->baseval.u64[r] + ofs;
        } else {
          int64_t delta = rle->delta[r], ofs;
          if (w > 1 && i > 1) {
            int64_t delta_s = (delta < 0) ? -1 : 0;
            ofs = (bytestream_readbits64(bs, pos * 8 + (i - 2) * w, w) ^ delta_s) - delta_s;
          } else {
            ofs = (i == 0) ? 0 : delta;
          }
          vals[base + i] = ofs;
        }
      }
    }
    SYNCWARP();
    // Patch values
    if (mode == 2) {
      uint32_t pw_byte3 = rle->m2_pw_byte3[r];
      uint32_t pw       = pw_byte3 >> 8;
      uint32_t pgw      = 1 + ((pw_byte3 >> 5) & 7);  // patch gap width, 1 to 8 bits
      uint32_t pll      = pw_byte3 & 0x1f;            // patch list length
      if (pll != 0) {
        uint32_t pgw_pw_len = ClosestFixedBitsMap[min(pw + pgw, 64u)];
        uint64_t patch_pos64 =
          (tr < pll) ? bytestream_readbits64(
                         bs, pos * 8 + ((n * w + 7) & ~7) + tr * (pgw_pw_len), pgw_pw_len)
                     : 0;
        uint32_t patch_pos;
        T patch = 1;
        patch <<= pw;
        patch = (patch - 1) & (T)patch_pos64;
        patch <<= w;
        patch_pos = (uint32_t)(patch_pos64 >> pw);
        for (uint32_t k = 1; k < pll; k <<= 1) {
          uint32_t tmp = SHFL(patch_pos, (tr & ~k) | (k - 1));
          patch_pos += (tr & k) ? tmp : 0;
        }
        if (tr < pll && patch_pos < n) { vals[base + patch_pos] += patch; }
      }
    }
    SYNCWARP();
    if (mode == 3) {
      T baseval;
      for (uint32_t i = 1; i < n; i <<= 1) {
        SYNCWARP();
        for (uint32_t j = tr; j < n; j += 32) {
          if (j & i) vals[base + j] += vals[base + ((j & ~i) | (i - 1))];
        }
      }
      if (sizeof(T) <= 4)
        baseval = rle->baseval.u32[r];
      else
        baseval = rle->baseval.u64[r];
      for (uint32_t j = tr; j < n; j += 32) { vals[base + j] += baseval; }
    }
  }
  __syncthreads();
  return rle->num_vals;
}

/**
 * @brief Reads 32 booleans as a packed 32-bit value
 *
 * @param[in] vals 32-bit array of values (little-endian)
 * @param[in] bitpos bit position
 *
 * @return 32-bit value
 **/
inline __device__ uint32_t rle8_read_bool32(volatile uint32_t *vals, uint32_t bitpos)
{
  uint32_t a = vals[(bitpos >> 5) + 0];
  uint32_t b = vals[(bitpos >> 5) + 1];
  a          = __byte_perm(a, 0, 0x0123);
  b          = __byte_perm(b, 0, 0x0123);
  return __brev(__funnelshift_l(b, a, bitpos));
}

/**
 * @brief ORC Byte RLE decoding
 *
 * @param[in] bs Input byte stream
 * @param[in] rle RLE state
 * @param[in] vals output buffer for decoded 8-bit values
 * @param[in] maxvals Maximum number of values to decode
 * @param[in] t thread id
 *
 * @return number of values decoded
 **/
static __device__ uint32_t Byte_RLE(orc_bytestream_s *bs,
                                    volatile orc_byterle_state_s *rle,
                                    volatile uint8_t *vals,
                                    uint32_t maxvals,
                                    int t)
{
  uint32_t numvals, numruns;
  int r, tr;
  if (t == 0) {
    uint32_t maxpos  = min(bs->len, bs->pos + (BYTESTREAM_BFRSZ - 8u));
    uint32_t lastpos = bs->pos;
    numvals = numruns = 0;
    // Find the length and start location of each run
    while (numvals < maxvals && numruns < NWARPS) {
      uint32_t pos           = lastpos, n;
      rle->runs_pos[numruns] = pos;
      rle->runs_loc[numruns] = numvals;
      n                      = bytestream_readbyte(bs, pos++);
      if (n <= 0x7f) {
        // Run
        n = n + 3;
        pos++;
      } else {
        // Literals
        n = 0x100 - n;
        pos += n;
      }
      if (pos > maxpos || numvals + n > maxvals) { break; }
      numruns++;
      numvals += n;
      lastpos = pos;
    }
    rle->num_runs = numruns;
    rle->num_vals = numvals;
    bytestream_flush_bytes(bs, lastpos - bs->pos);
  }
  __syncthreads();
  numruns = rle->num_runs;
  r       = t >> 5;
  tr      = t & 0x1f;
  for (int run = r; run < numruns; run += NWARPS) {
    uint32_t pos = rle->runs_pos[run];
    uint32_t loc = rle->runs_loc[run];
    uint32_t n   = bytestream_readbyte(bs, pos++);
    uint32_t literal_mask;
    if (n <= 0x7f) {
      literal_mask = 0;
      n += 3;
    } else {
      literal_mask = ~0;
      n            = 0x100 - n;
    }
    for (uint32_t i = tr; i < n; i += 32) {
      vals[loc + i] = bytestream_readbyte(bs, pos + (i & literal_mask));
    }
  }
  __syncthreads();
  return rle->num_vals;
}

/**
 * @brief Powers of 10
 *
 **/
static const __device__ __constant__ double kPow10[40] = {
  1.0,   1.e1,  1.e2,  1.e3,  1.e4,  1.e5,  1.e6,  1.e7,  1.e8,  1.e9,  1.e10, 1.e11, 1.e12, 1.e13,
  1.e14, 1.e15, 1.e16, 1.e17, 1.e18, 1.e19, 1.e20, 1.e21, 1.e22, 1.e23, 1.e24, 1.e25, 1.e26, 1.e27,
  1.e28, 1.e29, 1.e30, 1.e31, 1.e32, 1.e33, 1.e34, 1.e35, 1.e36, 1.e37, 1.e38, 1.e39,
};

static const __device__ __constant__ int64_t kPow5i[28] = {1,
                                                           5,
                                                           25,
                                                           125,
                                                           625,
                                                           3125,
                                                           15625,
                                                           78125,
                                                           390625,
                                                           1953125,
                                                           9765625,
                                                           48828125,
                                                           244140625,
                                                           1220703125,
                                                           6103515625ll,
                                                           30517578125ll,
                                                           152587890625ll,
                                                           762939453125ll,
                                                           3814697265625ll,
                                                           19073486328125ll,
                                                           95367431640625ll,
                                                           476837158203125ll,
                                                           2384185791015625ll,
                                                           11920928955078125ll,
                                                           59604644775390625ll,
                                                           298023223876953125ll,
                                                           1490116119384765625ll,
                                                           7450580596923828125ll};

/**
 * @brief ORC Decimal decoding (unbounded base-128 varints)
 *
 * @param[in] bs Input byte stream
 * @param[in,out] vals on input: scale from secondary stream, on output: value
 * @param[in] numvals Number of values to decode
 * @param[in] t thread id
 *
 * @return number of values decoded
 *
 **/
static __device__ int Decode_Decimals(orc_bytestream_s *bs,
                                      volatile orc_byterle_state_s *scratch,
                                      volatile orcdec_state_s::values &vals,
                                      int val_scale,
                                      int numvals,
                                      int col_scale,
                                      int t)
{
  uint32_t num_vals_read = 0;
  // Iterates till `numvals` are read or there is nothing to read once the
  // stream has reached its end, and can't read anything more.
  while (num_vals_read != numvals) {
    if (t == 0) {
      uint32_t maxpos  = min(bs->len, bs->pos + (BYTESTREAM_BFRSZ - 8u));
      uint32_t lastpos = bs->pos;
      uint32_t n;
      for (n = num_vals_read; n < numvals; n++) {
        uint32_t pos = lastpos;
        pos += varint_length<uint4>(bs, pos);
        if (pos > maxpos) break;
        vals.i64[n] = lastpos;
        lastpos     = pos;
      }
      scratch->num_vals = n;
      bytestream_flush_bytes(bs, lastpos - bs->pos);
    }
    __syncthreads();
    uint32_t num_vals_to_read = scratch->num_vals;
    if (t >= num_vals_read and t < num_vals_to_read) {
      auto const pos = static_cast<int>(vals.i64[t]);
      int128_s v     = decode_varint128(bs, pos);

      if (col_scale & ORC_DECIMAL2FLOAT64_SCALE) {
        double f      = Int128ToDouble_rn(v.lo, v.hi);
        int32_t scale = (t < numvals) ? val_scale : 0;
        if (scale >= 0)
          vals.f64[t] = f / kPow10[min(scale, 39)];
        else
          vals.f64[t] = f * kPow10[min(-scale, 39)];
      } else {
        int32_t scale = (t < numvals) ? (col_scale & ~ORC_DECIMAL2FLOAT64_SCALE) - val_scale : 0;
        if (scale >= 0) {
          scale       = min(scale, 27);
          vals.i64[t] = ((int64_t)v.lo * kPow5i[scale]) << scale;
        } else  // if (scale < 0)
        {
          bool is_negative = (v.hi < 0);
          uint64_t hi = v.hi, lo = v.lo;
          scale = min(-scale, 27);
          if (is_negative) {
            hi = (~hi) + (lo == 0);
            lo = (~lo) + 1;
          }
          lo = (lo >> (uint32_t)scale) | ((uint64_t)hi << (64 - scale));
          hi >>= (int32_t)scale;
          if (hi != 0) {
            // Use intermediate float
            lo = __double2ull_rn(Int128ToDouble_rn(lo, hi) / __ll2double_rn(kPow5i[scale]));
            hi = 0;
          } else {
            lo /= kPow5i[scale];
          }
          vals.i64[t] = (is_negative) ? -(int64_t)lo : (int64_t)lo;
        }
      }
    }
    // There is nothing to read, so break
    if (num_vals_read == num_vals_to_read) break;

    // Update number of values read (This contains values of previous iteration)
    num_vals_read = num_vals_to_read;

    // Have to wait till all threads have copied data
    __syncthreads();
    if (num_vals_read != numvals) {
      bytestream_fill(bs, t);
      __syncthreads();
      if (t == 0) {
        // Needs to be reset since bytestream has been filled
        bs->fill_count = 0;
      }
    }
    // Adding to get all threads in sync before next read
    __syncthreads();
  }
  return num_vals_read;
}

/**
 * @brief Decoding NULLs and builds string dictionary index tables
 *
 * @param[in] chunks ColumnDesc device array [stripe][column]
 * @param[in] global_dictionary Global dictionary device array
 * @param[in] num_columns Number of columns
 * @param[in] num_stripes Number of stripes
 * @param[in] max_num_rows Maximum number of rows to load
 * @param[in] first_row Crop all rows below first_row
 *
 **/
// blockDim {NTHREADS,1,1}
template <int block_size>
__global__ void __launch_bounds__(block_size)
  gpuDecodeNullsAndStringDictionaries(ColumnDesc *chunks,
                                      DictionaryEntry *global_dictionary,
                                      uint32_t num_columns,
                                      uint32_t num_stripes,
                                      size_t max_num_rows,
                                      size_t first_row)
{
  __shared__ __align__(16) orcdec_state_s state_g;
  using warp_reduce = cub::WarpReduce<uint32_t>;
  __shared__ typename warp_reduce::TempStorage temp_storage[block_size / 32];

  orcdec_state_s *const s = &state_g;
  bool is_nulldec         = (blockIdx.y >= num_stripes);
  uint32_t column         = blockIdx.x;
  uint32_t stripe         = (is_nulldec) ? blockIdx.y - num_stripes : blockIdx.y;
  uint32_t chunk_id       = stripe * num_columns + column;
  int t                   = threadIdx.x;

  if (t == 0) s->chunk = chunks[chunk_id];
  __syncthreads();
  if (is_nulldec) {
    uint32_t null_count = 0;
    // Decode NULLs
    if (t == 0) {
      s->chunk.skip_count = 0;
      s->top.nulls.row    = 0;
      bytestream_init(&s->bs, s->chunk.streams[CI_PRESENT], s->chunk.strm_len[CI_PRESENT]);
    }
    __syncthreads();
    if (s->chunk.strm_len[CI_PRESENT] == 0) {
      // No present stream: all rows are valid
      s->vals.u32[t] = ~0;
    }
    while (s->top.nulls.row < s->chunk.num_rows) {
      uint32_t nrows_max = min(s->chunk.num_rows - s->top.nulls.row, blockDim.x * 32);
      uint32_t nrows;
      size_t row_in;

      bytestream_fill(&s->bs, t);
      __syncthreads();
      if (s->chunk.strm_len[CI_PRESENT] > 0) {
        uint32_t nbytes = Byte_RLE(&s->bs, &s->u.rle8, s->vals.u8, (nrows_max + 7) >> 3, t);
        nrows           = min(nrows_max, nbytes * 8u);
        if (!nrows) {
          // Error: mark all remaining rows as null
          nrows = nrows_max;
          if (t * 32 < nrows) { s->vals.u32[t] = 0; }
        }
      } else {
        nrows = nrows_max;
      }
      __syncthreads();
      row_in = s->chunk.start_row + s->top.nulls.row;
      if (row_in + nrows > first_row && row_in < first_row + max_num_rows &&
          s->chunk.valid_map_base != NULL) {
        int64_t dst_row   = row_in - first_row;
        int64_t dst_pos   = max(dst_row, (int64_t)0);
        uint32_t startbit = -static_cast<int32_t>(min(dst_row, (int64_t)0));
        uint32_t nbits    = nrows - min(startbit, nrows);
        uint32_t *valid   = s->chunk.valid_map_base + (dst_pos >> 5);
        uint32_t bitpos   = static_cast<uint32_t>(dst_pos) & 0x1f;
        if ((size_t)(dst_pos + nbits) > max_num_rows) {
          nbits = static_cast<uint32_t>(max_num_rows - min((size_t)dst_pos, max_num_rows));
        }
        // Store bits up to the next 32-bit aligned boundary
        if (bitpos != 0) {
          uint32_t n = min(32u - bitpos, nbits);
          if (t == 0) {
            uint32_t mask = ((1 << n) - 1) << bitpos;
            uint32_t bits = (rle8_read_bool32(s->vals.u32, startbit) << bitpos) & mask;
            atomicAnd(valid, ~mask);
            atomicOr(valid, bits);
            null_count += __popc((~bits) & mask);
          }
          nbits -= n;
          startbit += n;
          valid++;
        }
        // Store bits aligned
        if (t * 32 + 32 <= nbits) {
          uint32_t bits = rle8_read_bool32(s->vals.u32, startbit + t * 32);
          valid[t]      = bits;
          null_count += __popc(~bits);
        } else if (t * 32 < nbits) {
          uint32_t n    = nbits - t * 32;
          uint32_t mask = (1 << n) - 1;
          uint32_t bits = rle8_read_bool32(s->vals.u32, startbit + t * 32) & mask;
          atomicAnd(valid + t, ~mask);
          atomicOr(valid + t, bits);
          null_count += __popc((~bits) & mask);
        }
        __syncthreads();
      }
      // We may have some valid values that are not decoded below first_row -> count these in
      // skip_count, so that subsequent kernel can infer the correct row position
      if (row_in < first_row && t < 32) {
        uint32_t skippedrows = min(static_cast<uint32_t>(first_row - row_in), nrows);
        uint32_t skip_count  = 0;
        for (uint32_t i = t * 32; i < skippedrows; i += 32 * 32) {
          uint32_t bits = s->vals.u32[i >> 5];
          if (i + 32 > skippedrows) { bits &= (1 << (skippedrows - i)) - 1; }
          skip_count += __popc(bits);
        }
        skip_count = warp_reduce(temp_storage[t / 32]).Sum(skip_count);
        if (t == 0) { s->chunk.skip_count += skip_count; }
      }
      __syncthreads();
      if (t == 0) { s->top.nulls.row += nrows; }
      __syncthreads();
    }
    __syncthreads();
    // Sum up the valid counts and infer null_count
    null_count = warp_reduce(temp_storage[t / 32]).Sum(null_count);
    if (!(t & 0x1f)) { s->top.nulls.null_count[t >> 5] = null_count; }
    __syncthreads();
    if (t < 32) {
      null_count = (t < NWARPS) ? s->top.nulls.null_count[t] : 0;
      null_count = warp_reduce(temp_storage[t / 32]).Sum(null_count);
      if (t == 0) {
        chunks[chunk_id].null_count = null_count;
        chunks[chunk_id].skip_count = s->chunk.skip_count;
      }
    }
  } else {
    // Decode string dictionary
    int encoding_kind = s->chunk.encoding_kind;
    if ((encoding_kind == DICTIONARY || encoding_kind == DICTIONARY_V2) &&
        (s->chunk.dict_len > 0)) {
      if (t == 0) {
        s->top.dict.dict_len   = s->chunk.dict_len;
        s->top.dict.local_dict = global_dictionary + s->chunk.dictionary_start;  // Local dictionary
        s->top.dict.dict_pos   = 0;
        // CI_DATA2 contains the LENGTH stream coding the length of individual dictionary entries
        bytestream_init(&s->bs, s->chunk.streams[CI_DATA2], s->chunk.strm_len[CI_DATA2]);
      }
      __syncthreads();
      while (s->top.dict.dict_len > 0) {
        uint32_t numvals        = min(s->top.dict.dict_len, blockDim.x), len;
        volatile uint32_t *vals = s->vals.u32;
        bytestream_fill(&s->bs, t);
        __syncthreads();
        if (IS_RLEv1(s->chunk.encoding_kind)) {
          numvals = Integer_RLEv1(&s->bs, &s->u.rlev1, vals, numvals, t);
        } else  // RLEv2
        {
          numvals = Integer_RLEv2(&s->bs, &s->u.rlev2, vals, numvals, t);
        }
        __syncthreads();
        len = (t < numvals) ? vals[t] : 0;
        lengths_to_positions(vals, numvals, t);
        __syncthreads();
        if (numvals == 0) {
          // This is an error (ran out of data)
          numvals = min(s->top.dict.dict_len, blockDim.x);
          vals[t] = 0;
        }
        if (t < numvals) {
          s->top.dict.local_dict[t] = {s->top.dict.dict_pos + vals[t] - len, len};
        }
        __syncthreads();
        if (t == 0) {
          s->top.dict.dict_pos += vals[numvals - 1];
          s->top.dict.dict_len -= numvals;
          s->top.dict.local_dict += numvals;
        }
        __syncthreads();
      }
    }
  }
}

/**
 * @brief Decode row positions from valid bits
 *
 * @param[in,out] s Column chunk decoder state
 * @param[in] first_row crop all rows below first rows
 * @param[in] t thread id
 * @param[in] temp_storage shared memory storage to performance warp reduce
 *
 **/
template <typename Storage>
static __device__ void DecodeRowPositions(orcdec_state_s *s,
                                          size_t first_row,
                                          int t,
                                          Storage &temp_storage)
{
  using warp_reduce = cub::WarpReduce<uint32_t>;
  if (t == 0) {
    if (s->chunk.skip_count != 0) {
      s->u.rowdec.nz_count = min(min(s->chunk.skip_count, s->top.data.max_vals), blockDim.x);
      s->chunk.skip_count -= s->u.rowdec.nz_count;
      s->top.data.nrows = s->u.rowdec.nz_count;
    } else {
      s->u.rowdec.nz_count = 0;
    }
  }
  __syncthreads();
  if (t < s->u.rowdec.nz_count) {
    s->u.rowdec.row[t] = 0;  // Skipped values (below first_row)
  }
  while (s->u.rowdec.nz_count < s->top.data.max_vals &&
         s->top.data.cur_row + s->top.data.nrows < s->top.data.end_row) {
    uint32_t nrows = min(s->top.data.end_row - (s->top.data.cur_row + s->top.data.nrows),
                         min((ROWDEC_BFRSZ - s->u.rowdec.nz_count) * 2, blockDim.x));
    if (s->chunk.strm_len[CI_PRESENT] > 0) {
      // We have a present stream
      uint32_t rmax  = s->top.data.end_row - min((uint32_t)first_row, s->top.data.end_row);
      uint32_t r     = (uint32_t)(s->top.data.cur_row + s->top.data.nrows + t - first_row);
      uint32_t valid = (t < nrows && r < rmax)
                         ? (((const uint8_t *)s->chunk.valid_map_base)[r >> 3] >> (r & 7)) & 1
                         : 0;
      volatile uint16_t *row_ofs_plus1 =
        (volatile uint16_t *)&s->u.rowdec.row[s->u.rowdec.nz_count];
      uint32_t nz_pos, row_plus1, nz_count = s->u.rowdec.nz_count, last_row;
      if (t < nrows) { row_ofs_plus1[t] = valid; }
      lengths_to_positions<uint16_t>(row_ofs_plus1, nrows, t);
      if (t < nrows) {
        nz_count += row_ofs_plus1[t];
        row_plus1 = s->top.data.nrows + t + 1;
      } else {
        row_plus1 = 0;
      }
      if (t == nrows - 1) { s->u.rowdec.nz_count = min(nz_count, s->top.data.max_vals); }
      __syncthreads();
      // TBD: Brute-forcing this, there might be a more efficient way to find the thread with the
      // last row
      last_row = (nz_count == s->u.rowdec.nz_count) ? row_plus1 : 0;
      last_row = warp_reduce(temp_storage[t / 32]).Reduce(last_row, cub::Max());
      if (!(t & 0x1f)) { *(volatile uint32_t *)&s->u.rowdec.last_row[t >> 5] = last_row; }
      nz_pos = (valid) ? nz_count : 0;
      __syncthreads();
      if (t < 32) {
        last_row = (t < NWARPS) ? *(volatile uint32_t *)&s->u.rowdec.last_row[t] : 0;
        last_row = warp_reduce(temp_storage[t / 32]).Reduce(last_row, cub::Max());
        if (t == 0) { s->top.data.nrows = last_row; }
      }
      if (valid && nz_pos - 1 < s->u.rowdec.nz_count) { s->u.rowdec.row[nz_pos - 1] = row_plus1; }
      __syncthreads();
    } else {
      // All values are valid
      nrows = min(nrows, s->top.data.max_vals - s->u.rowdec.nz_count);
      if (t < nrows) { s->u.rowdec.row[s->u.rowdec.nz_count + t] = s->top.data.nrows + t + 1; }
      __syncthreads();
      if (t == 0) {
        s->top.data.nrows += nrows;
        s->u.rowdec.nz_count += nrows;
      }
      __syncthreads();
    }
  }
}

/**
 * @brief Trailing zeroes for decoding timestamp nanoseconds
 *
 **/
static const __device__ __constant__ uint32_t kTimestampNanoScale[8] = {
  1, 100, 1000, 10000, 100000, 1000000, 10000000, 100000000};

/**
 * @brief Decodes column data
 *
 * @param[in] chunks ColumnDesc device array
 * @param[in] global_dictionary Global dictionary device array
 * @param[in] tz_table Timezone translation table
 * @param[in] row_groups Optional row index data
 * @param[in] max_num_rows Maximum number of rows to load
 * @param[in] first_row Crop all rows below first_row
 * @param[in] num_chunks Number of column chunks (num_columns * num_stripes)
 * @param[in] num_rowgroups Number of row groups in row index data
 * @param[in] rowidx_stride Row index stride
 *
 **/
// blockDim {NTHREADS,1,1}
template <int block_size>
__global__ void __launch_bounds__(block_size)
  gpuDecodeOrcColumnData(ColumnDesc *chunks,
                         DictionaryEntry *global_dictionary,
                         timezone_table_view tz_table,
                         const RowGroup *row_groups,
                         size_t max_num_rows,
                         size_t first_row,
                         uint32_t num_columns,
                         uint32_t num_rowgroups,
                         uint32_t rowidx_stride)
{
  __shared__ __align__(16) orcdec_state_s state_g;
  __shared__ typename cub::WarpReduce<uint32_t>::TempStorage temp_storage[block_size / 32];

  orcdec_state_s *const s = &state_g;
  uint32_t chunk_id;
  int t = threadIdx.x;

  if (num_rowgroups > 0) {
    if (t == 0) s->top.data.index = row_groups[blockIdx.y * num_columns + blockIdx.x];
    __syncthreads();
    chunk_id = s->top.data.index.chunk_id;
  } else {
    chunk_id = blockIdx.x;
  }
  if (t == 0) s->chunk = chunks[chunk_id];

  __syncthreads();
  if (t == 0) {
    // If we have an index, seek to the initial run and update row positions
    if (num_rowgroups > 0) {
      uint32_t ofs0 = min(s->top.data.index.strm_offset[0], s->chunk.strm_len[CI_DATA]);
      uint32_t ofs1 = min(s->top.data.index.strm_offset[1], s->chunk.strm_len[CI_DATA2]);
      uint32_t rowgroup_rowofs;
      s->chunk.streams[CI_DATA] += ofs0;
      s->chunk.strm_len[CI_DATA] -= ofs0;
      s->chunk.streams[CI_DATA2] += ofs1;
      s->chunk.strm_len[CI_DATA2] -= ofs1;
      rowgroup_rowofs = min((blockIdx.y - min(s->chunk.rowgroup_id, blockIdx.y)) * rowidx_stride,
                            s->chunk.num_rows);
      s->chunk.start_row += rowgroup_rowofs;
      s->chunk.num_rows -= rowgroup_rowofs;
    }
    s->is_string = (s->chunk.type_kind == STRING || s->chunk.type_kind == BINARY ||
                    s->chunk.type_kind == VARCHAR || s->chunk.type_kind == CHAR);
    s->top.data.cur_row =
      max(s->chunk.start_row, max((int32_t)(first_row - s->chunk.skip_count), 0));
    s->top.data.end_row        = s->chunk.start_row + s->chunk.num_rows;
    s->top.data.buffered_count = 0;
    if (s->top.data.end_row > first_row + max_num_rows) {
      s->top.data.end_row = static_cast<uint32_t>(first_row + max_num_rows);
    }
    if (num_rowgroups > 0) {
      s->top.data.end_row = min(s->top.data.end_row, s->chunk.start_row + rowidx_stride);
    }
    if (!IS_DICTIONARY(s->chunk.encoding_kind)) { s->chunk.dictionary_start = 0; }

    s->top.data.utc_epoch = kORCTimeToUTC - tz_table.gmt_offset;

    bytestream_init(&s->bs, s->chunk.streams[CI_DATA], s->chunk.strm_len[CI_DATA]);
    bytestream_init(&s->bs2, s->chunk.streams[CI_DATA2], s->chunk.strm_len[CI_DATA2]);
  }
  __syncthreads();
  while (s->top.data.cur_row < s->top.data.end_row) {
    bytestream_fill(&s->bs, t);
    bytestream_fill(&s->bs2, t);
    __syncthreads();
    if (t == 0) {
      uint32_t max_vals = s->chunk.start_row + s->chunk.num_rows - s->top.data.cur_row;
      if (num_rowgroups > 0 && (s->is_string || s->chunk.type_kind == TIMESTAMP)) {
        max_vals +=
          s->top.data.index.run_pos[IS_DICTIONARY(s->chunk.encoding_kind) ? CI_DATA : CI_DATA2];
      }
      s->bs.fill_count  = 0;
      s->bs2.fill_count = 0;
      s->top.data.nrows = 0;
      s->top.data.max_vals =
        min(max_vals, (s->chunk.type_kind == BOOLEAN) ? blockDim.x * 2 : blockDim.x);
    }
    __syncthreads();
    // Decode data streams
    {
      uint32_t numvals      = s->top.data.max_vals, secondary_val;
      uint32_t vals_skipped = 0;
      if (s->is_string || s->chunk.type_kind == TIMESTAMP) {
        // For these data types, we have a secondary unsigned 32-bit data stream
        orc_bytestream_s *bs = (IS_DICTIONARY(s->chunk.encoding_kind)) ? &s->bs : &s->bs2;
        uint32_t ofs         = 0;
        if (s->chunk.type_kind == TIMESTAMP) {
          // Restore buffered secondary stream values, if any
          ofs = s->top.data.buffered_count;
          if (ofs > 0) {
            __syncthreads();
            if (t == 0) { s->top.data.buffered_count = 0; }
          }
        }
        if (numvals > ofs) {
          if (IS_RLEv1(s->chunk.encoding_kind)) {
            numvals = ofs + Integer_RLEv1(bs, &s->u.rlev1, &s->vals.u32[ofs], numvals - ofs, t);
          } else {
            numvals = ofs + Integer_RLEv2(bs, &s->u.rlev2, &s->vals.u32[ofs], numvals - ofs, t);
          }
          __syncthreads();
          if (numvals <= ofs && t >= ofs && t < s->top.data.max_vals) { s->vals.u32[t] = 0; }
        }
        // If we're using an index, we may have to drop values from the initial run
        if (num_rowgroups > 0) {
          int cid          = IS_DICTIONARY(s->chunk.encoding_kind) ? CI_DATA : CI_DATA2;
          uint32_t run_pos = s->top.data.index.run_pos[cid];
          if (run_pos) {
            vals_skipped = min(numvals, run_pos);
            __syncthreads();
            if (t == 0) { s->top.data.index.run_pos[cid] = 0; }
            numvals -= vals_skipped;
            if (t < numvals) { secondary_val = s->vals.u32[vals_skipped + t]; }
            __syncthreads();
            if (t < numvals) { s->vals.u32[t] = secondary_val; }
          }
        }
        __syncthreads();
        // For strings with direct encoding, we need to convert the lengths into an offset
        if (!IS_DICTIONARY(s->chunk.encoding_kind)) {
          secondary_val = (t < numvals) ? s->vals.u32[t] : 0;
          if (s->chunk.type_kind != TIMESTAMP) {
            lengths_to_positions(s->vals.u32, numvals, t);
            __syncthreads();
          }
        }
        // Adjust the maximum number of values
        if (numvals == 0 && vals_skipped == 0) {
          numvals = s->top.data.max_vals;  // Just so that we don't hang if the stream is corrupted
        }
        if (t == 0 && numvals < s->top.data.max_vals) { s->top.data.max_vals = numvals; }
      }
      __syncthreads();
      // Account for skipped values
      if (num_rowgroups > 0 && !s->is_string) {
        uint32_t run_pos = s->top.data.index.run_pos[CI_DATA];
        numvals =
          min(numvals + run_pos, (s->chunk.type_kind == BOOLEAN) ? blockDim.x * 2 : blockDim.x);
      }
      // Decode the primary data stream
      if (s->chunk.type_kind == INT || s->chunk.type_kind == DATE || s->chunk.type_kind == SHORT) {
        // Signed int32 primary data stream
        if (IS_RLEv1(s->chunk.encoding_kind)) {
          numvals = Integer_RLEv1(&s->bs, &s->u.rlev1, s->vals.i32, numvals, t);
        } else {
          numvals = Integer_RLEv2(&s->bs, &s->u.rlev2, s->vals.i32, numvals, t);
        }
        __syncthreads();
      } else if (s->chunk.type_kind == BYTE) {
        numvals = Byte_RLE(&s->bs, &s->u.rle8, s->vals.u8, numvals, t);
        __syncthreads();
      } else if (s->chunk.type_kind == BOOLEAN) {
        int n = ((numvals + 7) >> 3);
        if (n > s->top.data.buffered_count) {
          numvals = Byte_RLE(&s->bs,
                             &s->u.rle8,
                             &s->vals.u8[s->top.data.buffered_count],
                             n - s->top.data.buffered_count,
                             t) +
                    s->top.data.buffered_count;
        } else {
          numvals = s->top.data.buffered_count;
        }
        __syncthreads();
        if (t == 0) {
          s->top.data.buffered_count = 0;
          s->top.data.max_vals       = min(s->top.data.max_vals, blockDim.x);
        }
        __syncthreads();
        // If the condition is false, then it means that s->top.data.max_vals is last set of values.
        // And as numvals is considered to be min(`max_vals+s->top.data.index.run_pos[CI_DATA]`,
        // blockDim.x*2) we have to return numvals >= s->top.data.index.run_pos[CI_DATA].
        auto const is_last_set = (s->top.data.max_vals >= s->top.data.index.run_pos[CI_DATA]);
        auto const max_vals    = (is_last_set ? s->top.data.max_vals + 7 : blockDim.x) / 8;
        n                      = numvals - max_vals;
        if (t < n) {
          secondary_val = s->vals.u8[max_vals + t];
          if (t == 0) { s->top.data.buffered_count = n; }
        }

        numvals = min(numvals * 8, is_last_set ? s->top.data.max_vals : blockDim.x);

      } else if (s->chunk.type_kind == LONG || s->chunk.type_kind == TIMESTAMP ||
                 s->chunk.type_kind == DECIMAL) {
        orc_bytestream_s *bs = (s->chunk.type_kind == DECIMAL) ? &s->bs2 : &s->bs;
        if (IS_RLEv1(s->chunk.encoding_kind)) {
          numvals = Integer_RLEv1<int64_t>(bs, &s->u.rlev1, s->vals.i64, numvals, t);
        } else {
          numvals = Integer_RLEv2<int64_t>(bs, &s->u.rlev2, s->vals.i64, numvals, t);
        }
        if (s->chunk.type_kind == DECIMAL) {
          // If we're using an index, we may have to drop values from the initial run
          uint32_t skip = 0;
          int val_scale;
          if (num_rowgroups > 0) {
            uint32_t run_pos = s->top.data.index.run_pos[CI_DATA2];
            if (run_pos) {
              skip = min(numvals, run_pos);
              __syncthreads();
              if (t == 0) { s->top.data.index.run_pos[CI_DATA2] = 0; }
              numvals -= skip;
            }
          }
          val_scale = (t < numvals) ? (int)s->vals.i64[skip + t] : 0;
          __syncthreads();
          numvals = Decode_Decimals(
            &s->bs, &s->u.rle8, s->vals, val_scale, numvals, s->chunk.decimal_scale, t);
        }
        __syncthreads();
      } else if (s->chunk.type_kind == FLOAT) {
        numvals = min(numvals, (BYTESTREAM_BFRSZ - 8u) >> 2);
        if (t < numvals) { s->vals.u32[t] = bytestream_readu32(&s->bs, s->bs.pos + t * 4); }
        __syncthreads();
        if (t == 0) { bytestream_flush_bytes(&s->bs, numvals * 4); }
        __syncthreads();
      } else if (s->chunk.type_kind == DOUBLE) {
        numvals = min(numvals, (BYTESTREAM_BFRSZ - 8u) >> 3);
        if (t < numvals) { s->vals.u64[t] = bytestream_readu64(&s->bs, s->bs.pos + t * 8); }
        __syncthreads();
        if (t == 0) { bytestream_flush_bytes(&s->bs, numvals * 8); }
        __syncthreads();
      }
      __syncthreads();
      if (numvals == 0 && vals_skipped != 0 && num_rowgroups > 0) {
        // Special case if the secondary streams produced fewer values than the primary stream's RLE
        // run, as a result of initial RLE run offset: keep vals_skipped as non-zero to ensure
        // proper buffered_count/max_vals update below.
      } else {
        vals_skipped = 0;
        if (num_rowgroups > 0) {
          uint32_t run_pos = s->top.data.index.run_pos[CI_DATA];
          if (run_pos) {
            vals_skipped = min(numvals, run_pos);
            numvals -= vals_skipped;
            __syncthreads();
            if (t == 0) { s->top.data.index.run_pos[CI_DATA] = 0; }
          }
        }
      }
      if (t == 0 && numvals + vals_skipped > 0 && numvals < s->top.data.max_vals) {
        if (s->chunk.type_kind == TIMESTAMP) {
          s->top.data.buffered_count = s->top.data.max_vals - numvals;
        }
        s->top.data.max_vals = numvals;
      }
      __syncthreads();
      // Use the valid bits to compute non-null row positions until we get a full batch of values to
      // decode
      DecodeRowPositions(s, first_row, t, temp_storage);
      if (!s->top.data.nrows && !s->u.rowdec.nz_count && !vals_skipped) {
        // This is a bug (could happen with bitstream errors with a bad run that would produce more
        // values than the number of remaining rows)
        return;
      }
      // Store decoded values to output
      if (t < min(min(s->top.data.max_vals, s->u.rowdec.nz_count), s->top.data.nrows) &&
          s->u.rowdec.row[t] != 0 &&
          s->top.data.cur_row + s->u.rowdec.row[t] - 1 < s->top.data.end_row) {
        size_t row = s->top.data.cur_row + s->u.rowdec.row[t] - 1 - first_row;
        if (row < max_num_rows) {
          void *data_out = s->chunk.column_data_base;
          switch (s->chunk.type_kind) {
            case FLOAT:
            case INT: static_cast<uint32_t *>(data_out)[row] = s->vals.u32[t + vals_skipped]; break;
            case DOUBLE:
            case LONG:
            case DECIMAL:
              static_cast<uint64_t *>(data_out)[row] = s->vals.u64[t + vals_skipped];
              break;
            case SHORT:
              static_cast<uint16_t *>(data_out)[row] =
                static_cast<uint16_t>(s->vals.u32[t + vals_skipped]);
              break;
            case BYTE: static_cast<uint8_t *>(data_out)[row] = s->vals.u8[t + vals_skipped]; break;
            case BOOLEAN:
              static_cast<uint8_t *>(data_out)[row] =
                (s->vals.u8[(t + vals_skipped) >> 3] >> ((~(t + vals_skipped)) & 7)) & 1;
              break;
            case DATE:
              if (s->chunk.dtype_len == 8) {
                // Convert from days to milliseconds by multiplying by 24*3600*1000
                static_cast<int64_t *>(data_out)[row] =
                  86400000ll * (int64_t)s->vals.i32[t + vals_skipped];
              } else {
                static_cast<uint32_t *>(data_out)[row] = s->vals.u32[t + vals_skipped];
              }
              break;
            case STRING:
            case BINARY:
            case VARCHAR:
            case CHAR: {
              nvstrdesc_s *strdesc = &static_cast<nvstrdesc_s *>(data_out)[row];
              void const *ptr      = nullptr;
              uint32_t count       = 0;
              if (IS_DICTIONARY(s->chunk.encoding_kind)) {
                auto const dict_idx = s->vals.u32[t + vals_skipped];
                if (dict_idx < s->chunk.dict_len) {
                  auto const &g_entry = global_dictionary[s->chunk.dictionary_start + dict_idx];

                  ptr   = s->chunk.streams[CI_DICTIONARY] + g_entry.pos;
                  count = g_entry.len;
                }
              } else {
                auto const dict_idx =
                  s->chunk.dictionary_start + s->vals.u32[t + vals_skipped] - secondary_val;

                if (dict_idx + count <= s->chunk.strm_len[CI_DATA]) {
                  ptr   = s->chunk.streams[CI_DATA] + dict_idx;
                  count = secondary_val;
                }
              }
              strdesc->ptr   = static_cast<char const *>(ptr);
              strdesc->count = count;
              break;
            }
            case TIMESTAMP: {
              int64_t seconds = s->vals.i64[t + vals_skipped] + s->top.data.utc_epoch;
              uint32_t nanos  = secondary_val;
              nanos           = (nanos >> 3) * kTimestampNanoScale[nanos & 7];
              if (!tz_table.ttimes.empty()) {
                seconds += get_gmt_offset(tz_table.ttimes, tz_table.offsets, seconds);
              }
              if (seconds < 0 && nanos != 0) { seconds -= 1; }
              if (s->chunk.ts_clock_rate)
                static_cast<int64_t *>(data_out)[row] =
                  seconds * s->chunk.ts_clock_rate +
                  (nanos + (499999999 / s->chunk.ts_clock_rate)) /
                    (1000000000 / s->chunk.ts_clock_rate);  // Output to desired clock rate
              else
                static_cast<int64_t *>(data_out)[row] = seconds * 1000000000 + nanos;
              break;
            }
          }
        }
      }
      __syncthreads();
      // Buffer secondary stream values
      if (s->chunk.type_kind == TIMESTAMP) {
        int buffer_pos = s->top.data.max_vals;
        if (t >= buffer_pos && t < buffer_pos + s->top.data.buffered_count) {
          s->vals.u32[t - buffer_pos] = secondary_val;
        }
      } else if (s->chunk.type_kind == BOOLEAN && t < s->top.data.buffered_count) {
        s->vals.u8[t] = secondary_val;
      }
    }
    __syncthreads();
    if (t == 0) {
      s->top.data.cur_row += s->top.data.nrows;
      if (s->is_string && !IS_DICTIONARY(s->chunk.encoding_kind) && s->top.data.max_vals > 0) {
        s->chunk.dictionary_start += s->vals.u32[s->top.data.max_vals - 1];
      }
    }
    __syncthreads();
  }
}

/**
 * @brief Launches kernel for decoding NULLs and building string dictionary index tables
 *
 * @param[in] chunks ColumnDesc device array [stripe][column]
 * @param[in] global_dictionary Global dictionary device array
 * @param[in] num_columns Number of columns
 * @param[in] num_stripes Number of stripes
 * @param[in] max_rows Maximum number of rows to load
 * @param[in] first_row Crop all rows below first_row
 * @param[in] stream CUDA stream to use, default 0
<<<<<<< HEAD
 *
 * @return cudaSuccess if successful, a CUDA error code otherwise
 **/
cudaError_t __host__ DecodeNullsAndStringDictionaries(ColumnDesc *chunks,
                                                      DictionaryEntry *global_dictionary,
                                                      uint32_t num_columns,
                                                      uint32_t num_stripes,
                                                      size_t max_num_rows,
                                                      size_t first_row,
                                                      rmm::cuda_stream_view stream)
=======
 */
void __host__ DecodeNullsAndStringDictionaries(ColumnDesc *chunks,
                                               DictionaryEntry *global_dictionary,
                                               uint32_t num_columns,
                                               uint32_t num_stripes,
                                               size_t max_num_rows,
                                               size_t first_row,
                                               cudaStream_t stream)
>>>>>>> 9fc08f34
{
  dim3 dim_block(NTHREADS, 1);
  dim3 dim_grid(num_columns, num_stripes * 2);  // 1024 threads per chunk
  gpuDecodeNullsAndStringDictionaries<NTHREADS><<<dim_grid, dim_block, 0, stream.value()>>>(
    chunks, global_dictionary, num_columns, num_stripes, max_num_rows, first_row);
}

/**
 * @brief Launches kernel for decoding column data
 *
 * @param[in] chunks ColumnDesc device array [stripe][column]
 * @param[in] global_dictionary Global dictionary device array
 * @param[in] num_columns Number of columns
 * @param[in] num_stripes Number of stripes
 * @param[in] max_rows Maximum number of rows to load
 * @param[in] first_row Crop all rows below first_row
 * @param[in] tz_table Timezone translation table
 * @param[in] row_groups Optional row index data
 * @param[in] num_rowgroups Number of row groups in row index data
 * @param[in] rowidx_stride Row index stride
 * @param[in] stream CUDA stream to use, default 0
<<<<<<< HEAD
 *
 * @return cudaSuccess if successful, a CUDA error code otherwise
 **/
cudaError_t __host__ DecodeOrcColumnData(ColumnDesc *chunks,
                                         DictionaryEntry *global_dictionary,
                                         uint32_t num_columns,
                                         uint32_t num_stripes,
                                         size_t max_num_rows,
                                         size_t first_row,
                                         timezone_table_view tz_table,
                                         const RowGroup *row_groups,
                                         uint32_t num_rowgroups,
                                         uint32_t rowidx_stride,
                                         rmm::cuda_stream_view stream)
=======
 */
void __host__ DecodeOrcColumnData(ColumnDesc *chunks,
                                  DictionaryEntry *global_dictionary,
                                  uint32_t num_columns,
                                  uint32_t num_stripes,
                                  size_t max_num_rows,
                                  size_t first_row,
                                  timezone_table_view tz_table,
                                  const RowGroup *row_groups,
                                  uint32_t num_rowgroups,
                                  uint32_t rowidx_stride,
                                  cudaStream_t stream)
>>>>>>> 9fc08f34
{
  uint32_t num_chunks = num_columns * num_stripes;
  dim3 dim_block(NTHREADS, 1);  // 1024 threads per chunk
  dim3 dim_grid((num_rowgroups > 0) ? num_columns : num_chunks,
                (num_rowgroups > 0) ? num_rowgroups : 1);
<<<<<<< HEAD
  gpuDecodeOrcColumnData<NTHREADS><<<dim_grid, dim_block, 0, stream.value()>>>(chunks,
                                                                               global_dictionary,
                                                                               tz_table,
                                                                               row_groups,
                                                                               max_num_rows,
                                                                               first_row,
                                                                               num_columns,
                                                                               num_rowgroups,
                                                                               rowidx_stride);
  return cudaSuccess;
=======
  gpuDecodeOrcColumnData<NTHREADS><<<dim_grid, dim_block, 0, stream>>>(chunks,
                                                                       global_dictionary,
                                                                       tz_table,
                                                                       row_groups,
                                                                       max_num_rows,
                                                                       first_row,
                                                                       num_columns,
                                                                       num_rowgroups,
                                                                       rowidx_stride);
>>>>>>> 9fc08f34
}

}  // namespace gpu
}  // namespace orc
}  // namespace io
}  // namespace cudf<|MERGE_RESOLUTION|>--- conflicted
+++ resolved
@@ -1775,18 +1775,6 @@
  * @param[in] max_rows Maximum number of rows to load
  * @param[in] first_row Crop all rows below first_row
  * @param[in] stream CUDA stream to use, default 0
-<<<<<<< HEAD
- *
- * @return cudaSuccess if successful, a CUDA error code otherwise
- **/
-cudaError_t __host__ DecodeNullsAndStringDictionaries(ColumnDesc *chunks,
-                                                      DictionaryEntry *global_dictionary,
-                                                      uint32_t num_columns,
-                                                      uint32_t num_stripes,
-                                                      size_t max_num_rows,
-                                                      size_t first_row,
-                                                      rmm::cuda_stream_view stream)
-=======
  */
 void __host__ DecodeNullsAndStringDictionaries(ColumnDesc *chunks,
                                                DictionaryEntry *global_dictionary,
@@ -1794,8 +1782,7 @@
                                                uint32_t num_stripes,
                                                size_t max_num_rows,
                                                size_t first_row,
-                                               cudaStream_t stream)
->>>>>>> 9fc08f34
+                                               rmm::cuda_stream_view stream)
 {
   dim3 dim_block(NTHREADS, 1);
   dim3 dim_grid(num_columns, num_stripes * 2);  // 1024 threads per chunk
@@ -1817,22 +1804,6 @@
  * @param[in] num_rowgroups Number of row groups in row index data
  * @param[in] rowidx_stride Row index stride
  * @param[in] stream CUDA stream to use, default 0
-<<<<<<< HEAD
- *
- * @return cudaSuccess if successful, a CUDA error code otherwise
- **/
-cudaError_t __host__ DecodeOrcColumnData(ColumnDesc *chunks,
-                                         DictionaryEntry *global_dictionary,
-                                         uint32_t num_columns,
-                                         uint32_t num_stripes,
-                                         size_t max_num_rows,
-                                         size_t first_row,
-                                         timezone_table_view tz_table,
-                                         const RowGroup *row_groups,
-                                         uint32_t num_rowgroups,
-                                         uint32_t rowidx_stride,
-                                         rmm::cuda_stream_view stream)
-=======
  */
 void __host__ DecodeOrcColumnData(ColumnDesc *chunks,
                                   DictionaryEntry *global_dictionary,
@@ -1844,14 +1815,12 @@
                                   const RowGroup *row_groups,
                                   uint32_t num_rowgroups,
                                   uint32_t rowidx_stride,
-                                  cudaStream_t stream)
->>>>>>> 9fc08f34
+                                  rmm::cuda_stream_view stream)
 {
   uint32_t num_chunks = num_columns * num_stripes;
   dim3 dim_block(NTHREADS, 1);  // 1024 threads per chunk
   dim3 dim_grid((num_rowgroups > 0) ? num_columns : num_chunks,
                 (num_rowgroups > 0) ? num_rowgroups : 1);
-<<<<<<< HEAD
   gpuDecodeOrcColumnData<NTHREADS><<<dim_grid, dim_block, 0, stream.value()>>>(chunks,
                                                                                global_dictionary,
                                                                                tz_table,
@@ -1861,18 +1830,6 @@
                                                                                num_columns,
                                                                                num_rowgroups,
                                                                                rowidx_stride);
-  return cudaSuccess;
-=======
-  gpuDecodeOrcColumnData<NTHREADS><<<dim_grid, dim_block, 0, stream>>>(chunks,
-                                                                       global_dictionary,
-                                                                       tz_table,
-                                                                       row_groups,
-                                                                       max_num_rows,
-                                                                       first_row,
-                                                                       num_columns,
-                                                                       num_rowgroups,
-                                                                       rowidx_stride);
->>>>>>> 9fc08f34
 }
 
 }  // namespace gpu
