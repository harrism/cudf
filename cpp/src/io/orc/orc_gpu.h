--- conflicted
+++ resolved
@@ -19,6 +19,7 @@
 #include "timezone.cuh"
 
 #include <io/comp/gpuinflate.h>
+#include <io/orc/orc_common.h>
 #include <io/statistics/column_stats.h>
 
 #include <rmm/cuda_stream_view.hpp>
@@ -190,23 +191,12 @@
  * @param[in] log2maxcr log2 of maximum compression ratio (used to infer max uncompressed size from
  *compressed size)
  * @param[in] stream CUDA stream to use, default 0
-<<<<<<< HEAD
- *
- * @return cudaSuccess if successful, a CUDA error code otherwise
- **/
-cudaError_t ParseCompressedStripeData(CompressedStreamInfo *strm_info,
-                                      int32_t num_streams,
-                                      uint32_t compression_block_size,
-                                      uint32_t log2maxcr           = 24,
-                                      rmm::cuda_stream_view stream = rmm::cuda_stream_default);
-=======
  */
 void ParseCompressedStripeData(CompressedStreamInfo *strm_info,
                                int32_t num_streams,
                                uint32_t compression_block_size,
-                               uint32_t log2maxcr  = 24,
-                               cudaStream_t stream = (cudaStream_t)0);
->>>>>>> 9fc08f34
+                               uint32_t log2maxcr           = 24,
+                               rmm::cuda_stream_view stream = rmm::cuda_stream_default);
 
 /**
  * @brief Launches kernel for re-assembling decompressed blocks into a single contiguous block
@@ -214,19 +204,10 @@
  * @param[in] strm_info List of compressed streams
  * @param[in] num_streams Number of compressed streams
  * @param[in] stream CUDA stream to use, default 0
-<<<<<<< HEAD
- *
- * @return cudaSuccess if successful, a CUDA error code otherwise
- **/
-cudaError_t PostDecompressionReassemble(CompressedStreamInfo *strm_info,
-                                        int32_t num_streams,
-                                        rmm::cuda_stream_view stream = rmm::cuda_stream_default);
-=======
  */
 void PostDecompressionReassemble(CompressedStreamInfo *strm_info,
                                  int32_t num_streams,
-                                 cudaStream_t stream = (cudaStream_t)0);
->>>>>>> 9fc08f34
+                                 rmm::cuda_stream_view stream = rmm::cuda_stream_default);
 
 /**
  * @brief Launches kernel for constructing rowgroup from index streams
@@ -238,19 +219,6 @@
  * @param[in] num_stripes Number of stripes
  * @param[in] num_rowgroups Number of row groups
  * @param[in] stream CUDA stream to use, default 0
-<<<<<<< HEAD
- *
- * @return cudaSuccess if successful, a CUDA error code otherwise
- **/
-cudaError_t ParseRowGroupIndex(RowGroup *row_groups,
-                               CompressedStreamInfo *strm_info,
-                               ColumnDesc *chunks,
-                               uint32_t num_columns,
-                               uint32_t num_stripes,
-                               uint32_t num_rowgroups,
-                               uint32_t rowidx_stride,
-                               rmm::cuda_stream_view stream = rmm::cuda_stream_default);
-=======
  */
 void ParseRowGroupIndex(RowGroup *row_groups,
                         CompressedStreamInfo *strm_info,
@@ -259,8 +227,7 @@
                         uint32_t num_stripes,
                         uint32_t num_rowgroups,
                         uint32_t rowidx_stride,
-                        cudaStream_t stream = (cudaStream_t)0);
->>>>>>> 9fc08f34
+                        rmm::cuda_stream_view stream = rmm::cuda_stream_default);
 
 /**
  * @brief Launches kernel for decoding NULLs and building string dictionary index tables
@@ -272,28 +239,14 @@
  * @param[in] max_rows Maximum number of rows to load
  * @param[in] first_row Crop all rows below first_row
  * @param[in] stream CUDA stream to use, default 0
-<<<<<<< HEAD
- *
- * @return cudaSuccess if successful, a CUDA error code otherwise
- **/
-cudaError_t DecodeNullsAndStringDictionaries(
-  ColumnDesc *chunks,
-  DictionaryEntry *global_dictionary,
-  uint32_t num_columns,
-  uint32_t num_stripes,
-  size_t max_rows              = ~0,
-  size_t first_row             = 0,
-  rmm::cuda_stream_view stream = rmm::cuda_stream_default);
-=======
  */
 void DecodeNullsAndStringDictionaries(ColumnDesc *chunks,
                                       DictionaryEntry *global_dictionary,
                                       uint32_t num_columns,
                                       uint32_t num_stripes,
-                                      size_t max_rows     = ~0,
-                                      size_t first_row    = 0,
-                                      cudaStream_t stream = (cudaStream_t)0);
->>>>>>> 9fc08f34
+                                      size_t max_rows              = ~0,
+                                      size_t first_row             = 0,
+                                      rmm::cuda_stream_view stream = rmm::cuda_stream_default);
 
 /**
  * @brief Launches kernel for decoding column data
@@ -310,22 +263,6 @@
  * @param[in] num_rowgroups Number of row groups in row index data
  * @param[in] rowidx_stride Row index stride
  * @param[in] stream CUDA stream to use, default 0
-<<<<<<< HEAD
- *
- * @return cudaSuccess if successful, a CUDA error code otherwise
- **/
-cudaError_t DecodeOrcColumnData(ColumnDesc *chunks,
-                                DictionaryEntry *global_dictionary,
-                                uint32_t num_columns,
-                                uint32_t num_stripes,
-                                size_t max_rows              = ~0,
-                                size_t first_row             = 0,
-                                timezone_table_view tz_table = {},
-                                const RowGroup *row_groups   = 0,
-                                uint32_t num_rowgroups       = 0,
-                                uint32_t rowidx_stride       = 0,
-                                rmm::cuda_stream_view stream = rmm::cuda_stream_default);
-=======
  */
 void DecodeOrcColumnData(ColumnDesc *chunks,
                          DictionaryEntry *global_dictionary,
@@ -337,8 +274,7 @@
                          const RowGroup *row_groups   = 0,
                          uint32_t num_rowgroups       = 0,
                          uint32_t rowidx_stride       = 0,
-                         cudaStream_t stream          = (cudaStream_t)0);
->>>>>>> 9fc08f34
+                         rmm::cuda_stream_view stream = rmm::cuda_stream_default);
 
 /**
  * @brief Launches kernel for encoding column data
@@ -347,21 +283,11 @@
  * @param[in] num_columns Number of columns
  * @param[in] num_rowgroups Number of row groups
  * @param[in] stream CUDA stream to use, default 0
-<<<<<<< HEAD
- *
- * @return cudaSuccess if successful, a CUDA error code otherwise
- **/
-cudaError_t EncodeOrcColumnData(EncChunk *chunks,
-                                uint32_t num_columns,
-                                uint32_t num_rowgroups,
-                                rmm::cuda_stream_view stream = rmm::cuda_stream_default);
-=======
  */
 void EncodeOrcColumnData(EncChunk *chunks,
                          uint32_t num_columns,
                          uint32_t num_rowgroups,
-                         cudaStream_t stream = (cudaStream_t)0);
->>>>>>> 9fc08f34
+                         rmm::cuda_stream_view stream = rmm::cuda_stream_default);
 
 /**
  * @brief Launches kernel for encoding column dictionaries
@@ -372,25 +298,13 @@
  * @param[in] num_columns Number of columns
  * @param[in] num_stripes Number of stripes
  * @param[in] stream CUDA stream to use, default 0
-<<<<<<< HEAD
- *
- * @return cudaSuccess if successful, a CUDA error code otherwise
- **/
-cudaError_t EncodeStripeDictionaries(StripeDictionary *stripes,
-                                     EncChunk *chunks,
-                                     uint32_t num_string_columns,
-                                     uint32_t num_columns,
-                                     uint32_t num_stripes,
-                                     rmm::cuda_stream_view stream = rmm::cuda_stream_default);
-=======
  */
 void EncodeStripeDictionaries(StripeDictionary *stripes,
                               EncChunk *chunks,
                               uint32_t num_string_columns,
                               uint32_t num_columns,
                               uint32_t num_stripes,
-                              cudaStream_t stream = (cudaStream_t)0);
->>>>>>> 9fc08f34
+                              rmm::cuda_stream_view stream = rmm::cuda_stream_default);
 
 /**
  * @brief Launches kernel for compacting chunked column data prior to compression
@@ -400,23 +314,12 @@
  * @param[in] num_stripe_streams Total number of streams
  * @param[in] num_columns Number of columns
  * @param[in] stream CUDA stream to use, default 0
-<<<<<<< HEAD
- *
- * @return cudaSuccess if successful, a CUDA error code otherwise
- **/
-cudaError_t CompactOrcDataStreams(StripeStream *strm_desc,
-                                  EncChunk *chunks,
-                                  uint32_t num_stripe_streams,
-                                  uint32_t num_columns,
-                                  rmm::cuda_stream_view stream = rmm::cuda_stream_default);
-=======
  */
 void CompactOrcDataStreams(StripeStream *strm_desc,
                            EncChunk *chunks,
                            uint32_t num_stripe_streams,
                            uint32_t num_columns,
-                           cudaStream_t stream = (cudaStream_t)0);
->>>>>>> 9fc08f34
+                           rmm::cuda_stream_view stream = rmm::cuda_stream_default);
 
 /**
  * @brief Launches kernel(s) for compressing data streams
@@ -430,21 +333,6 @@
  * @param[in] compression Type of compression
  * @param[in] num_compressed_blocks Total number of compressed blocks
  * @param[in] stream CUDA stream to use, default 0
-<<<<<<< HEAD
- *
- * @return cudaSuccess if successful, a CUDA error code otherwise
- **/
-cudaError_t CompressOrcDataStreams(uint8_t *compressed_data,
-                                   StripeStream *strm_desc,
-                                   EncChunk *chunks,
-                                   gpu_inflate_input_s *comp_in,
-                                   gpu_inflate_status_s *comp_out,
-                                   uint32_t num_stripe_streams,
-                                   uint32_t num_compressed_blocks,
-                                   CompressionKind compression,
-                                   uint32_t comp_blk_size,
-                                   rmm::cuda_stream_view stream = rmm::cuda_stream_default);
-=======
  */
 void CompressOrcDataStreams(uint8_t *compressed_data,
                             StripeStream *strm_desc,
@@ -455,8 +343,7 @@
                             uint32_t num_compressed_blocks,
                             CompressionKind compression,
                             uint32_t comp_blk_size,
-                            cudaStream_t stream = (cudaStream_t)0);
->>>>>>> 9fc08f34
+                            rmm::cuda_stream_view stream = rmm::cuda_stream_default);
 
 /**
  * @brief Launches kernel for initializing dictionary chunks
@@ -465,21 +352,11 @@
  * @param[in] num_columns Number of columns
  * @param[in] num_rowgroups Number of row groups
  * @param[in] stream CUDA stream to use, default 0
-<<<<<<< HEAD
- *
- * @return cudaSuccess if successful, a CUDA error code otherwise
- **/
-cudaError_t InitDictionaryIndices(DictionaryChunk *chunks,
-                                  uint32_t num_columns,
-                                  uint32_t num_rowgroups,
-                                  rmm::cuda_stream_view stream = rmm::cuda_stream_default);
-=======
  */
 void InitDictionaryIndices(DictionaryChunk *chunks,
                            uint32_t num_columns,
                            uint32_t num_rowgroups,
-                           cudaStream_t stream = (cudaStream_t)0);
->>>>>>> 9fc08f34
+                           rmm::cuda_stream_view stream = rmm::cuda_stream_default);
 
 /**
  * @brief Launches kernel for building stripe dictionaries
@@ -491,18 +368,6 @@
  * @param[in] num_rowgroups Number of row groups
  * @param[in] num_columns Number of columns
  * @param[in] stream CUDA stream to use, default 0
-<<<<<<< HEAD
- *
- * @return cudaSuccess if successful, a CUDA error code otherwise
- **/
-cudaError_t BuildStripeDictionaries(StripeDictionary *stripes_dev,
-                                    StripeDictionary *stripes_host,
-                                    DictionaryChunk const *chunks,
-                                    uint32_t num_stripes,
-                                    uint32_t num_rowgroups,
-                                    uint32_t num_columns,
-                                    rmm::cuda_stream_view stream = rmm::cuda_stream_default);
-=======
  */
 void BuildStripeDictionaries(StripeDictionary *stripes_dev,
                              StripeDictionary *stripes_host,
@@ -510,8 +375,7 @@
                              uint32_t num_stripes,
                              uint32_t num_rowgroups,
                              uint32_t num_columns,
-                             cudaStream_t stream = (cudaStream_t)0);
->>>>>>> 9fc08f34
+                             rmm::cuda_stream_view stream = rmm::cuda_stream_default);
 
 /**
  * @brief Launches kernels to initialize statistics collection
@@ -522,25 +386,13 @@
  * @param[in] num_rowgroups Number of rowgroups
  * @param[in] row_index_stride Rowgroup size in rows
  * @param[in] stream CUDA stream to use, default 0
-<<<<<<< HEAD
- *
- * @return cudaSuccess if successful, a CUDA error code otherwise
- **/
-cudaError_t orc_init_statistics_groups(statistics_group *groups,
-                                       const stats_column_desc *cols,
-                                       uint32_t num_columns,
-                                       uint32_t num_rowgroups,
-                                       uint32_t row_index_stride,
-                                       rmm::cuda_stream_view stream = rmm::cuda_stream_default);
-=======
  */
 void orc_init_statistics_groups(statistics_group *groups,
                                 const stats_column_desc *cols,
                                 uint32_t num_columns,
                                 uint32_t num_rowgroups,
                                 uint32_t row_index_stride,
-                                cudaStream_t stream = (cudaStream_t)0);
->>>>>>> 9fc08f34
+                                rmm::cuda_stream_view stream = rmm::cuda_stream_default);
 
 /**
  * @brief Launches kernels to return statistics buffer offsets and sizes
@@ -549,21 +401,11 @@
  * @param[in] chunks Statistics chunks
  * @param[in] statistics_count Number of statistics buffers to encode
  * @param[in] stream CUDA stream to use, default 0
-<<<<<<< HEAD
- *
- * @return cudaSuccess if successful, a CUDA error code otherwise
- **/
-cudaError_t orc_init_statistics_buffersize(statistics_merge_group *groups,
-                                           const statistics_chunk *chunks,
-                                           uint32_t statistics_count,
-                                           rmm::cuda_stream_view stream = rmm::cuda_stream_default);
-=======
  */
 void orc_init_statistics_buffersize(statistics_merge_group *groups,
                                     const statistics_chunk *chunks,
                                     uint32_t statistics_count,
-                                    cudaStream_t stream = (cudaStream_t)0);
->>>>>>> 9fc08f34
+                                    rmm::cuda_stream_view stream = rmm::cuda_stream_default);
 
 /**
  * @brief Launches kernel to encode statistics in ORC protobuf format
@@ -572,23 +414,12 @@
  * @param[in,out] groups Statistics merge groups
  * @param[in,out] chunks Statistics data
  * @param[in] statistics_count Number of statistics buffers
-<<<<<<< HEAD
- *
- * @return cudaSuccess if successful, a CUDA error code otherwise
- **/
-cudaError_t orc_encode_statistics(uint8_t *blob_bfr,
-                                  statistics_merge_group *groups,
-                                  const statistics_chunk *chunks,
-                                  uint32_t statistics_count,
-                                  rmm::cuda_stream_view stream = rmm::cuda_stream_default);
-=======
  */
 void orc_encode_statistics(uint8_t *blob_bfr,
                            statistics_merge_group *groups,
                            const statistics_chunk *chunks,
                            uint32_t statistics_count,
-                           cudaStream_t stream = (cudaStream_t)0);
->>>>>>> 9fc08f34
+                           rmm::cuda_stream_view stream = rmm::cuda_stream_default);
 
 }  // namespace gpu
 }  // namespace orc
