/*
 * Copyright (c) 2020, NVIDIA CORPORATION.
 *
 * Licensed under the Apache License, Version 2.0 (the "License");
 * you may not use this file except in compliance with the License.
 * You may obtain a copy of the License at
 *
 *     http://www.apache.org/licenses/LICENSE-2.0
 *
 * Unless required by applicable law or agreed to in writing, software
 * distributed under the License is distributed on an "AS IS" BASIS,
 * WITHOUT WARRANTIES OR CONDITIONS OF ANY KIND, either express or implied.
 * See the License for the specific language governing permissions and
 * limitations under the License.
 */

#include "orc_common.h"
#include "orc_gpu.h"

#include <io/utilities/block_utils.cuh>

#include <rmm/cuda_stream_view.hpp>

namespace cudf {
namespace io {
namespace orc {
namespace gpu {
/**
 * @brief Initializes statistics groups
 *
 * @param[out] groups Statistics groups
 * @param[in] cols Column descriptors
 * @param[in] num_columns Number of columns
 * @param[in] num_rowgroups Number of rowgroups
 * @param[in] row_index_stride Rowgroup size in rows
 *
 **/
constexpr unsigned int init_threads_per_group = 32;
constexpr unsigned int init_groups_per_block  = 4;
constexpr unsigned int init_threads_per_block = init_threads_per_group * init_groups_per_block;

__global__ void __launch_bounds__(init_threads_per_block)
  gpu_init_statistics_groups(statistics_group *groups,
                             const stats_column_desc *cols,
                             uint32_t num_columns,
                             uint32_t num_rowgroups,
                             uint32_t row_index_stride)
{
  __shared__ __align__(4) statistics_group group_g[init_groups_per_block];
  uint32_t col_id         = blockIdx.y;
  uint32_t chunk_id       = (blockIdx.x * init_groups_per_block) + threadIdx.y;
  uint32_t t              = threadIdx.x;
  statistics_group *group = &group_g[threadIdx.y];
  if (chunk_id < num_rowgroups and t == 0) {
    uint32_t num_rows = cols[col_id].num_rows;
    group->col        = &cols[col_id];
    group->start_row  = chunk_id * row_index_stride;
    group->num_rows = min(num_rows - min(chunk_id * row_index_stride, num_rows), row_index_stride);
    groups[col_id * num_rowgroups + chunk_id] = *group;
  }
}

/**
 * @brief Get the buffer size and offsets of encoded statistics
 *
 * @param[in,out] groups Statistics merge groups
 * @param[in] statistics_count Number of statistics buffers
 *
 **/
constexpr unsigned int buffersize_reduction_dim = 32;
constexpr unsigned int buffersize_threads_per_block =
  buffersize_reduction_dim * buffersize_reduction_dim;
constexpr unsigned int pb_fld_hdrlen     = 1;
constexpr unsigned int pb_fld_hdrlen16   = 2;  // > 127-byte length
constexpr unsigned int pb_fld_hdrlen32   = 5;  // > 16KB length
constexpr unsigned int pb_fldlen_int64   = 10;
constexpr unsigned int pb_fldlen_float64 = 8;
constexpr unsigned int pb_fldlen_decimal = 40;  // Assume decimal2string fits in 40 characters
constexpr unsigned int pb_fldlen_bucket1 = 1 + pb_fldlen_int64;
constexpr unsigned int pb_fldlen_common  = 2 * pb_fld_hdrlen + pb_fldlen_int64;

__global__ void __launch_bounds__(buffersize_threads_per_block, 1)
  gpu_init_statistics_buffersize(statistics_merge_group *groups,
                                 const statistics_chunk *chunks,
                                 uint32_t statistics_count)
{
  __shared__ volatile uint32_t scratch_red[buffersize_reduction_dim];
  __shared__ volatile uint32_t stats_size;
  uint32_t tx = threadIdx.x;
  uint32_t ty = threadIdx.y;
  uint32_t t  = ty * buffersize_reduction_dim + tx;
  if (!t) { stats_size = 0; }
  __syncthreads();
  for (uint32_t start = 0; start < statistics_count; start += buffersize_threads_per_block) {
    uint32_t stats_len = 0, stats_pos;
    uint32_t idx       = start + t;
    if (idx < statistics_count) {
      const stats_column_desc *col = groups[idx].col;
      statistics_dtype dtype       = col->stats_dtype;
      switch (dtype) {
        case dtype_bool: stats_len = pb_fldlen_common + pb_fld_hdrlen + pb_fldlen_bucket1; break;
        case dtype_int8:
        case dtype_int16:
        case dtype_int32:
        case dtype_date32:
        case dtype_int64:
        case dtype_timestamp64:
          stats_len = pb_fldlen_common + pb_fld_hdrlen + 3 * (pb_fld_hdrlen + pb_fldlen_int64);
          break;
        case dtype_float32:
        case dtype_float64:
          stats_len = pb_fldlen_common + pb_fld_hdrlen + 3 * (pb_fld_hdrlen + pb_fldlen_float64);
          break;
        case dtype_decimal64:
        case dtype_decimal128:
          stats_len = pb_fldlen_common + pb_fld_hdrlen16 + 3 * (pb_fld_hdrlen + pb_fldlen_decimal);
          break;
        case dtype_string:
          stats_len = pb_fldlen_common + pb_fld_hdrlen32 + 3 * (pb_fld_hdrlen + pb_fldlen_int64) +
                      chunks[idx].min_value.str_val.length + chunks[idx].max_value.str_val.length;
          break;
        default: break;
      }
    }
    stats_pos = WarpReducePos32(stats_len, tx);
    if (tx == buffersize_reduction_dim - 1) { scratch_red[ty] = stats_pos; }
    __syncthreads();
    if (ty == 0) { scratch_red[tx] = WarpReducePos32(scratch_red[tx], tx); }
    __syncthreads();
    if (ty != 0) { stats_pos += scratch_red[ty - 1]; }
    stats_pos += stats_size;
    if (idx < statistics_count) {
      groups[idx].start_chunk = stats_pos - stats_len;
      groups[idx].num_chunks  = stats_len;
    }
    __syncthreads();
    if (t == buffersize_threads_per_block - 1) { stats_size = stats_pos; }
  }
}

struct stats_state_s {
  uint8_t *base;  ///< Output buffer start
  uint8_t *end;   ///< Output buffer end
  statistics_chunk chunk;
  statistics_merge_group group;
  stats_column_desc col;
  // ORC stats
  uint64_t numberOfValues;
  uint8_t hasNull;
};

/*
 * Protobuf encoding - see
 * https://developers.google.com/protocol-buffers/docs/encoding
 *
 */
// Protobuf varint encoding for unsigned int
__device__ inline uint8_t *pb_encode_uint(uint8_t *p, uint64_t v)
{
  while (v > 0x7f) {
    *p++ = ((uint32_t)v | 0x80);
    v >>= 7;
  }
  *p++ = v;
  return p;
}

// Protobuf field encoding for unsigned int
__device__ inline uint8_t *pb_put_uint(uint8_t *p, uint32_t id, uint64_t v)
{
  p[0] = id * 8 + PB_TYPE_VARINT;  // NOTE: Assumes id < 16
  return pb_encode_uint(p + 1, v);
}

// Protobuf field encoding for signed int
__device__ inline uint8_t *pb_put_int(uint8_t *p, uint32_t id, int64_t v)
{
  int64_t s = (v < 0);
  return pb_put_uint(p, id, (v ^ -s) * 2 + s);
}

// Protobuf field encoding for 'packed' unsigned int (single value)
__device__ inline uint8_t *pb_put_packed_uint(uint8_t *p, uint32_t id, uint64_t v)
{
  uint8_t *p2 = pb_encode_uint(p + 2, v);
  p[0]        = id * 8 + PB_TYPE_FIXEDLEN;
  p[1]        = static_cast<uint8_t>(p2 - (p + 2));
  return p2;
}

// Protobuf field encoding for binary/string
__device__ inline uint8_t *pb_put_binary(uint8_t *p, uint32_t id, const void *bytes, uint32_t len)
{
  p[0] = id * 8 + PB_TYPE_FIXEDLEN;
  p    = pb_encode_uint(p + 1, len);
  memcpy(p, bytes, len);
  return p + len;
}

// Protobuf field encoding for 64-bit raw encoding (double)
__device__ inline uint8_t *pb_put_fixed64(uint8_t *p, uint32_t id, const void *raw64)
{
  p[0] = id * 8 + PB_TYPE_FIXED64;
  memcpy(p + 1, raw64, 8);
  return p + 9;
}

/**
 * @brief Encode statistics in ORC protobuf format
 *
 * @param[in,out] groups Statistics merge groups
 * @param[in,out] chunks Statistics data
 * @param[in] statistics_count Number of statistics buffers
 *
 * ORC statistics format from https://orc.apache.org/specification/ORCv1/
 *
 * message ColumnStatistics {
 *  // the number of values
 *  optional uint64 numberOfValues = 1;
 *  // At most one of these has a value for any column
 *  optional IntegerStatistics intStatistics = 2;
 *  optional DoubleStatistics doubleStatistics = 3;
 *  optional StringStatistics stringStatistics = 4;
 *  optional BucketStatistics bucketStatistics = 5;
 *  optional DecimalStatistics decimalStatistics = 6;
 *  optional DateStatistics dateStatistics = 7;
 *  optional BinaryStatistics binaryStatistics = 8;
 *  optional TimestampStatistics timestampStatistics = 9;
 *  optional bool hasNull = 10;
 * }
 *
 **/
constexpr unsigned int encode_threads_per_chunk = 32;
constexpr unsigned int encode_chunks_per_block  = 4;
constexpr unsigned int encode_threads_per_block =
  encode_threads_per_chunk * encode_chunks_per_block;

__global__ void __launch_bounds__(encode_threads_per_block)
  gpu_encode_statistics(uint8_t *blob_bfr,
                        statistics_merge_group *groups,
                        const statistics_chunk *chunks,
                        uint32_t statistics_count)
{
  __shared__ __align__(8) stats_state_s state_g[encode_chunks_per_block];
  uint32_t t             = threadIdx.x;
  uint32_t idx           = blockIdx.x * encode_chunks_per_block + threadIdx.y;
  stats_state_s *const s = &state_g[threadIdx.y];

  // Encode and update actual bfr size
  if (idx < statistics_count && t == 0) {
    s->chunk           = chunks[idx];
    s->group           = groups[idx];
    s->col             = *(s->group.col);
    s->base            = blob_bfr + s->group.start_chunk;
    s->end             = blob_bfr + s->group.start_chunk + s->group.num_chunks;
    uint8_t *cur       = pb_put_uint(s->base, 1, s->chunk.non_nulls);
    uint8_t *fld_start = cur;
    switch (s->col.stats_dtype) {
      case dtype_int8:
      case dtype_int16:
      case dtype_int32:
      case dtype_int64:
        // intStatistics = 2
        // message IntegerStatistics {
        //  optional sint64 minimum = 1;
        //  optional sint64 maximum = 2;
        //  optional sint64 sum = 3;
        // }
        if (s->chunk.has_minmax || s->chunk.has_sum) {
          *cur = 2 * 8 + PB_TYPE_FIXEDLEN;
          cur += 2;
          if (s->chunk.has_minmax) {
            cur = pb_put_int(cur, 1, s->chunk.min_value.i_val);
            cur = pb_put_int(cur, 2, s->chunk.max_value.i_val);
          }
          if (s->chunk.has_sum) { cur = pb_put_int(cur, 3, s->chunk.sum.i_val); }
          fld_start[1] = cur - (fld_start + 2);
        }
        break;
      case dtype_float32:
      case dtype_float64:
        // doubleStatistics = 3
        // message DoubleStatistics {
        //  optional double minimum = 1;
        //  optional double maximum = 2;
        //  optional double sum = 3;
        // }
        if (s->chunk.has_minmax) {
          *cur = 3 * 8 + PB_TYPE_FIXEDLEN;
          cur += 2;
          cur          = pb_put_fixed64(cur, 1, &s->chunk.min_value.fp_val);
          cur          = pb_put_fixed64(cur, 2, &s->chunk.max_value.fp_val);
          fld_start[1] = cur - (fld_start + 2);
        }
        break;
      case dtype_string:
        // stringStatistics = 4
        // message StringStatistics {
        //  optional string minimum = 1;
        //  optional string maximum = 2;
        //  optional sint64 sum = 3; // sum will store the total length of all strings
        // }
        if (s->chunk.has_minmax && s->chunk.has_sum) {
          uint32_t sz = (pb_put_uint(cur, 3, s->chunk.sum.i_val) - cur) +
                        (pb_put_uint(cur, 1, s->chunk.min_value.str_val.length) - cur) +
                        (pb_put_uint(cur, 2, s->chunk.max_value.str_val.length) - cur) +
                        s->chunk.min_value.str_val.length + s->chunk.max_value.str_val.length;
          cur[0] = 4 * 8 + PB_TYPE_FIXEDLEN;
          cur    = pb_encode_uint(cur + 1, sz);
          cur    = pb_put_binary(
            cur, 1, s->chunk.min_value.str_val.ptr, s->chunk.min_value.str_val.length);
          cur = pb_put_binary(
            cur, 2, s->chunk.max_value.str_val.ptr, s->chunk.max_value.str_val.length);
          cur = pb_put_uint(cur, 3, s->chunk.sum.i_val);
        }
        break;
      case dtype_bool:
        // bucketStatistics = 5
        // message BucketStatistics {
        //  repeated uint64 count = 1 [packed=true];
        // }
        if (s->chunk.has_sum) {  // Sum is equal to the number of 'true' values
          cur[0]       = 5 * 8 + PB_TYPE_FIXEDLEN;
          cur          = pb_put_packed_uint(cur + 2, 1, s->chunk.sum.i_val);
          fld_start[1] = cur - (fld_start + 2);
        }
        break;
      case dtype_decimal64:
      case dtype_decimal128:
        // decimalStatistics = 6
        // message DecimalStatistics {
        //  optional string minimum = 1;
        //  optional string maximum = 2;
        //  optional string sum = 3;
        // }
        if (s->chunk.has_minmax) {
          // TODO: Decimal support (decimal min/max stored as strings)
        }
        break;
      case dtype_date32:
        // dateStatistics = 7
        // message DateStatistics { // min,max values saved as days since epoch
        //  optional sint32 minimum = 1;
        //  optional sint32 maximum = 2;
        // }
        if (s->chunk.has_minmax) {
          cur[0] = 7 * 8 + PB_TYPE_FIXEDLEN;
          cur += 2;
          cur          = pb_put_int(cur, 1, s->chunk.min_value.i_val);
          cur          = pb_put_int(cur, 2, s->chunk.max_value.i_val);
          fld_start[1] = cur - (fld_start + 2);
        }
        break;
      case dtype_timestamp64:
        // timestampStatistics = 9
        // message TimestampStatistics {
        //  optional sint64 minimum = 1; // min,max values saved as milliseconds since epoch
        //  optional sint64 maximum = 2;
        //  optional sint64 minimumUtc = 3; // min,max values saved as milliseconds since UNIX epoch
        //  optional sint64 maximumUtc = 4;
        // }
        if (s->chunk.has_minmax) {
          cur[0] = 7 * 8 + PB_TYPE_FIXEDLEN;
          cur += 2;
          cur          = pb_put_int(cur, 3, s->chunk.min_value.i_val);  // minimumUtc
          cur          = pb_put_int(cur, 4, s->chunk.max_value.i_val);  // maximumUtc
          fld_start[1] = cur - (fld_start + 2);
        }
        break;
      default: break;
    }
    groups[idx].num_chunks = static_cast<uint32_t>(cur - s->base);
  }
}

/**
 * @brief Launches kernels to initialize statistics collection
 *
 * @param[out] groups Statistics groups (rowgroup-level)
 * @param[in] cols Column descriptors
 * @param[in] num_columns Number of columns
 * @param[in] num_rowgroups Number of rowgroups
 * @param[in] row_index_stride Rowgroup size in rows
 * @param[in] stream CUDA stream to use, default 0
<<<<<<< HEAD
 *
 * @return cudaSuccess if successful, a CUDA error code otherwise
 **/
cudaError_t orc_init_statistics_groups(statistics_group *groups,
                                       const stats_column_desc *cols,
                                       uint32_t num_columns,
                                       uint32_t num_rowgroups,
                                       uint32_t row_index_stride,
                                       rmm::cuda_stream_view stream)
=======
 */
void orc_init_statistics_groups(statistics_group *groups,
                                const stats_column_desc *cols,
                                uint32_t num_columns,
                                uint32_t num_rowgroups,
                                uint32_t row_index_stride,
                                cudaStream_t stream)
>>>>>>> 9fc08f34
{
  dim3 dim_grid((num_rowgroups + init_groups_per_block - 1) / init_groups_per_block, num_columns);
  dim3 dim_block(init_threads_per_group, init_groups_per_block);
  gpu_init_statistics_groups<<<dim_grid, dim_block, 0, stream.value()>>>(
    groups, cols, num_columns, num_rowgroups, row_index_stride);
}

/**
 * @brief Launches kernels to return statistics buffer offsets and sizes
 *
 * @param[in,out] groups Statistics merge groups
 * @param[in] chunks Statistics chunks
 * @param[in] statistics_count Number of statistics buffers to encode
 * @param[in] stream CUDA stream to use, default 0
<<<<<<< HEAD
 *
 * @return cudaSuccess if successful, a CUDA error code otherwise
 **/
cudaError_t orc_init_statistics_buffersize(statistics_merge_group *groups,
                                           const statistics_chunk *chunks,
                                           uint32_t statistics_count,
                                           rmm::cuda_stream_view stream)
{
  dim3 dim_block(buffersize_reduction_dim, buffersize_reduction_dim);
  gpu_init_statistics_buffersize<<<1, dim_block, 0, stream.value()>>>(
    groups, chunks, statistics_count);
  return cudaSuccess;
=======
 */
void orc_init_statistics_buffersize(statistics_merge_group *groups,
                                    const statistics_chunk *chunks,
                                    uint32_t statistics_count,
                                    cudaStream_t stream)
{
  dim3 dim_block(buffersize_reduction_dim, buffersize_reduction_dim);
  gpu_init_statistics_buffersize<<<1, dim_block, 0, stream>>>(groups, chunks, statistics_count);
>>>>>>> 9fc08f34
}

/**
 * @brief Launches kernel to encode statistics in ORC protobuf format
 *
 * @param[out] blob_bfr Output buffer for statistics blobs
 * @param[in,out] groups Statistics merge groups
 * @param[in,out] chunks Statistics data
 * @param[in] statistics_count Number of statistics buffers
<<<<<<< HEAD
 *
 * @return cudaSuccess if successful, a CUDA error code otherwise
 **/
cudaError_t orc_encode_statistics(uint8_t *blob_bfr,
                                  statistics_merge_group *groups,
                                  const statistics_chunk *chunks,
                                  uint32_t statistics_count,
                                  rmm::cuda_stream_view stream)
=======
 */
void orc_encode_statistics(uint8_t *blob_bfr,
                           statistics_merge_group *groups,
                           const statistics_chunk *chunks,
                           uint32_t statistics_count,
                           cudaStream_t stream)
>>>>>>> 9fc08f34
{
  unsigned int num_blocks =
    (statistics_count + encode_chunks_per_block - 1) / encode_chunks_per_block;
  dim3 dim_block(encode_threads_per_chunk, encode_chunks_per_block);
  gpu_encode_statistics<<<num_blocks, dim_block, 0, stream.value()>>>(
    blob_bfr, groups, chunks, statistics_count);
}

}  // namespace gpu
}  // namespace orc
}  // namespace io
}  // namespace cudf<|MERGE_RESOLUTION|>--- conflicted
+++ resolved
@@ -382,25 +382,13 @@
  * @param[in] num_rowgroups Number of rowgroups
  * @param[in] row_index_stride Rowgroup size in rows
  * @param[in] stream CUDA stream to use, default 0
-<<<<<<< HEAD
- *
- * @return cudaSuccess if successful, a CUDA error code otherwise
- **/
-cudaError_t orc_init_statistics_groups(statistics_group *groups,
-                                       const stats_column_desc *cols,
-                                       uint32_t num_columns,
-                                       uint32_t num_rowgroups,
-                                       uint32_t row_index_stride,
-                                       rmm::cuda_stream_view stream)
-=======
  */
 void orc_init_statistics_groups(statistics_group *groups,
                                 const stats_column_desc *cols,
                                 uint32_t num_columns,
                                 uint32_t num_rowgroups,
                                 uint32_t row_index_stride,
-                                cudaStream_t stream)
->>>>>>> 9fc08f34
+                                rmm::cuda_stream_view stream)
 {
   dim3 dim_grid((num_rowgroups + init_groups_per_block - 1) / init_groups_per_block, num_columns);
   dim3 dim_block(init_threads_per_group, init_groups_per_block);
@@ -415,29 +403,15 @@
  * @param[in] chunks Statistics chunks
  * @param[in] statistics_count Number of statistics buffers to encode
  * @param[in] stream CUDA stream to use, default 0
-<<<<<<< HEAD
- *
- * @return cudaSuccess if successful, a CUDA error code otherwise
- **/
-cudaError_t orc_init_statistics_buffersize(statistics_merge_group *groups,
-                                           const statistics_chunk *chunks,
-                                           uint32_t statistics_count,
-                                           rmm::cuda_stream_view stream)
-{
-  dim3 dim_block(buffersize_reduction_dim, buffersize_reduction_dim);
-  gpu_init_statistics_buffersize<<<1, dim_block, 0, stream.value()>>>(
-    groups, chunks, statistics_count);
-  return cudaSuccess;
-=======
  */
 void orc_init_statistics_buffersize(statistics_merge_group *groups,
                                     const statistics_chunk *chunks,
                                     uint32_t statistics_count,
-                                    cudaStream_t stream)
+                                    rmm::cuda_stream_view stream)
 {
   dim3 dim_block(buffersize_reduction_dim, buffersize_reduction_dim);
-  gpu_init_statistics_buffersize<<<1, dim_block, 0, stream>>>(groups, chunks, statistics_count);
->>>>>>> 9fc08f34
+  gpu_init_statistics_buffersize<<<1, dim_block, 0, stream.value()>>>(
+    groups, chunks, statistics_count);
 }
 
 /**
@@ -447,23 +421,12 @@
  * @param[in,out] groups Statistics merge groups
  * @param[in,out] chunks Statistics data
  * @param[in] statistics_count Number of statistics buffers
-<<<<<<< HEAD
- *
- * @return cudaSuccess if successful, a CUDA error code otherwise
- **/
-cudaError_t orc_encode_statistics(uint8_t *blob_bfr,
-                                  statistics_merge_group *groups,
-                                  const statistics_chunk *chunks,
-                                  uint32_t statistics_count,
-                                  rmm::cuda_stream_view stream)
-=======
  */
 void orc_encode_statistics(uint8_t *blob_bfr,
                            statistics_merge_group *groups,
                            const statistics_chunk *chunks,
                            uint32_t statistics_count,
-                           cudaStream_t stream)
->>>>>>> 9fc08f34
+                           rmm::cuda_stream_view stream)
 {
   unsigned int num_blocks =
     (statistics_count + encode_chunks_per_block - 1) / encode_chunks_per_block;
