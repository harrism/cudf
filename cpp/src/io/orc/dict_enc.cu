/*
 * Copyright (c) 2019-2020, NVIDIA CORPORATION.
 *
 * Licensed under the Apache License, Version 2.0 (the "License");
 * you may not use this file except in compliance with the License.
 * You may obtain a copy of the License at
 *
 *     http://www.apache.org/licenses/LICENSE-2.0
 *
 * Unless required by applicable law or agreed to in writing, software
 * distributed under the License is distributed on an "AS IS" BASIS,
 * WITHOUT WARRANTIES OR CONDITIONS OF ANY KIND, either express or implied.
 * See the License for the specific language governing permissions and
 * limitations under the License.
 */

#include "orc_common.h"
#include "orc_gpu.h"

#include <io/utilities/block_utils.cuh>

#include <rmm/thrust_rmm_allocator.h>
#include <rmm/cuda_stream_view.hpp>

#include <thrust/device_ptr.h>
#include <thrust/execution_policy.h>
#include <thrust/sort.h>

namespace cudf {
namespace io {
namespace orc {
namespace gpu {
constexpr uint32_t max_dict_entries = default_row_index_stride;
#define INIT_HASH_BITS 12

struct dictinit_state_s {
  uint32_t nnz;
  uint32_t total_dupes;
  DictionaryChunk chunk;
  volatile uint32_t scratch_red[32];
  uint32_t dict[max_dict_entries];
  union {
    uint16_t u16[1 << (INIT_HASH_BITS)];
    uint32_t u32[1 << (INIT_HASH_BITS - 1)];
  } map;
};

/**
 * @brief Return a 12-bit hash from a byte sequence
 */
static inline __device__ uint32_t nvstr_init_hash(char const *ptr, uint32_t len)
{
  if (len != 0) {
    return (ptr[0] + (ptr[len - 1] << 5) + (len << 10)) & ((1 << INIT_HASH_BITS) - 1);
  } else {
    return 0;
  }
}

/**
 * @brief Fill dictionary with the indices of non-null rows
 *
 * @param[in,out] s dictionary builder state
 * @param[in] t thread id
 *
 **/
static __device__ void LoadNonNullIndices(volatile dictinit_state_s *s, int t)
{
  if (t == 0) { s->nnz = 0; }
  for (uint32_t i = 0; i < s->chunk.num_rows; i += 512) {
    const uint32_t *valid_map = s->chunk.valid_map_base;
    uint32_t is_valid, nz_map, nz_pos;
    if (t < 16) {
      if (!valid_map) {
        s->scratch_red[t] = 0xffffffffu;
      } else {
        uint32_t row = s->chunk.start_row + i + t * 32;
        uint32_t v   = (row < s->chunk.start_row + s->chunk.num_rows) ? valid_map[row >> 5] : 0;
        if (row & 0x1f) {
          uint32_t v1 =
            (row + 32 < s->chunk.start_row + s->chunk.num_rows) ? valid_map[(row >> 5) + 1] : 0;
          v = __funnelshift_r(v, v1, row & 0x1f);
        }
        s->scratch_red[t] = v;
      }
    }
    __syncthreads();
    is_valid = (i + t < s->chunk.num_rows) ? (s->scratch_red[t >> 5] >> (t & 0x1f)) & 1 : 0;
    nz_map   = BALLOT(is_valid);
    nz_pos   = s->nnz + __popc(nz_map & (0x7fffffffu >> (0x1fu - ((uint32_t)t & 0x1f))));
    if (!(t & 0x1f)) { s->scratch_red[16 + (t >> 5)] = __popc(nz_map); }
    __syncthreads();
    if (t < 32) {
      uint32_t nnz     = s->scratch_red[16 + (t & 0xf)];
      uint32_t nnz_pos = WarpReducePos16(nnz, t);
      if (t == 0xf) { s->nnz += nnz_pos; }
      if (t <= 0xf) { s->scratch_red[t] = nnz_pos - nnz; }
    }
    __syncthreads();
    if (is_valid) { s->dict[nz_pos + s->scratch_red[t >> 5]] = i + t; }
    __syncthreads();
  }
}

/**
 * @brief Gather all non-NULL string rows and compute total character data size
 *
 * @param[in] chunks DictionaryChunk device array [rowgroup][column]
 * @param[in] num_columns Number of columns
 *
 **/
// blockDim {512,1,1}
template <int block_size>
__global__ void __launch_bounds__(block_size, 2)
  gpuInitDictionaryIndices(DictionaryChunk *chunks, uint32_t num_columns)
{
  __shared__ __align__(16) dictinit_state_s state_g;
  using warp_reduce      = cub::WarpReduce<uint32_t>;
  using half_warp_reduce = cub::WarpReduce<uint32_t, 16>;
  __shared__ union {
    typename warp_reduce::TempStorage full[block_size / 32];
    typename half_warp_reduce::TempStorage half[block_size / 32];
  } temp_storage;

  dictinit_state_s *const s = &state_g;
  uint32_t col_id           = blockIdx.x;
  uint32_t group_id         = blockIdx.y;
  const nvstrdesc_s *ck_data;
  uint32_t *dict_data;
  uint32_t nnz, start_row, dict_char_count;
  int t = threadIdx.x;

  if (t == 0) s->chunk = chunks[group_id * num_columns + col_id];
  for (uint32_t i = 0; i < sizeof(s->map) / sizeof(uint32_t); i += block_size) {
    if (i + t < sizeof(s->map) / sizeof(uint32_t)) s->map.u32[i + t] = 0;
  }
  __syncthreads();
  // First, take care of NULLs, and count how many strings we have (TODO: bypass this step when
  // there are no nulls)
  LoadNonNullIndices(s, t);
  // Sum the lengths of all the strings
  if (t == 0) {
    s->chunk.string_char_count = 0;
    s->total_dupes             = 0;
  }
  nnz       = s->nnz;
  dict_data = s->chunk.dict_data;
  start_row = s->chunk.start_row;
  ck_data   = static_cast<const nvstrdesc_s *>(s->chunk.column_data_base) + start_row;
  for (uint32_t i = 0; i < nnz; i += block_size) {
    uint32_t ck_row = 0;
    uint32_t hash   = 0;
    uint32_t len    = 0;
    if (i + t < nnz) {
      ck_row = s->dict[i + t];
      len    = static_cast<uint32_t>(ck_data[ck_row].count);
      hash   = nvstr_init_hash(ck_data[ck_row].ptr, len);
    }
    len = half_warp_reduce(temp_storage.half[t / 32]).Sum(len);
    if (!(t & 0xf)) { s->scratch_red[t >> 4] = len; }
    __syncthreads();
    if (t < 32) {
      len = warp_reduce(temp_storage.full[t / 32]).Sum(s->scratch_red[t]);
      if (t == 0) s->chunk.string_char_count += len;
    }
    if (i + t < nnz) {
      atomicAdd(&s->map.u32[hash >> 1], 1 << ((hash & 1) ? 16 : 0));
      dict_data[i + t] = start_row + ck_row;
    }
    __syncthreads();
  }
  // Reorder the 16-bit local indices according to the hash value of the strings
#if (INIT_HASH_BITS != 12)
#error "Hardcoded for INIT_HASH_BITS=12"
#endif
  {
    // Cumulative sum of hash map counts
    uint32_t count01 = s->map.u32[t * 4 + 0];
    uint32_t count23 = s->map.u32[t * 4 + 1];
    uint32_t count45 = s->map.u32[t * 4 + 2];
    uint32_t count67 = s->map.u32[t * 4 + 3];
    uint32_t sum01   = count01 + (count01 << 16);
    uint32_t sum23   = count23 + (count23 << 16);
    uint32_t sum45   = count45 + (count45 << 16);
    uint32_t sum67   = count67 + (count67 << 16);
    uint32_t sum_w, tmp;
    sum23 += (sum01 >> 16) * 0x10001;
    sum45 += (sum23 >> 16) * 0x10001;
    sum67 += (sum45 >> 16) * 0x10001;
    sum_w = sum67 >> 16;
    sum_w = WarpReducePos16(sum_w, t);
    if ((t & 0xf) == 0xf) { s->scratch_red[t >> 4] = sum_w; }
    __syncthreads();
    if (t < 32) {
      uint32_t sum_b    = WarpReducePos32(s->scratch_red[t], t);
      s->scratch_red[t] = sum_b;
    }
    __syncthreads();
    tmp                   = (t >= 16) ? s->scratch_red[(t >> 4) - 1] : 0;
    sum_w                 = (sum_w - (sum67 >> 16) + tmp) * 0x10001;
    s->map.u32[t * 4 + 0] = sum_w + sum01 - count01;
    s->map.u32[t * 4 + 1] = sum_w + sum23 - count23;
    s->map.u32[t * 4 + 2] = sum_w + sum45 - count45;
    s->map.u32[t * 4 + 3] = sum_w + sum67 - count67;
    __syncthreads();
  }
  // Put the indices back in hash order
  for (uint32_t i = 0; i < nnz; i += block_size) {
    uint32_t ck_row = 0, pos = 0, hash = 0, pos_old, pos_new, sh, colliding_row;
    bool collision;
    if (i + t < nnz) {
      ck_row  = dict_data[i + t] - start_row;
      hash    = nvstr_init_hash(ck_data[ck_row].ptr, static_cast<uint32_t>(ck_data[ck_row].count));
      sh      = (hash & 1) ? 16 : 0;
      pos_old = s->map.u16[hash];
    }
    // The isolation of the atomicAdd, along with pos_old/pos_new is to guarantee deterministic
    // behavior for the first row in the hash map that will be used for early duplicate detection
    __syncthreads();
    if (i + t < nnz) {
      pos          = (atomicAdd(&s->map.u32[hash >> 1], 1 << sh) >> sh) & 0xffff;
      s->dict[pos] = ck_row;
    }
    __syncthreads();
    collision = false;
    if (i + t < nnz) {
      pos_new   = s->map.u16[hash];
      collision = (pos != pos_old && pos_new > pos_old + 1);
      if (collision) { colliding_row = s->dict[pos_old]; }
    }
    __syncthreads();
    if (collision) { atomicMin(s->dict + pos_old, ck_row); }

    __syncthreads();
    // Resolve collision
    if (collision && ck_row == s->dict[pos_old]) { s->dict[pos] = colliding_row; }
  }
  __syncthreads();
  // Now that the strings are ordered by hash, compare every string with the first entry in the hash
  // map, the position of the first string can be inferred from the hash map counts
  dict_char_count = 0;
  for (uint32_t i = 0; i < nnz; i += block_size) {
    uint32_t ck_row = 0, ck_row_ref = 0, is_dupe = 0, dupe_mask, dupes_before;
    if (i + t < nnz) {
      const char *str1, *str2;
      uint32_t len1, len2, hash;
      ck_row     = s->dict[i + t];
      str1       = ck_data[ck_row].ptr;
      len1       = static_cast<uint32_t>(ck_data[ck_row].count);
      hash       = nvstr_init_hash(str1, len1);
      ck_row_ref = s->dict[(hash > 0) ? s->map.u16[hash - 1] : 0];
      if (ck_row_ref != ck_row) {
        str2    = ck_data[ck_row_ref].ptr;
        len2    = static_cast<uint32_t>(ck_data[ck_row_ref].count);
        is_dupe = nvstr_is_equal(str1, len1, str2, len2);
        dict_char_count += (is_dupe) ? 0 : len1;
      }
    }
    dupe_mask    = BALLOT(is_dupe);
    dupes_before = s->total_dupes + __popc(dupe_mask & ((2 << (t & 0x1f)) - 1));
    if (!(t & 0x1f)) { s->scratch_red[t >> 5] = __popc(dupe_mask); }
    __syncthreads();
    if (t < 32) {
      uint32_t warp_dupes = (t < 16) ? s->scratch_red[t] : 0;
      uint32_t warp_pos   = WarpReducePos16(warp_dupes, t);
      if (t == 0xf) { s->total_dupes += warp_pos; }
      if (t < 16) { s->scratch_red[t] = warp_pos - warp_dupes; }
    }
    __syncthreads();
    if (i + t < nnz) {
      if (!is_dupe) {
        dupes_before += s->scratch_red[t >> 5];
        dict_data[i + t - dupes_before] = ck_row + start_row;
      } else {
        s->chunk.dict_index[ck_row + start_row] = (ck_row_ref + start_row) | (1u << 31);
      }
    }
  }
  dict_char_count = warp_reduce(temp_storage.full[t / 32]).Sum(dict_char_count);
  if (!(t & 0x1f)) { s->scratch_red[t >> 5] = dict_char_count; }
  __syncthreads();
  if (t < 32) {
    dict_char_count =
      half_warp_reduce(temp_storage.half[t / 32]).Sum((t < 16) ? s->scratch_red[t] : 0);
  }
  if (!t) {
    chunks[group_id * num_columns + col_id].num_strings       = nnz;
    chunks[group_id * num_columns + col_id].string_char_count = s->chunk.string_char_count;
    chunks[group_id * num_columns + col_id].num_dict_strings  = nnz - s->total_dupes;
    chunks[group_id * num_columns + col_id].dict_char_count   = dict_char_count;
  }
}

/**
 * @brief In-place concatenate dictionary data for all chunks in each stripe
 *
 * @param[in] stripes StripeDictionary device array [stripe][column]
 * @param[in] chunks DictionaryChunk device array [rowgroup][column]
 * @param[in] num_columns Number of columns
 *
 **/
// blockDim {1024,1,1}
extern "C" __global__ void __launch_bounds__(1024)
  gpuCompactChunkDictionaries(StripeDictionary *stripes,
                              DictionaryChunk const *chunks,
                              uint32_t num_columns)
{
  __shared__ __align__(16) StripeDictionary stripe_g;
  __shared__ __align__(16) DictionaryChunk chunk_g;
  __shared__ const uint32_t *volatile ck_curptr_g;
  __shared__ uint32_t volatile ck_curlen_g;

  uint32_t col_id    = blockIdx.x;
  uint32_t stripe_id = blockIdx.y;
  uint32_t chunk_len;
  int t = threadIdx.x;
  const uint32_t *src;
  uint32_t *dst;

  if (t == 0) stripe_g = stripes[stripe_id * num_columns + col_id];
  __syncthreads();
  if (!stripe_g.dict_data) { return; }
  if (t == 0) chunk_g = chunks[stripe_g.start_chunk * num_columns + col_id];
  __syncthreads();
  dst = stripe_g.dict_data + chunk_g.num_dict_strings;
  for (uint32_t g = 1; g < stripe_g.num_chunks; g++) {
    if (!t) {
      src         = chunks[(stripe_g.start_chunk + g) * num_columns + col_id].dict_data;
      chunk_len   = chunks[(stripe_g.start_chunk + g) * num_columns + col_id].num_dict_strings;
      ck_curptr_g = src;
      ck_curlen_g = chunk_len;
    }
    __syncthreads();
    src       = ck_curptr_g;
    chunk_len = ck_curlen_g;
    if (src != dst) {
      for (uint32_t i = 0; i < chunk_len; i += 1024) {
        uint32_t idx = (i + t < chunk_len) ? src[i + t] : 0;
        __syncthreads();
        if (i + t < chunk_len) dst[i + t] = idx;
      }
    }
    dst += chunk_len;
    __syncthreads();
  }
}

struct build_state_s {
  uint32_t total_dupes;
  StripeDictionary stripe;
  volatile uint32_t scratch_red[32];
};

/**
 * @brief Eliminate duplicates in-place and generate column dictionary index
 *
 * @param[in] stripes StripeDictionary device array [stripe][column]
 * @param[in] num_columns Number of string columns
 *
 **/
// NOTE: Prone to poor utilization on small datasets due to 1 block per dictionary
// blockDim {1024,1,1}
template <int block_size>
__global__ void __launch_bounds__(block_size)
  gpuBuildStripeDictionaries(StripeDictionary *stripes, uint32_t num_columns)
{
  __shared__ __align__(16) build_state_s state_g;
  using warp_reduce = cub::WarpReduce<uint32_t>;
  __shared__ typename warp_reduce::TempStorage temp_storage[block_size / 32];

  build_state_s *const s = &state_g;
  uint32_t col_id        = blockIdx.x;
  uint32_t stripe_id     = blockIdx.y;
  uint32_t num_strings;
  uint32_t *dict_data, *dict_index;
  uint32_t dict_char_count;
  const nvstrdesc_s *str_data;
  int t = threadIdx.x;

  if (t == 0) s->stripe = stripes[stripe_id * num_columns + col_id];
  if (t == 31 * 32) { s->total_dupes = 0; }
  __syncthreads();
  num_strings = s->stripe.num_strings;
  dict_data   = s->stripe.dict_data;
  if (!dict_data) return;
  dict_index      = s->stripe.dict_index;
  str_data        = static_cast<const nvstrdesc_s *>(s->stripe.column_data_base);
  dict_char_count = 0;
  for (uint32_t i = 0; i < num_strings; i += block_size) {
    uint32_t cur = (i + t < num_strings) ? dict_data[i + t] : 0;
    uint32_t dupe_mask, dupes_before, cur_len = 0;
    const char *cur_ptr;
    bool is_dupe = false;
    if (i + t < num_strings) {
      cur_ptr = str_data[cur].ptr;
      cur_len = str_data[cur].count;
    }
    if (i + t != 0 && i + t < num_strings) {
      uint32_t prev = dict_data[i + t - 1];
      is_dupe       = nvstr_is_equal(cur_ptr, cur_len, str_data[prev].ptr, str_data[prev].count);
    }
    dict_char_count += (is_dupe) ? 0 : cur_len;
    dupe_mask    = BALLOT(is_dupe);
    dupes_before = s->total_dupes + __popc(dupe_mask & ((2 << (t & 0x1f)) - 1));
    if (!(t & 0x1f)) { s->scratch_red[t >> 5] = __popc(dupe_mask); }
    __syncthreads();
    if (t < 32) {
      uint32_t warp_dupes = s->scratch_red[t];
      uint32_t warp_pos   = WarpReducePos32(warp_dupes, t);
      if (t == 0x1f) { s->total_dupes += warp_pos; }
      s->scratch_red[t] = warp_pos - warp_dupes;
    }
    __syncthreads();
    if (i + t < num_strings) {
      dupes_before += s->scratch_red[t >> 5];
      dict_index[cur] = i + t - dupes_before;
      if (!is_dupe && dupes_before != 0) { dict_data[i + t - dupes_before] = cur; }
    }
    __syncthreads();
  }
  dict_char_count = warp_reduce(temp_storage[t / 32]).Sum(dict_char_count);
  if (!(t & 0x1f)) { s->scratch_red[t >> 5] = dict_char_count; }
  __syncthreads();
  if (t < 32) { dict_char_count = warp_reduce(temp_storage[t / 32]).Sum(s->scratch_red[t]); }
  if (t == 0) {
    stripes[stripe_id * num_columns + col_id].num_strings     = num_strings - s->total_dupes;
    stripes[stripe_id * num_columns + col_id].dict_char_count = dict_char_count;
  }
}

/**
 * @brief Launches kernel for initializing dictionary chunks
 *
 * @param[in] chunks DictionaryChunk device array [rowgroup][column]
 * @param[in] num_columns Number of columns
 * @param[in] num_rowgroups Number of row groups
 * @param[in] stream CUDA stream to use, default 0
<<<<<<< HEAD
 *
 * @return cudaSuccess if successful, a CUDA error code otherwise
 **/
cudaError_t InitDictionaryIndices(DictionaryChunk *chunks,
                                  uint32_t num_columns,
                                  uint32_t num_rowgroups,
                                  rmm::cuda_stream_view stream)
{
  dim3 dim_block(512, 1);  // 512 threads per chunk
  dim3 dim_grid(num_columns, num_rowgroups);
  gpuInitDictionaryIndices<512><<<dim_grid, dim_block, 0, stream.value()>>>(chunks, num_columns);
  return cudaSuccess;
=======
 */
void InitDictionaryIndices(DictionaryChunk *chunks,
                           uint32_t num_columns,
                           uint32_t num_rowgroups,
                           cudaStream_t stream)
{
  dim3 dim_block(512, 1);  // 512 threads per chunk
  dim3 dim_grid(num_columns, num_rowgroups);
  gpuInitDictionaryIndices<512><<<dim_grid, dim_block, 0, stream>>>(chunks, num_columns);
>>>>>>> 9fc08f34
}

/**
 * @brief Launches kernel for building stripe dictionaries
 *
 * @param[in] stripes StripeDictionary device array [stripe][column]
 * @param[in] stripes_host StripeDictionary host array [stripe][column]
 * @param[in] chunks DictionaryChunk device array [rowgroup][column]
 * @param[in] num_stripes Number of stripes
 * @param[in] num_rowgroups Number of row groups
 * @param[in] num_columns Number of columns
 * @param[in] stream CUDA stream to use, default 0
 *
 * @return cudaSuccess if successful, a CUDA error code otherwise
<<<<<<< HEAD
 **/
cudaError_t BuildStripeDictionaries(StripeDictionary *stripes,
                                    StripeDictionary *stripes_host,
                                    DictionaryChunk const *chunks,
                                    uint32_t num_stripes,
                                    uint32_t num_rowgroups,
                                    uint32_t num_columns,
                                    rmm::cuda_stream_view stream)
=======
 */
void BuildStripeDictionaries(StripeDictionary *stripes,
                             StripeDictionary *stripes_host,
                             DictionaryChunk const *chunks,
                             uint32_t num_stripes,
                             uint32_t num_rowgroups,
                             uint32_t num_columns,
                             cudaStream_t stream)
>>>>>>> 9fc08f34
{
  dim3 dim_block(1024, 1);  // 1024 threads per chunk
  dim3 dim_grid_build(num_columns, num_stripes);
  gpuCompactChunkDictionaries<<<dim_grid_build, dim_block, 0, stream.value()>>>(
    stripes, chunks, num_columns);
  for (uint32_t i = 0; i < num_stripes * num_columns; i++) {
    if (stripes_host[i].dict_data != nullptr) {
      thrust::device_ptr<uint32_t> p = thrust::device_pointer_cast(stripes_host[i].dict_data);
      const nvstrdesc_s *str_data =
        static_cast<const nvstrdesc_s *>(stripes_host[i].column_data_base);
      // NOTE: Requires the --expt-extended-lambda nvcc flag
      thrust::sort(rmm::exec_policy(stream)->on(stream.value()),
                   p,
                   p + stripes_host[i].num_strings,
                   [str_data] __device__(const uint32_t &lhs, const uint32_t &rhs) {
                     return nvstr_is_lesser(str_data[lhs].ptr,
                                            (uint32_t)str_data[lhs].count,
                                            str_data[rhs].ptr,
                                            (uint32_t)str_data[rhs].count);
                   });
    }
  }
<<<<<<< HEAD
  gpuBuildStripeDictionaries<1024>
    <<<dim_grid_build, dim_block, 0, stream.value()>>>(stripes, num_columns);
  return cudaSuccess;
=======
  gpuBuildStripeDictionaries<1024><<<dim_grid_build, dim_block, 0, stream>>>(stripes, num_columns);
>>>>>>> 9fc08f34
}

}  // namespace gpu
}  // namespace orc
}  // namespace io
}  // namespace cudf<|MERGE_RESOLUTION|>--- conflicted
+++ resolved
@@ -435,30 +435,15 @@
  * @param[in] num_columns Number of columns
  * @param[in] num_rowgroups Number of row groups
  * @param[in] stream CUDA stream to use, default 0
-<<<<<<< HEAD
- *
- * @return cudaSuccess if successful, a CUDA error code otherwise
- **/
-cudaError_t InitDictionaryIndices(DictionaryChunk *chunks,
-                                  uint32_t num_columns,
-                                  uint32_t num_rowgroups,
-                                  rmm::cuda_stream_view stream)
-{
-  dim3 dim_block(512, 1);  // 512 threads per chunk
-  dim3 dim_grid(num_columns, num_rowgroups);
-  gpuInitDictionaryIndices<512><<<dim_grid, dim_block, 0, stream.value()>>>(chunks, num_columns);
-  return cudaSuccess;
-=======
  */
 void InitDictionaryIndices(DictionaryChunk *chunks,
                            uint32_t num_columns,
                            uint32_t num_rowgroups,
-                           cudaStream_t stream)
+                           rmm::cuda_stream_view stream)
 {
   dim3 dim_block(512, 1);  // 512 threads per chunk
   dim3 dim_grid(num_columns, num_rowgroups);
-  gpuInitDictionaryIndices<512><<<dim_grid, dim_block, 0, stream>>>(chunks, num_columns);
->>>>>>> 9fc08f34
+  gpuInitDictionaryIndices<512><<<dim_grid, dim_block, 0, stream.value()>>>(chunks, num_columns);
 }
 
 /**
@@ -471,18 +456,6 @@
  * @param[in] num_rowgroups Number of row groups
  * @param[in] num_columns Number of columns
  * @param[in] stream CUDA stream to use, default 0
- *
- * @return cudaSuccess if successful, a CUDA error code otherwise
-<<<<<<< HEAD
- **/
-cudaError_t BuildStripeDictionaries(StripeDictionary *stripes,
-                                    StripeDictionary *stripes_host,
-                                    DictionaryChunk const *chunks,
-                                    uint32_t num_stripes,
-                                    uint32_t num_rowgroups,
-                                    uint32_t num_columns,
-                                    rmm::cuda_stream_view stream)
-=======
  */
 void BuildStripeDictionaries(StripeDictionary *stripes,
                              StripeDictionary *stripes_host,
@@ -490,8 +463,7 @@
                              uint32_t num_stripes,
                              uint32_t num_rowgroups,
                              uint32_t num_columns,
-                             cudaStream_t stream)
->>>>>>> 9fc08f34
+                             rmm::cuda_stream_view stream)
 {
   dim3 dim_block(1024, 1);  // 1024 threads per chunk
   dim3 dim_grid_build(num_columns, num_stripes);
@@ -514,13 +486,8 @@
                    });
     }
   }
-<<<<<<< HEAD
   gpuBuildStripeDictionaries<1024>
     <<<dim_grid_build, dim_block, 0, stream.value()>>>(stripes, num_columns);
-  return cudaSuccess;
-=======
-  gpuBuildStripeDictionaries<1024><<<dim_grid_build, dim_block, 0, stream>>>(stripes, num_columns);
->>>>>>> 9fc08f34
 }
 
 }  // namespace gpu
