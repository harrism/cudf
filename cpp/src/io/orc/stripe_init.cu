/*
 * Copyright (c) 2019-2020, NVIDIA CORPORATION.
 *
 * Licensed under the Apache License, Version 2.0 (the "License");
 * you may not use this file except in compliance with the License.
 * You may obtain a copy of the License at
 *
 *     http://www.apache.org/licenses/LICENSE-2.0
 *
 * Unless required by applicable law or agreed to in writing, software
 * distributed under the License is distributed on an "AS IS" BASIS,
 * WITHOUT WARRANTIES OR CONDITIONS OF ANY KIND, either express or implied.
 * See the License for the specific language governing permissions and
 * limitations under the License.
 */

#include "orc_common.h"
#include "orc_gpu.h"

#include <io/utilities/block_utils.cuh>

#include <rmm/cuda_stream_view.hpp>

namespace cudf {
namespace io {
namespace orc {
namespace gpu {
struct compressed_stream_s {
  CompressedStreamInfo info;
  gpu_inflate_input_s ctl;
};

// blockDim {128,1,1}
extern "C" __global__ void __launch_bounds__(128, 8) gpuParseCompressedStripeData(
  CompressedStreamInfo *strm_info, int32_t num_streams, uint32_t block_size, uint32_t log2maxcr)
{
  __shared__ compressed_stream_s strm_g[4];

  compressed_stream_s *const s = &strm_g[threadIdx.x / 32];
  int strm_id                  = blockIdx.x * 4 + (threadIdx.x / 32);
  int lane_id                  = threadIdx.x % 32;

  if (lane_id == 0) { s->info = strm_info[strm_id]; }

  __syncthreads();
  if (strm_id < num_streams) {
    // Walk through the compressed blocks
    const uint8_t *cur               = s->info.compressed_data;
    const uint8_t *end               = cur + s->info.compressed_data_size;
    uint8_t *uncompressed            = s->info.uncompressed_data;
    size_t max_uncompressed_size     = 0;
    uint32_t num_compressed_blocks   = 0;
    uint32_t num_uncompressed_blocks = 0;
    while (cur + 3 < end) {
      uint32_t block_len = SHFL0((lane_id == 0) ? cur[0] | (cur[1] << 8) | (cur[2] << 16) : 0);
      uint32_t is_uncompressed = block_len & 1;
      uint32_t uncompressed_size;
      gpu_inflate_input_s *init_ctl = nullptr;
      block_len >>= 1;
      cur += 3;
      if (block_len > block_size || cur + block_len > end) {
        // Fatal
        num_compressed_blocks = 0;
        max_uncompressed_size = 0;
        break;
      }
      // TBD: For some codecs like snappy, it wouldn't be too difficult to get the actual
      // uncompressed size and avoid waste due to block size alignment For now, rely on the max
      // compression ratio to limit waste for the most extreme cases (small single-block streams)
      uncompressed_size =
        (is_uncompressed)
          ? block_len
          : (block_len < (block_size >> log2maxcr)) ? block_len << log2maxcr : block_size;
      if (is_uncompressed) {
        if (uncompressed_size <= 32) {
          // For short blocks, copy the uncompressed data to output
          if (uncompressed &&
              max_uncompressed_size + uncompressed_size <= s->info.max_uncompressed_size &&
              lane_id < uncompressed_size) {
            uncompressed[max_uncompressed_size + lane_id] = cur[lane_id];
          }
        } else {
          init_ctl = s->info.copyctl;
          init_ctl = (init_ctl && num_uncompressed_blocks < s->info.num_uncompressed_blocks)
                       ? &init_ctl[num_uncompressed_blocks]
                       : nullptr;
          num_uncompressed_blocks++;
        }
      } else {
        init_ctl = s->info.decctl;
        init_ctl = (init_ctl && num_compressed_blocks < s->info.num_compressed_blocks)
                     ? &init_ctl[num_compressed_blocks]
                     : nullptr;
        num_compressed_blocks++;
      }
      if (!lane_id && init_ctl) {
        s->ctl.srcDevice = const_cast<uint8_t *>(cur);
        s->ctl.srcSize   = block_len;
        s->ctl.dstDevice = uncompressed + max_uncompressed_size;
        s->ctl.dstSize   = uncompressed_size;
      }
      SYNCWARP();
      if (init_ctl && lane_id == 0) *init_ctl = s->ctl;
      cur += block_len;
      max_uncompressed_size += uncompressed_size;
    }
    SYNCWARP();
    if (!lane_id) {
      s->info.num_compressed_blocks   = num_compressed_blocks;
      s->info.num_uncompressed_blocks = num_uncompressed_blocks;
      s->info.max_uncompressed_size   = max_uncompressed_size;
    }
  }

  __syncthreads();
  if (strm_id < num_streams && lane_id == 0) strm_info[strm_id] = s->info;
}

// blockDim {128,1,1}
extern "C" __global__ void __launch_bounds__(128, 8)
  gpuPostDecompressionReassemble(CompressedStreamInfo *strm_info, int32_t num_streams)
{
  __shared__ compressed_stream_s strm_g[4];

  compressed_stream_s *const s = &strm_g[threadIdx.x / 32];
  int strm_id                  = blockIdx.x * 4 + (threadIdx.x / 32);
  int lane_id                  = threadIdx.x % 32;

  if (strm_id < num_streams && lane_id == 0) s->info = strm_info[strm_id];

  __syncthreads();
  if (strm_id < num_streams &&
      s->info.num_compressed_blocks + s->info.num_uncompressed_blocks > 0 &&
      s->info.max_uncompressed_size > 0) {
    // Walk through the compressed blocks
    const uint8_t *cur                  = s->info.compressed_data;
    const uint8_t *end                  = cur + s->info.compressed_data_size;
    const gpu_inflate_input_s *dec_in   = s->info.decctl;
    const gpu_inflate_status_s *dec_out = s->info.decstatus;
    uint8_t *uncompressed_actual        = s->info.uncompressed_data;
    uint8_t *uncompressed_estimated     = uncompressed_actual;
    uint32_t num_compressed_blocks      = 0;
    uint32_t max_compressed_blocks      = s->info.num_compressed_blocks;

    while (cur + 3 < end) {
      uint32_t block_len = SHFL0((lane_id == 0) ? cur[0] | (cur[1] << 8) | (cur[2] << 16) : 0);
      uint32_t is_uncompressed = block_len & 1;
      uint32_t uncompressed_size_est, uncompressed_size_actual;
      block_len >>= 1;
      cur += 3;
      if (cur + block_len > end) { break; }
      if (is_uncompressed) {
        uncompressed_size_est    = block_len;
        uncompressed_size_actual = block_len;
      } else {
        if (num_compressed_blocks > max_compressed_blocks) { break; }
        if (SHFL0((lane_id == 0) ? dec_out[num_compressed_blocks].status : 0) != 0) {
          // Decompression failed, not much point in doing anything else
          break;
        }
        uncompressed_size_est =
          SHFL0((lane_id == 0) ? *(const uint32_t *)&dec_in[num_compressed_blocks].dstSize : 0);
        uncompressed_size_actual = SHFL0(
          (lane_id == 0) ? *(const uint32_t *)&dec_out[num_compressed_blocks].bytes_written : 0);
      }
      // In practice, this should never happen with a well-behaved writer, as we would expect the
      // uncompressed size to always be equal to the compression block size except for the last
      // block
      if (uncompressed_actual < uncompressed_estimated) {
        // warp-level memmove
        for (int i = lane_id; i < (int)uncompressed_size_actual; i += 32) {
          uncompressed_actual[i] = uncompressed_estimated[i];
        }
      }
      cur += block_len;
      num_compressed_blocks += 1 - is_uncompressed;
      uncompressed_estimated += uncompressed_size_est;
      uncompressed_actual += uncompressed_size_actual;
    }
    // Update info with actual uncompressed size
    if (!lane_id) {
      size_t total_uncompressed_size = uncompressed_actual - s->info.uncompressed_data;
      // Set uncompressed size to zero if there were any errors
      strm_info[strm_id].max_uncompressed_size =
        (num_compressed_blocks == s->info.num_compressed_blocks) ? total_uncompressed_size : 0;
    }
  }
}

/**
 * @brief Shared mem state for gpuParseRowGroupIndex
 *
 */
struct rowindex_state_s {
  ColumnDesc chunk;
  uint32_t rowgroup_start;
  uint32_t rowgroup_end;
  int is_compressed;
  uint32_t row_index_entry[3][CI_PRESENT];  // NOTE: Assumes CI_PRESENT follows CI_DATA and CI_DATA2
  CompressedStreamInfo strm_info[2];
  RowGroup rowgroups[128];
  uint32_t compressed_offset[128][2];
};

#define PB_ROWINDEXENTRY_ID ((1 * 8) + PB_TYPE_FIXEDLEN)

enum row_entry_state_e {
  NOT_FOUND = 0,
  GET_LENGTH,
  SKIP_VARINT,
  SKIP_FIXEDLEN,
  STORE_INDEX0,
  STORE_INDEX1,
  STORE_INDEX2,
};

/**
 * @brief Decode a single row group index entry
 *
 * @param[in,out] s row group index state
 * @param[in] start start position in byte stream
 * @param[in] end end of byte stream
 * @return bytes consumed
 *
 **/
static uint32_t __device__ ProtobufParseRowIndexEntry(rowindex_state_s *s,
                                                      const uint8_t *start,
                                                      const uint8_t *end)
{
  const uint8_t *cur      = start;
  row_entry_state_e state = NOT_FOUND;
  uint32_t length = 0, strm_idx_id = s->chunk.skip_count >> 8, idx_id = 1, ci_id = CI_PRESENT,
           pos_end = 0;
  while (cur < end) {
    uint32_t v = 0;
    for (uint32_t l = 0; l <= 28; l += 7) {
      uint32_t c = (cur < end) ? *cur++ : 0;
      v |= (c & 0x7f) << l;
      if (c <= 0x7f) break;
    }
    switch (state) {
      case NOT_FOUND:
        if (v == PB_ROWINDEXENTRY_ID) {
          state = GET_LENGTH;
        } else {
          v &= 7;
          if (v == PB_TYPE_FIXED64)
            cur += 8;
          else if (v == PB_TYPE_FIXED32)
            cur += 4;
          else if (v == PB_TYPE_VARINT)
            state = SKIP_VARINT;
          else if (v == PB_TYPE_FIXEDLEN)
            state = SKIP_FIXEDLEN;
        }
        break;
      case SKIP_VARINT: state = NOT_FOUND; break;
      case SKIP_FIXEDLEN:
        cur += v;
        state = NOT_FOUND;
        break;
      case GET_LENGTH:
        if (length == 0) {
          length = (uint32_t)(cur + v - start);
          state = NOT_FOUND;  // Scan for positions (same field id & low-level type as RowIndexEntry
                              // entry)
        } else {
          pos_end = min((uint32_t)(cur + v - start), length);
          state   = STORE_INDEX0;
        }
        break;
      case STORE_INDEX0:
        ci_id = (idx_id == (strm_idx_id & 0xff))
                  ? CI_DATA
                  : (idx_id == ((strm_idx_id >> 8) & 0xff)) ? CI_DATA2 : CI_PRESENT;
        idx_id++;
        if (s->is_compressed) {
          if (ci_id < CI_PRESENT) s->row_index_entry[0][ci_id] = v;
          if (cur >= start + pos_end) return length;
          state = STORE_INDEX1;
          break;
        } else {
          if (ci_id < CI_PRESENT) s->row_index_entry[0][ci_id] = 0;
          // Fall through to STORE_INDEX1 for uncompressed (always block0)
        }
      case STORE_INDEX1:
        if (ci_id < CI_PRESENT) s->row_index_entry[1][ci_id] = v;
        if (cur >= start + pos_end) return length;
        state = (ci_id == CI_DATA && s->chunk.encoding_kind != DICTIONARY &&
                 s->chunk.encoding_kind != DICTIONARY_V2 &&
                 (s->chunk.type_kind == STRING || s->chunk.type_kind == BINARY ||
                  s->chunk.type_kind == VARCHAR || s->chunk.type_kind == CHAR ||
                  s->chunk.type_kind == DECIMAL || s->chunk.type_kind == FLOAT ||
                  s->chunk.type_kind == DOUBLE))
                  ? STORE_INDEX0
                  : STORE_INDEX2;
        break;
      case STORE_INDEX2:
        if (ci_id < CI_PRESENT) {
          // Boolean columns have an extra byte to indicate the position of the bit within the byte
          s->row_index_entry[2][ci_id] = (s->chunk.type_kind == BOOLEAN) ? (v << 3) + *cur : v;
        }
        if (ci_id == CI_PRESENT || s->chunk.type_kind == BOOLEAN) cur++;
        if (cur >= start + pos_end) return length;
        state = STORE_INDEX0;
        break;
    }
  }
  return (uint32_t)(end - start);
}

/**
 * @brief Decode row group index entries
 *
 * @param[in,out] s row group index state
 * @param[in] num_rowgroups Number of index entries to read
 *
 **/
static __device__ void gpuReadRowGroupIndexEntries(rowindex_state_s *s, int num_rowgroups)
{
  const uint8_t *index_data = s->chunk.streams[CI_INDEX];
  int index_data_len        = s->chunk.strm_len[CI_INDEX];
  for (int i = 0; i < num_rowgroups; i++) {
    s->row_index_entry[0][0] = 0;
    s->row_index_entry[0][1] = 0;
    s->row_index_entry[1][0] = 0;
    s->row_index_entry[1][1] = 0;
    s->row_index_entry[2][0] = 0;
    s->row_index_entry[2][1] = 0;
    if (index_data_len > 0) {
      int len = ProtobufParseRowIndexEntry(s, index_data, index_data + index_data_len);
      index_data += len;
      index_data_len = max(index_data_len - len, 0);
      for (int j = 0; j < 2; j++) {
        s->rowgroups[i].strm_offset[j] = s->row_index_entry[1][j];
        s->rowgroups[i].run_pos[j]     = s->row_index_entry[2][j];
        s->compressed_offset[i][j]     = s->row_index_entry[0][j];
      }
    }
  }
  s->chunk.streams[CI_INDEX]  = index_data;
  s->chunk.strm_len[CI_INDEX] = index_data_len;
}

/**
 * @brief Translate block+offset compressed position into an uncompressed offset
 *
 * @param[in,out] s row group index state
 * @param[in] ci_id index to convert (CI_DATA or CI_DATA2)
 * @param[in] num_rowgroups Number of index entries
 * @param[in] t thread id
 *
 **/
static __device__ void gpuMapRowIndexToUncompressed(rowindex_state_s *s,
                                                    int ci_id,
                                                    int num_rowgroups,
                                                    int t)
{
  int32_t strm_len = s->chunk.strm_len[ci_id];
  if (strm_len > 0) {
    int32_t compressed_offset = (t < num_rowgroups) ? s->compressed_offset[t][ci_id] : 0;
    if (compressed_offset > 0) {
      const uint8_t *start            = s->strm_info[ci_id].compressed_data;
      const uint8_t *cur              = start;
      const uint8_t *end              = cur + s->strm_info[ci_id].compressed_data_size;
      gpu_inflate_status_s *decstatus = s->strm_info[ci_id].decstatus;
      uint32_t uncomp_offset          = 0;
      for (;;) {
        uint32_t block_len, is_uncompressed;

        if (cur + 3 > end || cur + 3 >= start + compressed_offset) { break; }
        block_len = cur[0] | (cur[1] << 8) | (cur[2] << 16);
        cur += 3;
        is_uncompressed = block_len & 1;
        block_len >>= 1;
        cur += block_len;
        if (cur > end) { break; }
        if (is_uncompressed) {
          uncomp_offset += block_len;
        } else {
          uncomp_offset += decstatus->bytes_written;
          decstatus++;
        }
      }
      s->rowgroups[t].strm_offset[ci_id] += uncomp_offset;
    }
  }
}

/**
 * @brief Decode index streams
 *
 * @param[out] row_groups RowGroup device array [rowgroup][column]
 * @param[in] strm_info List of compressed streams (or NULL if uncompressed)
 * @param[in] chunks ColumnDesc device array [stripe][column]
 * @param[in] num_columns Number of columns
 * @param[in] num_stripes Number of stripes
 * @param[in] num_rowgroups Number of row groups
 *
 **/
// blockDim {128,1,1}
extern "C" __global__ void __launch_bounds__(128, 8)
  gpuParseRowGroupIndex(RowGroup *row_groups,
                        CompressedStreamInfo *strm_info,
                        ColumnDesc *chunks,
                        uint32_t num_columns,
                        uint32_t num_stripes,
                        uint32_t num_rowgroups,
                        uint32_t rowidx_stride)
{
  __shared__ __align__(16) rowindex_state_s state_g;
  rowindex_state_s *const s = &state_g;
  uint32_t chunk_id         = blockIdx.y * num_columns + blockIdx.x;
  int t                     = threadIdx.x;

  if (t == 0) {
    s->chunk = chunks[chunk_id];
    if (strm_info) {
      if (s->chunk.strm_len[0] > 0) s->strm_info[0] = strm_info[s->chunk.strm_id[0]];
      if (s->chunk.strm_len[1] > 0) s->strm_info[1] = strm_info[s->chunk.strm_id[1]];
    }

    uint32_t rowgroups_in_chunk =
      (rowidx_stride > 0) ? (s->chunk.num_rows + rowidx_stride - 1) / rowidx_stride : 1;
    s->rowgroup_start = s->chunk.rowgroup_id;
    s->rowgroup_end   = s->rowgroup_start + rowgroups_in_chunk;
    s->is_compressed  = (strm_info != NULL);
  }
  __syncthreads();
  while (s->rowgroup_start < s->rowgroup_end) {
    int num_rowgroups = min(s->rowgroup_end - s->rowgroup_start, 128);
    int rowgroup_size4, t4, t32;

    s->rowgroups[t].chunk_id = chunk_id;
    if (t == 0) { gpuReadRowGroupIndexEntries(s, num_rowgroups); }
    __syncthreads();
    if (s->is_compressed) {
      // Convert the block + blk_offset pair into a raw offset into the decompressed stream
      if (s->chunk.strm_len[CI_DATA] > 0) {
        gpuMapRowIndexToUncompressed(s, CI_DATA, num_rowgroups, t);
      }
      if (s->chunk.strm_len[CI_DATA2] > 0) {
        gpuMapRowIndexToUncompressed(s, CI_DATA2, num_rowgroups, t);
      }
      __syncthreads();
    }
    rowgroup_size4 = sizeof(RowGroup) / sizeof(uint32_t);
    t4             = t & 3;
    t32            = t >> 2;
    for (int i = t32; i < num_rowgroups; i += 32) {
      for (int j = t4; j < rowgroup_size4; j += 4) {
        ((uint32_t *)&row_groups[(s->rowgroup_start + i) * num_columns + blockIdx.x])[j] =
          ((volatile uint32_t *)&s->rowgroups[i])[j];
      }
    }
    __syncthreads();
    if (t == 0) { s->rowgroup_start += num_rowgroups; }
    __syncthreads();
  }
}

<<<<<<< HEAD
cudaError_t __host__ ParseCompressedStripeData(CompressedStreamInfo *strm_info,
                                               int32_t num_streams,
                                               uint32_t compression_block_size,
                                               uint32_t log2maxcr,
                                               rmm::cuda_stream_view stream)
=======
void __host__ ParseCompressedStripeData(CompressedStreamInfo *strm_info,
                                        int32_t num_streams,
                                        uint32_t compression_block_size,
                                        uint32_t log2maxcr,
                                        cudaStream_t stream)
>>>>>>> 9fc08f34
{
  dim3 dim_block(128, 1);
  dim3 dim_grid((num_streams + 3) >> 2, 1);  // 1 stream per warp, 4 warps per block
  gpuParseCompressedStripeData<<<dim_grid, dim_block, 0, stream.value()>>>(
    strm_info, num_streams, compression_block_size, log2maxcr);
}

<<<<<<< HEAD
cudaError_t __host__ PostDecompressionReassemble(CompressedStreamInfo *strm_info,
                                                 int32_t num_streams,
                                                 rmm::cuda_stream_view stream)
{
  dim3 dim_block(128, 1);
  dim3 dim_grid((num_streams + 3) >> 2, 1);  // 1 stream per warp, 4 warps per block
  gpuPostDecompressionReassemble<<<dim_grid, dim_block, 0, stream.value()>>>(strm_info,
                                                                             num_streams);
  return cudaSuccess;
=======
void __host__ PostDecompressionReassemble(CompressedStreamInfo *strm_info,
                                          int32_t num_streams,
                                          cudaStream_t stream)
{
  dim3 dim_block(128, 1);
  dim3 dim_grid((num_streams + 3) >> 2, 1);  // 1 stream per warp, 4 warps per block
  gpuPostDecompressionReassemble<<<dim_grid, dim_block, 0, stream>>>(strm_info, num_streams);
>>>>>>> 9fc08f34
}

/**
 * @brief Launches kernel for constructing rowgroup from index streams
 *
 * @param[out] row_groups RowGroup device array [rowgroup][column]
 * @param[in] strm_info List of compressed streams (or NULL if uncompressed)
 * @param[in] chunks ColumnDesc device array [stripe][column]
 * @param[in] num_columns Number of columns
 * @param[in] num_stripes Number of stripes
 * @param[in] num_rowgroups Number of row groups
 * @param[in] stream CUDA stream to use, default 0
<<<<<<< HEAD
 *
 * @return cudaSuccess if successful, a CUDA error code otherwise
 **/
cudaError_t __host__ ParseRowGroupIndex(RowGroup *row_groups,
                                        CompressedStreamInfo *strm_info,
                                        ColumnDesc *chunks,
                                        uint32_t num_columns,
                                        uint32_t num_stripes,
                                        uint32_t num_rowgroups,
                                        uint32_t rowidx_stride,
                                        rmm::cuda_stream_view stream)
=======
 */
void __host__ ParseRowGroupIndex(RowGroup *row_groups,
                                 CompressedStreamInfo *strm_info,
                                 ColumnDesc *chunks,
                                 uint32_t num_columns,
                                 uint32_t num_stripes,
                                 uint32_t num_rowgroups,
                                 uint32_t rowidx_stride,
                                 cudaStream_t stream)
>>>>>>> 9fc08f34
{
  dim3 dim_block(128, 1);
  dim3 dim_grid(num_columns, num_stripes);  // 1 column chunk per block
  gpuParseRowGroupIndex<<<dim_grid, dim_block, 0, stream.value()>>>(
    row_groups, strm_info, chunks, num_columns, num_stripes, num_rowgroups, rowidx_stride);
}

}  // namespace gpu
}  // namespace orc
}  // namespace io
}  // namespace cudf<|MERGE_RESOLUTION|>--- conflicted
+++ resolved
@@ -459,19 +459,11 @@
   }
 }
 
-<<<<<<< HEAD
-cudaError_t __host__ ParseCompressedStripeData(CompressedStreamInfo *strm_info,
-                                               int32_t num_streams,
-                                               uint32_t compression_block_size,
-                                               uint32_t log2maxcr,
-                                               rmm::cuda_stream_view stream)
-=======
 void __host__ ParseCompressedStripeData(CompressedStreamInfo *strm_info,
                                         int32_t num_streams,
                                         uint32_t compression_block_size,
                                         uint32_t log2maxcr,
-                                        cudaStream_t stream)
->>>>>>> 9fc08f34
+                                        rmm::cuda_stream_view stream)
 {
   dim3 dim_block(128, 1);
   dim3 dim_grid((num_streams + 3) >> 2, 1);  // 1 stream per warp, 4 warps per block
@@ -479,25 +471,14 @@
     strm_info, num_streams, compression_block_size, log2maxcr);
 }
 
-<<<<<<< HEAD
-cudaError_t __host__ PostDecompressionReassemble(CompressedStreamInfo *strm_info,
-                                                 int32_t num_streams,
-                                                 rmm::cuda_stream_view stream)
+void __host__ PostDecompressionReassemble(CompressedStreamInfo *strm_info,
+                                          int32_t num_streams,
+                                          rmm::cuda_stream_view stream)
 {
   dim3 dim_block(128, 1);
   dim3 dim_grid((num_streams + 3) >> 2, 1);  // 1 stream per warp, 4 warps per block
   gpuPostDecompressionReassemble<<<dim_grid, dim_block, 0, stream.value()>>>(strm_info,
                                                                              num_streams);
-  return cudaSuccess;
-=======
-void __host__ PostDecompressionReassemble(CompressedStreamInfo *strm_info,
-                                          int32_t num_streams,
-                                          cudaStream_t stream)
-{
-  dim3 dim_block(128, 1);
-  dim3 dim_grid((num_streams + 3) >> 2, 1);  // 1 stream per warp, 4 warps per block
-  gpuPostDecompressionReassemble<<<dim_grid, dim_block, 0, stream>>>(strm_info, num_streams);
->>>>>>> 9fc08f34
 }
 
 /**
@@ -510,19 +491,6 @@
  * @param[in] num_stripes Number of stripes
  * @param[in] num_rowgroups Number of row groups
  * @param[in] stream CUDA stream to use, default 0
-<<<<<<< HEAD
- *
- * @return cudaSuccess if successful, a CUDA error code otherwise
- **/
-cudaError_t __host__ ParseRowGroupIndex(RowGroup *row_groups,
-                                        CompressedStreamInfo *strm_info,
-                                        ColumnDesc *chunks,
-                                        uint32_t num_columns,
-                                        uint32_t num_stripes,
-                                        uint32_t num_rowgroups,
-                                        uint32_t rowidx_stride,
-                                        rmm::cuda_stream_view stream)
-=======
  */
 void __host__ ParseRowGroupIndex(RowGroup *row_groups,
                                  CompressedStreamInfo *strm_info,
@@ -531,8 +499,7 @@
                                  uint32_t num_stripes,
                                  uint32_t num_rowgroups,
                                  uint32_t rowidx_stride,
-                                 cudaStream_t stream)
->>>>>>> 9fc08f34
+                                 rmm::cuda_stream_view stream)
 {
   dim3 dim_block(128, 1);
   dim3 dim_grid(num_columns, num_stripes);  // 1 column chunk per block
