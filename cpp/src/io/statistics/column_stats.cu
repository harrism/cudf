--- conflicted
+++ resolved
@@ -756,26 +756,13 @@
  * @param[in] groups Statistics row groups [num_chunks]
  * @param[in] num_chunks Number of chunks & rowgroups
  * @param[in] stream CUDA stream to use, default 0
-<<<<<<< HEAD
- *
- * @return cudaSuccess if successful, a CUDA error code otherwise
- **/
-cudaError_t GatherColumnStatistics(statistics_chunk *chunks,
-                                   const statistics_group *groups,
-                                   uint32_t num_chunks,
-                                   rmm::cuda_stream_view stream)
-{
-  gpuGatherColumnStatistics<1024><<<num_chunks, 1024, 0, stream.value()>>>(chunks, groups);
-  return cudaSuccess;
-=======
  */
 void GatherColumnStatistics(statistics_chunk *chunks,
                             const statistics_group *groups,
                             uint32_t num_chunks,
-                            cudaStream_t stream)
-{
-  gpuGatherColumnStatistics<1024><<<num_chunks, 1024, 0, stream>>>(chunks, groups);
->>>>>>> 9fc08f34
+                            rmm::cuda_stream_view stream)
+{
+  gpuGatherColumnStatistics<1024><<<num_chunks, 1024, 0, stream.value()>>>(chunks, groups);
 }
 
 /**
@@ -786,29 +773,15 @@
  * @param[in] groups Statistics groups [num_chunks]
  * @param[in] num_chunks Number of chunks & groups
  * @param[in] stream CUDA stream to use, default 0
-<<<<<<< HEAD
- *
- * @return cudaSuccess if successful, a CUDA error code otherwise
- **/
-cudaError_t MergeColumnStatistics(statistics_chunk *chunks_out,
-                                  const statistics_chunk *chunks_in,
-                                  const statistics_merge_group *groups,
-                                  uint32_t num_chunks,
-                                  rmm::cuda_stream_view stream)
-{
-  gpuMergeColumnStatistics<1024>
-    <<<num_chunks, 1024, 0, stream.value()>>>(chunks_out, chunks_in, groups);
-  return cudaSuccess;
-=======
  */
 void MergeColumnStatistics(statistics_chunk *chunks_out,
                            const statistics_chunk *chunks_in,
                            const statistics_merge_group *groups,
                            uint32_t num_chunks,
-                           cudaStream_t stream)
-{
-  gpuMergeColumnStatistics<1024><<<num_chunks, 1024, 0, stream>>>(chunks_out, chunks_in, groups);
->>>>>>> 9fc08f34
+                           rmm::cuda_stream_view stream)
+{
+  gpuMergeColumnStatistics<1024>
+    <<<num_chunks, 1024, 0, stream.value()>>>(chunks_out, chunks_in, groups);
 }
 
 }  // namespace io
