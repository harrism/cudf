/*
 * Copyright (c) 2019-2020, NVIDIA CORPORATION.
 *
 * Licensed under the Apache License, Version 2.0 (the "License");
 * you may not use this file except in compliance with the License.
 * You may obtain a copy of the License at
 *
 *     http://www.apache.org/licenses/LICENSE-2.0
 *
 * Unless required by applicable law or agreed to in writing, software
 * distributed under the License is distributed on an "AS IS" BASIS,
 * WITHOUT WARRANTIES OR CONDITIONS OF ANY KIND, either express or implied.
 * See the License for the specific language governing permissions and
 * limitations under the License.
 */

/**
 * @file writer_impl.cu
 * @brief cuDF-IO parquet writer class implementation
 */

#include "writer_impl.hpp"

#include <io/parquet/compact_protocol_writer.hpp>

#include <cudf/column/column_device_view.cuh>
#include <cudf/lists/lists_column_view.hpp>
#include <cudf/null_mask.hpp>
#include <cudf/strings/strings_column_view.hpp>

#include <rmm/thrust_rmm_allocator.h>
#include <rmm/cuda_stream_view.hpp>
#include <rmm/device_buffer.hpp>
#include <rmm/device_scalar.hpp>
#include <rmm/device_uvector.hpp>

#include <algorithm>
#include <cstring>
#include <numeric>
#include <utility>

namespace cudf {
namespace io {
namespace detail {
namespace parquet {
using namespace cudf::io::parquet;
using namespace cudf::io;

namespace {
/**
 * @brief Helper for pinned host memory
 **/
template <typename T>
using pinned_buffer = std::unique_ptr<T, decltype(&cudaFreeHost)>;

/**
 * @brief Function that translates GDF compression to parquet compression
 **/
parquet::Compression to_parquet_compression(compression_type compression)
{
  switch (compression) {
    case compression_type::AUTO:
    case compression_type::SNAPPY: return parquet::Compression::SNAPPY;
    case compression_type::NONE: return parquet::Compression::UNCOMPRESSED;
    default:
      CUDF_EXPECTS(false, "Unsupported compression type");
      return parquet::Compression::UNCOMPRESSED;
  }
}

/**
 * @brief Get the leaf column
 *
 * Returns the dtype of the leaf column when `col` is a list column.
 */
column_view get_leaf_col(column_view col)
{
  column_view curr_col = col;
  while (curr_col.type().id() == type_id::LIST) { curr_col = lists_column_view{curr_col}.child(); }
  return curr_col;
}

}  // namespace

/**
 * @brief Helper kernel for converting string data/offsets into nvstrdesc
 * REMOVEME: Once we eliminate the legacy readers/writers, the kernels could be
 * made to use the native offset+data layout.
 **/
__global__ void stringdata_to_nvstrdesc(gpu::nvstrdesc_s *dst,
                                        const size_type *offsets,
                                        const char *strdata,
                                        const uint32_t *nulls,
                                        size_type column_size)
{
  size_type row = blockIdx.x * blockDim.x + threadIdx.x;
  if (row < column_size) {
    uint32_t is_valid = (nulls) ? (nulls[row >> 5] >> (row & 0x1f)) & 1 : 1;
    size_t count;
    const char *ptr;
    if (is_valid) {
      size_type cur  = offsets[row];
      size_type next = offsets[row + 1];
      ptr            = strdata + cur;
      count          = (next > cur) ? next - cur : 0;
    } else {
      ptr   = nullptr;
      count = 0;
    }
    dst[row].ptr   = ptr;
    dst[row].count = count;
  }
}

/**
 * @brief Helper class that adds parquet-specific column info
 **/
class parquet_column_view {
 public:
  /**
   * @brief Constructor that extracts out the string position + length pairs
   * for building dictionaries for string columns
   **/
  explicit parquet_column_view(size_t id,
                               column_view const &col,
                               const table_metadata *metadata,
                               rmm::cuda_stream_view stream)
    : _col(col),
      _leaf_col(get_leaf_col(col)),
      _id(id),
      _string_type(_leaf_col.type().id() == type_id::STRING),
      _list_type(col.type().id() == type_id::LIST),
      _type_width((_string_type || _list_type) ? 0 : cudf::size_of(col.type())),
      _row_count(col.size()),
      _null_count(_leaf_col.null_count()),
      _data(col.head<uint8_t>() + col.offset() * _type_width),
      _nulls(_leaf_col.nullable() ? _leaf_col.null_mask() : nullptr),
      _converted_type(ConvertedType::UNKNOWN),
      _ts_scale(0),
      _dremel_offsets(0, stream),
      _rep_level(0, stream),
      _def_level(0, stream)
  {
    switch (_leaf_col.type().id()) {
      case cudf::type_id::INT8:
        _physical_type  = Type::INT32;
        _converted_type = ConvertedType::INT_8;
        _stats_dtype    = statistics_dtype::dtype_int8;
        break;
      case cudf::type_id::INT16:
        _physical_type  = Type::INT32;
        _converted_type = ConvertedType::INT_16;
        _stats_dtype    = statistics_dtype::dtype_int16;
        break;
      case cudf::type_id::INT32:
        _physical_type = Type::INT32;
        _stats_dtype   = statistics_dtype::dtype_int32;
        break;
      case cudf::type_id::INT64:
        _physical_type = Type::INT64;
        _stats_dtype   = statistics_dtype::dtype_int64;
        break;
      case cudf::type_id::UINT8:
        _physical_type  = Type::INT32;
        _converted_type = ConvertedType::UINT_8;
        _stats_dtype    = statistics_dtype::dtype_int8;
        break;
      case cudf::type_id::UINT16:
        _physical_type  = Type::INT32;
        _converted_type = ConvertedType::UINT_16;
        _stats_dtype    = statistics_dtype::dtype_int16;
        break;
      case cudf::type_id::UINT32:
        _physical_type  = Type::INT32;
        _converted_type = ConvertedType::UINT_32;
        _stats_dtype    = statistics_dtype::dtype_int32;
        break;
      case cudf::type_id::UINT64:
        _physical_type  = Type::INT64;
        _converted_type = ConvertedType::UINT_64;
        _stats_dtype    = statistics_dtype::dtype_int64;
        break;
      case cudf::type_id::FLOAT32:
        _physical_type = Type::FLOAT;
        _stats_dtype   = statistics_dtype::dtype_float32;
        break;
      case cudf::type_id::FLOAT64:
        _physical_type = Type::DOUBLE;
        _stats_dtype   = statistics_dtype::dtype_float64;
        break;
      case cudf::type_id::BOOL8:
        _physical_type = Type::BOOLEAN;
        _stats_dtype   = statistics_dtype::dtype_bool;
        break;
      // unsupported outside cudf for parquet 1.0.
      case cudf::type_id::DURATION_DAYS:
        _physical_type  = Type::INT32;
        _converted_type = ConvertedType::TIME_MILLIS;
        _stats_dtype    = statistics_dtype::dtype_int64;
        break;
      case cudf::type_id::DURATION_SECONDS:
        _physical_type  = Type::INT64;
        _converted_type = ConvertedType::TIME_MILLIS;
        _stats_dtype    = statistics_dtype::dtype_int64;
        _ts_scale       = 1000;
        break;
      case cudf::type_id::DURATION_MILLISECONDS:
        _physical_type  = Type::INT64;
        _converted_type = ConvertedType::TIME_MILLIS;
        _stats_dtype    = statistics_dtype::dtype_int64;
        break;
      case cudf::type_id::DURATION_MICROSECONDS:
        _physical_type  = Type::INT64;
        _converted_type = ConvertedType::TIME_MICROS;
        _stats_dtype    = statistics_dtype::dtype_int64;
        break;
      // unsupported outside cudf for parquet 1.0.
      case cudf::type_id::DURATION_NANOSECONDS:
        _physical_type  = Type::INT64;
        _converted_type = ConvertedType::TIME_MICROS;
        _stats_dtype    = statistics_dtype::dtype_int64;
        _ts_scale       = -1000;  // negative value indicates division by absolute value
        break;
      case cudf::type_id::TIMESTAMP_DAYS:
        _physical_type  = Type::INT32;
        _converted_type = ConvertedType::DATE;
        _stats_dtype    = statistics_dtype::dtype_int32;
        break;
      case cudf::type_id::TIMESTAMP_SECONDS:
        _physical_type  = Type::INT64;
        _converted_type = ConvertedType::TIMESTAMP_MILLIS;
        _stats_dtype    = statistics_dtype::dtype_timestamp64;
        _ts_scale       = 1000;
        break;
      case cudf::type_id::TIMESTAMP_MILLISECONDS:
        _physical_type  = Type::INT64;
        _converted_type = ConvertedType::TIMESTAMP_MILLIS;
        _stats_dtype    = statistics_dtype::dtype_timestamp64;
        break;
      case cudf::type_id::TIMESTAMP_MICROSECONDS:
        _physical_type  = Type::INT64;
        _converted_type = ConvertedType::TIMESTAMP_MICROS;
        _stats_dtype    = statistics_dtype::dtype_timestamp64;
        break;
      case cudf::type_id::TIMESTAMP_NANOSECONDS:
        _physical_type  = Type::INT64;
        _converted_type = ConvertedType::TIMESTAMP_MICROS;
        _stats_dtype    = statistics_dtype::dtype_timestamp64;
        _ts_scale       = -1000;  // negative value indicates division by absolute value
        break;
      case cudf::type_id::STRING:
        _physical_type  = Type::BYTE_ARRAY;
        _converted_type = ConvertedType::UTF8;
        _stats_dtype    = statistics_dtype::dtype_string;
        break;
      default:
        _physical_type = UNDEFINED_TYPE;
        _stats_dtype   = dtype_none;
        break;
    }
    size_type leaf_col_offset = col.offset();
    _data_count               = col.size();
    if (_list_type) {
      // Top level column's offsets are not applied to all children. Get the effective offset and
      // size of the leaf column
      // Calculate row offset into dremel data (repetition/definition values) and the respective
      // definition and repetition levels
      gpu::dremel_data dremel = gpu::get_dremel_data(col, stream);
      _dremel_offsets         = std::move(dremel.dremel_offsets);
      _rep_level              = std::move(dremel.rep_level);
      _def_level              = std::move(dremel.def_level);
      leaf_col_offset         = dremel.leaf_col_offset;
      _data_count             = dremel.leaf_data_size;

      _type_width = (is_fixed_width(_leaf_col.type())) ? cudf::size_of(_leaf_col.type()) : 0;
      _data       = (is_fixed_width(_leaf_col.type()))
                ? _leaf_col.head<uint8_t>() + leaf_col_offset * _type_width
                : nullptr;

      // Bring offset array to device
      column_view curr_col = col;
      std::vector<size_type const *> offsets_array;
      while (curr_col.type().id() == type_id::LIST) {
        lists_column_view list_col(curr_col);
        offsets_array.push_back(list_col.offsets().data<size_type>());
        curr_col = list_col.child();
      }
      _offsets_array = offsets_array;

      stream.synchronize();
    }
    if (_string_type && _data_count > 0) {
      strings_column_view view{_leaf_col};
      _indexes = rmm::device_buffer(_data_count * sizeof(gpu::nvstrdesc_s), stream);

      stringdata_to_nvstrdesc<<<((_data_count - 1) >> 8) + 1, 256, 0, stream.value()>>>(
        reinterpret_cast<gpu::nvstrdesc_s *>(_indexes.data()),
        view.offsets().data<size_type>() + leaf_col_offset,
        view.chars().data<char>(),
        _nulls,
        _data_count);
      _data = _indexes.data();

      stream.synchronize();
    }

    // Generating default name if name isn't present in metadata
    if (metadata && _id < metadata->column_names.size()) {
      _name = metadata->column_names[_id];
    } else {
      _name = "_col" + std::to_string(_id);
    }
    _path_in_schema.push_back(_name);
  }

  auto is_string() const noexcept { return _string_type; }
  auto is_list() const noexcept { return _list_type; }
  size_t type_width() const noexcept { return _type_width; }
  size_t row_count() const noexcept { return _row_count; }
  size_t data_count() const noexcept { return _data_count; }
  size_t null_count() const noexcept { return _null_count; }
  bool nullable() const noexcept { return (_nulls != nullptr); }
  void const *data() const noexcept { return _data; }
  uint32_t const *nulls() const noexcept { return _nulls; }

  // List related data
  column_view cudf_col() const noexcept { return _col; }
  column_view leaf_col() const noexcept { return _leaf_col; }
  size_type const *const *nesting_offsets() const noexcept { return _offsets_array.data().get(); }
  size_type nesting_levels() const noexcept { return _offsets_array.size(); }
  size_type const *level_offsets() const noexcept { return _dremel_offsets.data(); }
  uint8_t const *repetition_levels() const noexcept { return _rep_level.data(); }
  uint8_t const *definition_levels() const noexcept { return _def_level.data(); }
  uint16_t max_def_level()
  {
    if (_max_def_level > -1) return _max_def_level;

    uint16_t num_def_level = 0;
    auto curr_col          = cudf_col();
    while (curr_col.type().id() == type_id::LIST) {
      // There is one definition level for each level of nesting and one for each level's
      // nullability. If the level is nullable, then it needs 2 definition levels to describe it.
      num_def_level += curr_col.nullable() ? 2 : 1;
      lists_column_view lcw(curr_col);
      curr_col = lcw.child();
    }
    // This is the leaf level. There is no further nesting.
    if (curr_col.nullable()) ++num_def_level;
    _max_def_level = num_def_level;
    return _max_def_level;
  }
  void set_def_level(uint16_t def_level) { _max_def_level = def_level; }

  auto name() const noexcept { return _name; }
  auto physical_type() const noexcept { return _physical_type; }
  auto converted_type() const noexcept { return _converted_type; }
  auto stats_type() const noexcept { return _stats_dtype; }
  int32_t ts_scale() const noexcept { return _ts_scale; }
  void set_path_in_schema(std::vector<std::string> path) { _path_in_schema = std::move(path); }
  auto get_path_in_schema() const noexcept { return _path_in_schema; }

  // Dictionary management
  uint32_t *get_dict_data() { return (_dict_data.size()) ? _dict_data.data().get() : nullptr; }
  uint32_t *get_dict_index() { return (_dict_index.size()) ? _dict_index.data().get() : nullptr; }
  void use_dictionary(bool use_dict) { _dictionary_used = use_dict; }
  void alloc_dictionary(size_t max_num_rows)
  {
    _dict_data.resize(max_num_rows);
    _dict_index.resize(max_num_rows);
  }
  bool check_dictionary_used()
  {
    if (!_dictionary_used) {
      _dict_data.resize(0);
      _dict_data.shrink_to_fit();
      _dict_index.resize(0);
      _dict_index.shrink_to_fit();
    }
    return _dictionary_used;
  }

 private:
  // cudf data column
  column_view _col;
  column_view _leaf_col;

  // Identifier within set of columns
  size_t _id        = 0;
  bool _string_type = false;
  bool _list_type   = false;

  size_t _type_width     = 0;
  size_t _row_count      = 0;
  size_t _data_count     = 0;
  size_t _null_count     = 0;
  void const *_data      = nullptr;
  uint32_t const *_nulls = nullptr;

  // parquet-related members
  std::string _name{};
  Type _physical_type;
  ConvertedType _converted_type;
  statistics_dtype _stats_dtype;
  int32_t _ts_scale;
  std::vector<std::string> _path_in_schema;

  // Dictionary-related members
  bool _dictionary_used = false;
  rmm::device_vector<uint32_t> _dict_data;
  rmm::device_vector<uint32_t> _dict_index;

  // List-related members
  // TODO (dm): convert to uvector
  rmm::device_vector<size_type const *> _offsets_array;  ///< Array of pointers to offset columns at
                                                         ///< each level of nesting O(nesting depth)
  rmm::device_uvector<size_type>
    _dremel_offsets;  ///< For each row, the absolute offset into the repetition and definition
                      ///< level vectors. O(num rows)
  rmm::device_uvector<uint8_t> _rep_level;
  rmm::device_uvector<uint8_t> _def_level;
  size_type _max_def_level = -1;

  // String-related members
  rmm::device_buffer _indexes;
};

void writer::impl::init_page_fragments(hostdevice_vector<gpu::PageFragment> &frag,
                                       hostdevice_vector<gpu::EncColumnDesc> &col_desc,
                                       uint32_t num_columns,
                                       uint32_t num_fragments,
                                       uint32_t num_rows,
                                       uint32_t fragment_size,
                                       rmm::cuda_stream_view stream)
{
  CUDA_TRY(cudaMemcpyAsync(col_desc.device_ptr(),
                           col_desc.host_ptr(),
                           col_desc.memory_size(),
                           cudaMemcpyHostToDevice,
<<<<<<< HEAD
                           stream.value()));
  CUDA_TRY(gpu::InitPageFragments(frag.device_ptr(),
                                  col_desc.device_ptr(),
                                  num_fragments,
                                  num_columns,
                                  fragment_size,
                                  num_rows,
                                  stream));
  CUDA_TRY(cudaMemcpyAsync(frag.host_ptr(),
                           frag.device_ptr(),
                           frag.memory_size(),
                           cudaMemcpyDeviceToHost,
                           stream.value()));
  stream.synchronize();
=======
                           stream));
  gpu::InitPageFragments(frag.device_ptr(),
                         col_desc.device_ptr(),
                         num_fragments,
                         num_columns,
                         fragment_size,
                         num_rows,
                         stream);
  CUDA_TRY(cudaMemcpyAsync(
    frag.host_ptr(), frag.device_ptr(), frag.memory_size(), cudaMemcpyDeviceToHost, stream));
  CUDA_TRY(cudaStreamSynchronize(stream));
>>>>>>> 9fc08f34
}

void writer::impl::gather_fragment_statistics(statistics_chunk *frag_stats_chunk,
                                              hostdevice_vector<gpu::PageFragment> &frag,
                                              hostdevice_vector<gpu::EncColumnDesc> &col_desc,
                                              uint32_t num_columns,
                                              uint32_t num_fragments,
                                              uint32_t fragment_size,
                                              rmm::cuda_stream_view stream)
{
  rmm::device_vector<statistics_group> frag_stats_group(num_fragments * num_columns);

<<<<<<< HEAD
  CUDA_TRY(gpu::InitFragmentStatistics(frag_stats_group.data().get(),
                                       frag.device_ptr(),
                                       col_desc.device_ptr(),
                                       num_fragments,
                                       num_columns,
                                       fragment_size,
                                       stream));
  CUDA_TRY(GatherColumnStatistics(
    frag_stats_chunk, frag_stats_group.data().get(), num_fragments * num_columns, stream));
  stream.synchronize();
=======
  gpu::InitFragmentStatistics(frag_stats_group.data().get(),
                              frag.device_ptr(),
                              col_desc.device_ptr(),
                              num_fragments,
                              num_columns,
                              fragment_size,
                              stream);
  GatherColumnStatistics(
    frag_stats_chunk, frag_stats_group.data().get(), num_fragments * num_columns, stream);
  CUDA_TRY(cudaStreamSynchronize(stream));
>>>>>>> 9fc08f34
}

void writer::impl::build_chunk_dictionaries(hostdevice_vector<gpu::EncColumnChunk> &chunks,
                                            hostdevice_vector<gpu::EncColumnDesc> &col_desc,
                                            uint32_t num_rowgroups,
                                            uint32_t num_columns,
                                            uint32_t num_dictionaries,
                                            rmm::cuda_stream_view stream)
{
  size_t dict_scratch_size = (size_t)num_dictionaries * gpu::kDictScratchSize;
  rmm::device_vector<uint32_t> dict_scratch(dict_scratch_size / sizeof(uint32_t));
<<<<<<< HEAD
  CUDA_TRY(cudaMemcpyAsync(chunks.device_ptr(),
                           chunks.host_ptr(),
                           chunks.memory_size(),
                           cudaMemcpyHostToDevice,
                           stream.value()));
  CUDA_TRY(gpu::BuildChunkDictionaries(chunks.device_ptr(),
                                       dict_scratch.data().get(),
                                       dict_scratch_size,
                                       num_rowgroups * num_columns,
                                       stream));
  CUDA_TRY(gpu::InitEncoderPages(chunks.device_ptr(),
                                 nullptr,
                                 col_desc.device_ptr(),
                                 num_rowgroups,
                                 num_columns,
                                 nullptr,
                                 nullptr,
                                 stream));
  CUDA_TRY(cudaMemcpyAsync(chunks.host_ptr(),
                           chunks.device_ptr(),
                           chunks.memory_size(),
                           cudaMemcpyDeviceToHost,
                           stream.value()));
  stream.synchronize();
=======
  CUDA_TRY(cudaMemcpyAsync(
    chunks.device_ptr(), chunks.host_ptr(), chunks.memory_size(), cudaMemcpyHostToDevice, stream));
  gpu::BuildChunkDictionaries(chunks.device_ptr(),
                              dict_scratch.data().get(),
                              dict_scratch_size,
                              num_rowgroups * num_columns,
                              stream);
  gpu::InitEncoderPages(chunks.device_ptr(),
                        nullptr,
                        col_desc.device_ptr(),
                        num_rowgroups,
                        num_columns,
                        nullptr,
                        nullptr,
                        stream);
  CUDA_TRY(cudaMemcpyAsync(
    chunks.host_ptr(), chunks.device_ptr(), chunks.memory_size(), cudaMemcpyDeviceToHost, stream));
  CUDA_TRY(cudaStreamSynchronize(stream));
>>>>>>> 9fc08f34
}

void writer::impl::init_encoder_pages(hostdevice_vector<gpu::EncColumnChunk> &chunks,
                                      hostdevice_vector<gpu::EncColumnDesc> &col_desc,
                                      gpu::EncPage *pages,
                                      statistics_chunk *page_stats,
                                      statistics_chunk *frag_stats,
                                      uint32_t num_rowgroups,
                                      uint32_t num_columns,
                                      uint32_t num_pages,
                                      uint32_t num_stats_bfr,
                                      rmm::cuda_stream_view stream)
{
  rmm::device_vector<statistics_merge_group> page_stats_mrg(num_stats_bfr);
<<<<<<< HEAD
  CUDA_TRY(cudaMemcpyAsync(chunks.device_ptr(),
                           chunks.host_ptr(),
                           chunks.memory_size(),
                           cudaMemcpyHostToDevice,
                           stream.value()));
  CUDA_TRY(InitEncoderPages(
    chunks.device_ptr(),
    pages,
    col_desc.device_ptr(),
    num_rowgroups,
    num_columns,
    (num_stats_bfr) ? page_stats_mrg.data().get() : nullptr,
    (num_stats_bfr > num_pages) ? page_stats_mrg.data().get() + num_pages : nullptr,
    stream));
=======
  CUDA_TRY(cudaMemcpyAsync(
    chunks.device_ptr(), chunks.host_ptr(), chunks.memory_size(), cudaMemcpyHostToDevice, stream));
  InitEncoderPages(chunks.device_ptr(),
                   pages,
                   col_desc.device_ptr(),
                   num_rowgroups,
                   num_columns,
                   (num_stats_bfr) ? page_stats_mrg.data().get() : nullptr,
                   (num_stats_bfr > num_pages) ? page_stats_mrg.data().get() + num_pages : nullptr,
                   stream);
>>>>>>> 9fc08f34
  if (num_stats_bfr > 0) {
    MergeColumnStatistics(page_stats, frag_stats, page_stats_mrg.data().get(), num_pages, stream);
    if (num_stats_bfr > num_pages) {
      MergeColumnStatistics(page_stats + num_pages,
                            page_stats,
                            page_stats_mrg.data().get() + num_pages,
                            num_stats_bfr - num_pages,
                            stream);
    }
  }
  stream.synchronize();
}

void writer::impl::encode_pages(hostdevice_vector<gpu::EncColumnChunk> &chunks,
                                gpu::EncPage *pages,
                                uint32_t num_columns,
                                uint32_t pages_in_batch,
                                uint32_t first_page_in_batch,
                                uint32_t rowgroups_in_batch,
                                uint32_t first_rowgroup,
                                gpu_inflate_input_s *comp_in,
                                gpu_inflate_status_s *comp_out,
                                const statistics_chunk *page_stats,
                                const statistics_chunk *chunk_stats,
                                rmm::cuda_stream_view stream)
{
  gpu::EncodePages(
    pages, chunks.device_ptr(), pages_in_batch, first_page_in_batch, comp_in, comp_out, stream);
  switch (compression_) {
    case parquet::Compression::SNAPPY:
      CUDA_TRY(gpu_snap(comp_in, comp_out, pages_in_batch, stream));
      break;
    default: break;
  }
  // TBD: Not clear if the official spec actually allows dynamically turning off compression at the
  // chunk-level
  DecideCompression(chunks.device_ptr() + first_rowgroup * num_columns,
                    pages,
                    rowgroups_in_batch * num_columns,
                    first_page_in_batch,
                    comp_out,
                    stream);
  EncodePageHeaders(pages,
                    chunks.device_ptr(),
                    pages_in_batch,
                    first_page_in_batch,
                    comp_out,
                    page_stats,
                    chunk_stats,
                    stream);
  GatherPages(chunks.device_ptr() + first_rowgroup * num_columns,
              pages,
              rowgroups_in_batch * num_columns,
              stream);
  CUDA_TRY(cudaMemcpyAsync(&chunks[first_rowgroup * num_columns],
                           chunks.device_ptr() + first_rowgroup * num_columns,
                           rowgroups_in_batch * num_columns * sizeof(gpu::EncColumnChunk),
                           cudaMemcpyDeviceToHost,
                           stream.value()));
  stream.synchronize();
}

writer::impl::impl(std::unique_ptr<data_sink> sink,
                   parquet_writer_options const &options,
                   rmm::mr::device_memory_resource *mr)
  : _mr(mr),
    compression_(to_parquet_compression(options.get_compression())),
    stats_granularity_(options.get_stats_level()),
    out_sink_(std::move(sink))
{
}

std::unique_ptr<std::vector<uint8_t>> writer::impl::write(
  table_view const &table,
  const table_metadata *metadata,
  bool return_filemetadata,
  const std::string &column_chunks_file_path,
  rmm::cuda_stream_view stream)
{
  pq_chunked_state state{metadata, SingleWriteMode::YES, stream};

  write_chunked_begin(state);
  write_chunk(table, state);
  return write_chunked_end(state, return_filemetadata, column_chunks_file_path);
}

void writer::impl::write_chunked_begin(pq_chunked_state &state)
{
  // Write file header
  file_header_s fhdr;
  fhdr.magic = parquet_magic;
  out_sink_->host_write(&fhdr, sizeof(fhdr));
  state.current_chunk_offset = sizeof(file_header_s);
}

void writer::impl::write_chunk(table_view const &table, pq_chunked_state &state)
{
  size_type num_columns = table.num_columns();
  size_type num_rows    = 0;

  // Wrapper around cudf columns to attach parquet-specific type info.
  // Note : I wish we could do this in the begin() function but since the
  // metadata is optional we would have no way of knowing how many columns
  // we actually have.
  std::vector<parquet_column_view> parquet_columns;
  parquet_columns.reserve(num_columns);  // Avoids unnecessary re-allocation
  for (auto it = table.begin(); it < table.end(); ++it) {
    const auto col        = *it;
    const auto current_id = parquet_columns.size();

    num_rows = std::max<uint32_t>(num_rows, col.size());
    parquet_columns.emplace_back(current_id, col, state.user_metadata, state.stream);
  }

  if (state.user_metadata_with_nullability.column_nullable.size() > 0) {
    CUDF_EXPECTS(state.user_metadata_with_nullability.column_nullable.size() ==
                   static_cast<size_t>(num_columns),
                 "When passing values in user_metadata_with_nullability, data for all columns must "
                 "be specified");
  }

  // first call. setup metadata. num_rows will get incremented as write_chunk is
  // called multiple times.
  // Calculate the sum of depths of all list columns
  size_type const list_col_depths = std::accumulate(
    parquet_columns.cbegin(), parquet_columns.cend(), 0, [](size_type sum, auto const &col) {
      return sum + col.nesting_levels();
    });

  if (state.md.version == 0) {
    state.md.version  = 1;
    state.md.num_rows = num_rows;
    // Each level of nesting requires two levels of Schema. The leaf level needs one schema element
    state.md.schema.reserve(1 + num_columns + list_col_depths * 2);
    SchemaElement root{};
    root.type            = UNDEFINED_TYPE;
    root.repetition_type = NO_REPETITION_TYPE;
    root.name            = "schema";
    root.num_children    = num_columns;
    state.md.schema.push_back(std::move(root));
    state.md.column_order_listsize =
      (stats_granularity_ != statistics_freq::STATISTICS_NONE) ? num_columns : 0;
    if (state.user_metadata != nullptr) {
      for (auto it = state.user_metadata->user_data.begin();
           it != state.user_metadata->user_data.end();
           it++) {
        state.md.key_value_metadata.push_back({it->first, it->second});
      }
    }
    for (auto i = 0; i < num_columns; i++) {
      auto &col = parquet_columns[i];
      if (col.is_list()) {
        CUDF_EXPECTS(state.single_write_mode, "Chunked write for lists is not supported");
        size_type nesting_depth = col.nesting_levels();
        // Each level of nesting requires two levels of Schema. The leaf level needs one schema
        // element
        std::vector<SchemaElement> list_schema(nesting_depth * 2 + 1);
        column_view cudf_col = col.cudf_col();
        for (size_type j = 0; j < nesting_depth; j++) {
          // List schema is denoted by two levels for each nesting level and one final level for
          // leaf. The top level is the same name as the column name.
          // So e.g. List<List<int>> is denoted in the schema by
          // "col_name" : { "list" : { "element" : { "list" : { "element" } } } }
          auto const group_idx = 2 * j;
          auto const list_idx  = 2 * j + 1;

          list_schema[group_idx].name            = (j == 0) ? col.name() : "element";
          list_schema[group_idx].repetition_type = (cudf_col.nullable()) ? OPTIONAL : REQUIRED;
          list_schema[group_idx].converted_type  = ConvertedType::LIST;
          list_schema[group_idx].num_children    = 1;

          list_schema[list_idx].name            = "list";
          list_schema[list_idx].repetition_type = REPEATED;
          list_schema[list_idx].num_children    = 1;

          // Move on to next child
          lists_column_view lcw(cudf_col);
          cudf_col = lcw.child();
        }
        list_schema[nesting_depth * 2].name = "element";
        list_schema[nesting_depth * 2].repetition_type =
          col.leaf_col().nullable() ? OPTIONAL : REQUIRED;
        list_schema[nesting_depth * 2].type           = col.physical_type();
        list_schema[nesting_depth * 2].converted_type = col.converted_type();
        list_schema[nesting_depth * 2].num_children   = 0;

        std::vector<std::string> path_in_schema;
        std::transform(
          list_schema.cbegin(), list_schema.cend(), std::back_inserter(path_in_schema), [](auto s) {
            return s.name;
          });
        col.set_path_in_schema(path_in_schema);
        state.md.schema.insert(state.md.schema.end(), list_schema.begin(), list_schema.end());
      } else {
        SchemaElement col_schema{};
        // Column metadata
        col_schema.type           = col.physical_type();
        col_schema.converted_type = col.converted_type();
        // because the repetition type is global (in the sense of, not per-rowgroup or per
        // write_chunk() call) we cannot know up front if the user is going to end up passing tables
        // with nulls/no nulls in the multiple write_chunk() case.  so we'll do some special
        // handling.
        //
        // if the user is explicitly saying "I am only calling this once", fall back to the original
        // behavior and assume the columns in this one table tell us everything we need to know.
        if (state.single_write_mode) {
          col_schema.repetition_type =
            (col.nullable() || col.data_count() < (size_t)num_rows) ? OPTIONAL : REQUIRED;
        }
        // otherwise, if the user is explicitly telling us global information about all the tables
        // that will ever get passed in
        else if (state.user_metadata_with_nullability.column_nullable.size() > 0) {
          col_schema.repetition_type =
            state.user_metadata_with_nullability.column_nullable[i] ? OPTIONAL : REQUIRED;
          col.set_def_level((col_schema.repetition_type == OPTIONAL) ? 1 : 0);
        }
        // otherwise assume the worst case.
        else {
          col_schema.repetition_type = OPTIONAL;
          col.set_def_level(1);  // def level for OPTIONAL is 1, for REQUIRED is 0
        }
        col_schema.name         = col.name();
        col_schema.num_children = 0;  // Leaf node

        state.md.schema.push_back(std::move(col_schema));
      }
    }
  } else {
    // verify the user isn't passing mismatched tables
    // TODO (dm): Now needs to compare children of columns in case of list when we support chunked
    // write for it
    CUDF_EXPECTS(state.md.schema[0].num_children == num_columns,
                 "Mismatch in table structure between multiple calls to write_chunk");
    for (auto i = 0; i < num_columns; i++) {
      auto &col = parquet_columns[i];
      CUDF_EXPECTS(state.md.schema[1 + i].type == col.physical_type(),
                   "Mismatch in column types between multiple calls to write_chunk");
    }

    // increment num rows
    state.md.num_rows += num_rows;
  }

  // Initialize column description
  hostdevice_vector<gpu::EncColumnDesc> col_desc(num_columns);

  // setup gpu column description.
  // applicable to only this _write_chunk() call
  for (auto i = 0; i < num_columns; i++) {
    auto &col = parquet_columns[i];
    // GPU column description
    auto *desc             = &col_desc[i];
    *desc                  = gpu::EncColumnDesc{};  // Zero out all fields
    desc->column_data_base = col.data();
    desc->valid_map_base   = col.nulls();
    desc->stats_dtype      = col.stats_type();
    desc->ts_scale         = col.ts_scale();
    // TODO (dm): Enable dictionary for list after refactor
    if (col.physical_type() != BOOLEAN && col.physical_type() != UNDEFINED_TYPE && !col.is_list()) {
      col.alloc_dictionary(col.data_count());
      desc->dict_index = col.get_dict_index();
      desc->dict_data  = col.get_dict_data();
    }
    if (col.is_list()) {
      desc->nesting_offsets = col.nesting_offsets();
      desc->nesting_levels  = col.nesting_levels();
      desc->level_offsets   = col.level_offsets();
      desc->rep_values      = col.repetition_levels();
      desc->def_values      = col.definition_levels();
      auto count_bits       = [](uint16_t number) {
        int16_t nbits = 0;
        while (number > 0) {
          nbits++;
          number = number >> 1;
        }
        return nbits;
      };
      desc->level_bits = count_bits(col.nesting_levels()) << 4 | count_bits(col.max_def_level());
    } else {
      desc->level_bits = (state.md.schema[1 + i].repetition_type == OPTIONAL) ? 1 : 0;
    }
    desc->num_values     = col.data_count();
    desc->num_rows       = col.row_count();
    desc->physical_type  = static_cast<uint8_t>(col.physical_type());
    desc->converted_type = static_cast<uint8_t>(col.converted_type());
  }

  // Init page fragments
  // 5000 is good enough for up to ~200-character strings. Longer strings will start producing
  // fragments larger than the desired page size -> TODO: keep track of the max fragment size, and
  // iteratively reduce this value if the largest fragment exceeds the max page size limit (we
  // ideally want the page size to be below 1MB so as to have enough pages to get good
  // compression/decompression performance).
  constexpr uint32_t fragment_size = 5000;
  static_assert(fragment_size <= MAX_PAGE_FRAGMENT_SIZE,
                "fragment size cannot be greater than MAX_PAGE_FRAGMENT_SIZE");

  uint32_t num_fragments = (uint32_t)((num_rows + fragment_size - 1) / fragment_size);
  hostdevice_vector<gpu::PageFragment> fragments(num_columns * num_fragments);
  if (fragments.size() != 0) {
    init_page_fragments(
      fragments, col_desc, num_columns, num_fragments, num_rows, fragment_size, state.stream);
  }

  size_t global_rowgroup_base = state.md.row_groups.size();

  // Decide row group boundaries based on uncompressed data size
  size_t rowgroup_size   = 0;
  uint32_t num_rowgroups = 0;
  for (uint32_t f = 0, global_r = global_rowgroup_base, rowgroup_start = 0; f < num_fragments;
       f++) {
    size_t fragment_data_size = 0;
    // Replace with STL algorithm to transform and sum
    for (auto i = 0; i < num_columns; i++) {
      fragment_data_size += fragments[i * num_fragments + f].fragment_data_size;
    }
    if (f > rowgroup_start && (rowgroup_size + fragment_data_size > max_rowgroup_size_ ||
                               (f + 1 - rowgroup_start) * fragment_size > max_rowgroup_rows_)) {
      // update schema
      state.md.row_groups.resize(state.md.row_groups.size() + 1);
      state.md.row_groups[global_r++].num_rows = (f - rowgroup_start) * fragment_size;
      num_rowgroups++;
      rowgroup_start = f;
      rowgroup_size  = 0;
    }
    rowgroup_size += fragment_data_size;
    if (f + 1 == num_fragments) {
      // update schema
      state.md.row_groups.resize(state.md.row_groups.size() + 1);
      state.md.row_groups[global_r++].num_rows = num_rows - rowgroup_start * fragment_size;
      num_rowgroups++;
    }
  }

  // Allocate column chunks and gather fragment statistics
  rmm::device_vector<statistics_chunk> frag_stats;
  if (stats_granularity_ != statistics_freq::STATISTICS_NONE) {
    frag_stats.resize(num_fragments * num_columns);
    if (frag_stats.size() != 0) {
      gather_fragment_statistics(frag_stats.data().get(),
                                 fragments,
                                 col_desc,
                                 num_columns,
                                 num_fragments,
                                 fragment_size,
                                 state.stream);
    }
  }
  // Initialize row groups and column chunks
  uint32_t num_chunks = num_rowgroups * num_columns;
  hostdevice_vector<gpu::EncColumnChunk> chunks(num_chunks);
  uint32_t num_dictionaries = 0;
  for (uint32_t r = 0, global_r = global_rowgroup_base, f = 0, start_row = 0; r < num_rowgroups;
       r++, global_r++) {
    uint32_t fragments_in_chunk =
      (uint32_t)((state.md.row_groups[global_r].num_rows + fragment_size - 1) / fragment_size);
    state.md.row_groups[global_r].total_byte_size = 0;
    state.md.row_groups[global_r].columns.resize(num_columns);
    for (int i = 0; i < num_columns; i++) {
      gpu::EncColumnChunk *ck = &chunks[r * num_columns + i];
      bool dict_enable        = false;

      ck->col_desc         = col_desc.device_ptr() + i;
      ck->uncompressed_bfr = nullptr;
      ck->compressed_bfr   = nullptr;
      ck->bfr_size         = 0;
      ck->compressed_size  = 0;
      ck->fragments        = fragments.device_ptr() + i * num_fragments + f;
      ck->stats =
        (frag_stats.size() != 0) ? frag_stats.data().get() + i * num_fragments + f : nullptr;
      ck->start_row      = start_row;
      ck->num_rows       = (uint32_t)state.md.row_groups[global_r].num_rows;
      ck->first_fragment = i * num_fragments + f;
      ck->num_values =
        std::accumulate(fragments.host_ptr(i * num_fragments + f),
                        fragments.host_ptr(i * num_fragments + f) + fragments_in_chunk,
                        0,
                        [](uint32_t l, auto r) { return l + r.num_values; });
      ck->first_page    = 0;
      ck->num_pages     = 0;
      ck->is_compressed = 0;
      ck->dictionary_id = num_dictionaries;
      ck->ck_stat_size  = 0;
      if (col_desc[i].dict_data) {
        const gpu::PageFragment *ck_frag = &fragments[i * num_fragments + f];
        size_t plain_size                = 0;
        size_t dict_size                 = 1;
        uint32_t num_dict_vals           = 0;
        for (uint32_t j = 0; j < fragments_in_chunk && num_dict_vals < 65536; j++) {
          plain_size += ck_frag[j].fragment_data_size;
          dict_size +=
            ck_frag[j].dict_data_size + ((num_dict_vals > 256) ? 2 : 1) * ck_frag[j].non_nulls;
          num_dict_vals += ck_frag[j].num_dict_vals;
        }
        if (dict_size < plain_size) {
          parquet_columns[i].use_dictionary(true);
          dict_enable = true;
          num_dictionaries++;
        }
      }
      ck->has_dictionary                                      = dict_enable;
      state.md.row_groups[global_r].columns[i].meta_data.type = parquet_columns[i].physical_type();
      state.md.row_groups[global_r].columns[i].meta_data.encodings = {Encoding::PLAIN,
                                                                      Encoding::RLE};
      if (dict_enable) {
        state.md.row_groups[global_r].columns[i].meta_data.encodings.push_back(
          Encoding::PLAIN_DICTIONARY);
      }
      state.md.row_groups[global_r].columns[i].meta_data.path_in_schema =
        parquet_columns[i].get_path_in_schema();
      state.md.row_groups[global_r].columns[i].meta_data.codec      = UNCOMPRESSED;
      state.md.row_groups[global_r].columns[i].meta_data.num_values = ck->num_values;
    }
    f += fragments_in_chunk;
    start_row += (uint32_t)state.md.row_groups[global_r].num_rows;
  }

  // Free unused dictionaries
  for (auto &col : parquet_columns) { col.check_dictionary_used(); }

  // Build chunk dictionaries and count pages
  if (num_chunks != 0) {
    build_chunk_dictionaries(
      chunks, col_desc, num_rowgroups, num_columns, num_dictionaries, state.stream);
  }

  // Initialize batches of rowgroups to encode (mainly to limit peak memory usage)
  std::vector<uint32_t> batch_list;
  uint32_t num_pages          = 0;
  size_t max_bytes_in_batch   = 1024 * 1024 * 1024;  // 1GB - TBD: Tune this
  size_t max_uncomp_bfr_size  = 0;
  size_t max_chunk_bfr_size   = 0;
  uint32_t max_pages_in_batch = 0;
  size_t bytes_in_batch       = 0;
  for (uint32_t r = 0, groups_in_batch = 0, pages_in_batch = 0; r <= num_rowgroups; r++) {
    size_t rowgroup_size = 0;
    if (r < num_rowgroups) {
      for (int i = 0; i < num_columns; i++) {
        gpu::EncColumnChunk *ck = &chunks[r * num_columns + i];
        ck->first_page          = num_pages;
        num_pages += ck->num_pages;
        pages_in_batch += ck->num_pages;
        rowgroup_size += ck->bfr_size;
        max_chunk_bfr_size =
          std::max(max_chunk_bfr_size, (size_t)std::max(ck->bfr_size, ck->compressed_size));
      }
    }
    // TBD: We may want to also shorten the batch if we have enough pages (not just based on size)
    if ((r == num_rowgroups) ||
        (groups_in_batch != 0 && bytes_in_batch + rowgroup_size > max_bytes_in_batch)) {
      max_uncomp_bfr_size = std::max(max_uncomp_bfr_size, bytes_in_batch);
      max_pages_in_batch  = std::max(max_pages_in_batch, pages_in_batch);
      if (groups_in_batch != 0) {
        batch_list.push_back(groups_in_batch);
        groups_in_batch = 0;
      }
      bytes_in_batch = 0;
      pages_in_batch = 0;
    }
    bytes_in_batch += rowgroup_size;
    groups_in_batch++;
  }

  // Initialize data pointers in batch
  size_t max_comp_bfr_size =
    (compression_ != parquet::Compression::UNCOMPRESSED)
      ? gpu::GetMaxCompressedBfrSize(max_uncomp_bfr_size, max_pages_in_batch)
      : 0;
  uint32_t max_comp_pages =
    (compression_ != parquet::Compression::UNCOMPRESSED) ? max_pages_in_batch : 0;
  uint32_t num_stats_bfr =
    (stats_granularity_ != statistics_freq::STATISTICS_NONE) ? num_pages + num_chunks : 0;
  rmm::device_buffer uncomp_bfr(max_uncomp_bfr_size, state.stream);
  rmm::device_buffer comp_bfr(max_comp_bfr_size, state.stream);
  rmm::device_vector<gpu_inflate_input_s> comp_in(max_comp_pages);
  rmm::device_vector<gpu_inflate_status_s> comp_out(max_comp_pages);
  rmm::device_vector<gpu::EncPage> pages(num_pages);
  rmm::device_vector<statistics_chunk> page_stats(num_stats_bfr);
  for (uint32_t b = 0, r = 0; b < (uint32_t)batch_list.size(); b++) {
    uint8_t *bfr   = static_cast<uint8_t *>(uncomp_bfr.data());
    uint8_t *bfr_c = static_cast<uint8_t *>(comp_bfr.data());
    for (uint32_t j = 0; j < batch_list[b]; j++, r++) {
      for (int i = 0; i < num_columns; i++) {
        gpu::EncColumnChunk *ck = &chunks[r * num_columns + i];
        ck->uncompressed_bfr    = bfr;
        ck->compressed_bfr      = bfr_c;
        bfr += ck->bfr_size;
        bfr_c += ck->compressed_size;
      }
    }
  }

  if (num_pages != 0) {
    init_encoder_pages(chunks,
                       col_desc,
                       pages.data().get(),
                       (num_stats_bfr) ? page_stats.data().get() : nullptr,
                       (num_stats_bfr) ? frag_stats.data().get() : nullptr,
                       num_rowgroups,
                       num_columns,
                       num_pages,
                       num_stats_bfr,
                       state.stream);
  }

  auto host_bfr = [&]() {
    // if the writer supports device_write(), we don't need this scratch space
    if (out_sink_->supports_device_write()) {
      return pinned_buffer<uint8_t>{nullptr, cudaFreeHost};
    } else {
      return pinned_buffer<uint8_t>{[](size_t size) {
                                      uint8_t *ptr = nullptr;
                                      CUDA_TRY(cudaMallocHost(&ptr, size));
                                      return ptr;
                                    }(max_chunk_bfr_size),
                                    cudaFreeHost};
    }
  }();

  // Encode row groups in batches
  for (uint32_t b = 0, r = 0, global_r = global_rowgroup_base; b < (uint32_t)batch_list.size();
       b++) {
    // Count pages in this batch
    uint32_t rnext               = r + batch_list[b];
    uint32_t first_page_in_batch = chunks[r * num_columns].first_page;
    uint32_t first_page_in_next_batch =
      (rnext < num_rowgroups) ? chunks[rnext * num_columns].first_page : num_pages;
    uint32_t pages_in_batch = first_page_in_next_batch - first_page_in_batch;
    encode_pages(
      chunks,
      pages.data().get(),
      num_columns,
      pages_in_batch,
      first_page_in_batch,
      batch_list[b],
      r,
      comp_in.data().get(),
      comp_out.data().get(),
      (stats_granularity_ == statistics_freq::STATISTICS_PAGE) ? page_stats.data().get() : nullptr,
      (stats_granularity_ != statistics_freq::STATISTICS_NONE) ? page_stats.data().get() + num_pages
                                                               : nullptr,
      state.stream);
    for (; r < rnext; r++, global_r++) {
      for (auto i = 0; i < num_columns; i++) {
        gpu::EncColumnChunk *ck = &chunks[r * num_columns + i];
        uint8_t *dev_bfr;
        if (ck->is_compressed) {
          state.md.row_groups[global_r].columns[i].meta_data.codec = compression_;
          dev_bfr                                                  = ck->compressed_bfr;
        } else {
          dev_bfr = ck->uncompressed_bfr;
        }

        if (out_sink_->supports_device_write()) {
          // let the writer do what it wants to retrieve the data from the gpu.
          out_sink_->device_write(dev_bfr + ck->ck_stat_size, ck->compressed_size, state.stream);
          // we still need to do a (much smaller) memcpy for the statistics.
          if (ck->ck_stat_size != 0) {
            state.md.row_groups[global_r].columns[i].meta_data.statistics_blob.resize(
              ck->ck_stat_size);
            CUDA_TRY(cudaMemcpyAsync(
              state.md.row_groups[global_r].columns[i].meta_data.statistics_blob.data(),
              dev_bfr,
              ck->ck_stat_size,
              cudaMemcpyDeviceToHost,
              state.stream.value()));
            state.stream.synchronize();
          }
        } else {
          // copy the full data
          CUDA_TRY(cudaMemcpyAsync(host_bfr.get(),
                                   dev_bfr,
                                   ck->ck_stat_size + ck->compressed_size,
                                   cudaMemcpyDeviceToHost,
                                   state.stream.value()));
          state.stream.synchronize();
          out_sink_->host_write(host_bfr.get() + ck->ck_stat_size, ck->compressed_size);
          if (ck->ck_stat_size != 0) {
            state.md.row_groups[global_r].columns[i].meta_data.statistics_blob.resize(
              ck->ck_stat_size);
            memcpy(state.md.row_groups[global_r].columns[i].meta_data.statistics_blob.data(),
                   host_bfr.get(),
                   ck->ck_stat_size);
          }
        }
        state.md.row_groups[global_r].total_byte_size += ck->compressed_size;
        state.md.row_groups[global_r].columns[i].meta_data.data_page_offset =
          state.current_chunk_offset + ((ck->has_dictionary) ? ck->dictionary_size : 0);
        state.md.row_groups[global_r].columns[i].meta_data.dictionary_page_offset =
          (ck->has_dictionary) ? state.current_chunk_offset : 0;
        state.md.row_groups[global_r].columns[i].meta_data.total_uncompressed_size = ck->bfr_size;
        state.md.row_groups[global_r].columns[i].meta_data.total_compressed_size =
          ck->compressed_size;
        state.current_chunk_offset += ck->compressed_size;
      }
    }
  }
}

std::unique_ptr<std::vector<uint8_t>> writer::impl::write_chunked_end(
  pq_chunked_state &state, bool return_filemetadata, const std::string &column_chunks_file_path)
{
  CompactProtocolWriter cpw(&buffer_);
  file_ender_s fendr;
  buffer_.resize(0);
  fendr.footer_len = static_cast<uint32_t>(cpw.write(state.md));
  fendr.magic      = parquet_magic;
  out_sink_->host_write(buffer_.data(), buffer_.size());
  out_sink_->host_write(&fendr, sizeof(fendr));
  out_sink_->flush();

  // Optionally output raw file metadata with the specified column chunk file path
  if (return_filemetadata) {
    file_header_s fhdr = {parquet_magic};
    buffer_.resize(0);
    buffer_.insert(buffer_.end(),
                   reinterpret_cast<const uint8_t *>(&fhdr),
                   reinterpret_cast<const uint8_t *>(&fhdr) + sizeof(fhdr));
    for (auto &rowgroup : state.md.row_groups) {
      for (auto &col : rowgroup.columns) { col.file_path = column_chunks_file_path; }
    }
    fendr.footer_len = static_cast<uint32_t>(cpw.write(state.md));
    buffer_.insert(buffer_.end(),
                   reinterpret_cast<const uint8_t *>(&fendr),
                   reinterpret_cast<const uint8_t *>(&fendr) + sizeof(fendr));
    return std::make_unique<std::vector<uint8_t>>(std::move(buffer_));
  } else {
    return {nullptr};
  }
}

// Forward to implementation
writer::writer(std::unique_ptr<data_sink> sink,
               parquet_writer_options const &options,
               rmm::mr::device_memory_resource *mr)
  : _impl(std::make_unique<impl>(std::move(sink), options, mr))
{
}

// Destructor within this translation unit
writer::~writer() = default;

// Forward to implementation
std::unique_ptr<std::vector<uint8_t>> writer::write(table_view const &table,
                                                    const table_metadata *metadata,
                                                    bool return_filemetadata,
                                                    const std::string column_chunks_file_path,
                                                    rmm::cuda_stream_view stream)
{
  return _impl->write(table, metadata, return_filemetadata, column_chunks_file_path, stream);
}

// Forward to implementation
void writer::write_chunked_begin(pq_chunked_state &state)
{
  return _impl->write_chunked_begin(state);
}

// Forward to implementation
void writer::write_chunk(table_view const &table, pq_chunked_state &state)
{
  _impl->write_chunk(table, state);
}

// Forward to implementation
std::unique_ptr<std::vector<uint8_t>> writer::write_chunked_end(
  pq_chunked_state &state, bool return_filemetadata, const std::string &column_chunks_file_path)
{
  return _impl->write_chunked_end(state, return_filemetadata, column_chunks_file_path);
}

std::unique_ptr<std::vector<uint8_t>> writer::merge_rowgroup_metadata(
  const std::vector<std::unique_ptr<std::vector<uint8_t>>> &metadata_list)
{
  std::vector<uint8_t> output;
  CompactProtocolWriter cpw(&output);
  FileMetaData md;

  md.row_groups.reserve(metadata_list.size());
  for (const auto &blob : metadata_list) {
    CompactProtocolReader cpreader(
      blob.get()->data(),
      std::max<size_t>(blob.get()->size(), sizeof(file_ender_s)) - sizeof(file_ender_s));
    cpreader.skip_bytes(sizeof(file_header_s));  // Skip over file header
    if (md.num_rows == 0) {
      cpreader.read(&md);
    } else {
      FileMetaData tmp;
      cpreader.read(&tmp);
      md.row_groups.insert(md.row_groups.end(),
                           std::make_move_iterator(tmp.row_groups.begin()),
                           std::make_move_iterator(tmp.row_groups.end()));
      md.num_rows += tmp.num_rows;
    }
  }
  // Reader doesn't currently populate column_order, so infer it here
  if (md.row_groups.size() != 0) {
    uint32_t num_columns = static_cast<uint32_t>(md.row_groups[0].columns.size());
    md.column_order_listsize =
      (num_columns > 0 && md.row_groups[0].columns[0].meta_data.statistics_blob.size())
        ? num_columns
        : 0;
  }
  // Thrift-encode the resulting output
  file_header_s fhdr;
  file_ender_s fendr;
  fhdr.magic = parquet_magic;
  output.insert(output.end(),
                reinterpret_cast<const uint8_t *>(&fhdr),
                reinterpret_cast<const uint8_t *>(&fhdr) + sizeof(fhdr));
  fendr.footer_len = static_cast<uint32_t>(cpw.write(md));
  fendr.magic      = parquet_magic;
  output.insert(output.end(),
                reinterpret_cast<const uint8_t *>(&fendr),
                reinterpret_cast<const uint8_t *>(&fendr) + sizeof(fendr));
  return std::make_unique<std::vector<uint8_t>>(std::move(output));
}

}  // namespace parquet
}  // namespace detail
}  // namespace io
}  // namespace cudf<|MERGE_RESOLUTION|>--- conflicted
+++ resolved
@@ -436,23 +436,7 @@
                            col_desc.host_ptr(),
                            col_desc.memory_size(),
                            cudaMemcpyHostToDevice,
-<<<<<<< HEAD
                            stream.value()));
-  CUDA_TRY(gpu::InitPageFragments(frag.device_ptr(),
-                                  col_desc.device_ptr(),
-                                  num_fragments,
-                                  num_columns,
-                                  fragment_size,
-                                  num_rows,
-                                  stream));
-  CUDA_TRY(cudaMemcpyAsync(frag.host_ptr(),
-                           frag.device_ptr(),
-                           frag.memory_size(),
-                           cudaMemcpyDeviceToHost,
-                           stream.value()));
-  stream.synchronize();
-=======
-                           stream));
   gpu::InitPageFragments(frag.device_ptr(),
                          col_desc.device_ptr(),
                          num_fragments,
@@ -460,10 +444,12 @@
                          fragment_size,
                          num_rows,
                          stream);
-  CUDA_TRY(cudaMemcpyAsync(
-    frag.host_ptr(), frag.device_ptr(), frag.memory_size(), cudaMemcpyDeviceToHost, stream));
-  CUDA_TRY(cudaStreamSynchronize(stream));
->>>>>>> 9fc08f34
+  CUDA_TRY(cudaMemcpyAsync(frag.host_ptr(),
+                           frag.device_ptr(),
+                           frag.memory_size(),
+                           cudaMemcpyDeviceToHost,
+                           stream.value()));
+  stream.synchronize();
 }
 
 void writer::impl::gather_fragment_statistics(statistics_chunk *frag_stats_chunk,
@@ -476,18 +462,6 @@
 {
   rmm::device_vector<statistics_group> frag_stats_group(num_fragments * num_columns);
 
-<<<<<<< HEAD
-  CUDA_TRY(gpu::InitFragmentStatistics(frag_stats_group.data().get(),
-                                       frag.device_ptr(),
-                                       col_desc.device_ptr(),
-                                       num_fragments,
-                                       num_columns,
-                                       fragment_size,
-                                       stream));
-  CUDA_TRY(GatherColumnStatistics(
-    frag_stats_chunk, frag_stats_group.data().get(), num_fragments * num_columns, stream));
-  stream.synchronize();
-=======
   gpu::InitFragmentStatistics(frag_stats_group.data().get(),
                               frag.device_ptr(),
                               col_desc.device_ptr(),
@@ -497,8 +471,7 @@
                               stream);
   GatherColumnStatistics(
     frag_stats_chunk, frag_stats_group.data().get(), num_fragments * num_columns, stream);
-  CUDA_TRY(cudaStreamSynchronize(stream));
->>>>>>> 9fc08f34
+  stream.synchronize();
 }
 
 void writer::impl::build_chunk_dictionaries(hostdevice_vector<gpu::EncColumnChunk> &chunks,
@@ -510,34 +483,11 @@
 {
   size_t dict_scratch_size = (size_t)num_dictionaries * gpu::kDictScratchSize;
   rmm::device_vector<uint32_t> dict_scratch(dict_scratch_size / sizeof(uint32_t));
-<<<<<<< HEAD
   CUDA_TRY(cudaMemcpyAsync(chunks.device_ptr(),
                            chunks.host_ptr(),
                            chunks.memory_size(),
                            cudaMemcpyHostToDevice,
                            stream.value()));
-  CUDA_TRY(gpu::BuildChunkDictionaries(chunks.device_ptr(),
-                                       dict_scratch.data().get(),
-                                       dict_scratch_size,
-                                       num_rowgroups * num_columns,
-                                       stream));
-  CUDA_TRY(gpu::InitEncoderPages(chunks.device_ptr(),
-                                 nullptr,
-                                 col_desc.device_ptr(),
-                                 num_rowgroups,
-                                 num_columns,
-                                 nullptr,
-                                 nullptr,
-                                 stream));
-  CUDA_TRY(cudaMemcpyAsync(chunks.host_ptr(),
-                           chunks.device_ptr(),
-                           chunks.memory_size(),
-                           cudaMemcpyDeviceToHost,
-                           stream.value()));
-  stream.synchronize();
-=======
-  CUDA_TRY(cudaMemcpyAsync(
-    chunks.device_ptr(), chunks.host_ptr(), chunks.memory_size(), cudaMemcpyHostToDevice, stream));
   gpu::BuildChunkDictionaries(chunks.device_ptr(),
                               dict_scratch.data().get(),
                               dict_scratch_size,
@@ -551,10 +501,12 @@
                         nullptr,
                         nullptr,
                         stream);
-  CUDA_TRY(cudaMemcpyAsync(
-    chunks.host_ptr(), chunks.device_ptr(), chunks.memory_size(), cudaMemcpyDeviceToHost, stream));
-  CUDA_TRY(cudaStreamSynchronize(stream));
->>>>>>> 9fc08f34
+  CUDA_TRY(cudaMemcpyAsync(chunks.host_ptr(),
+                           chunks.device_ptr(),
+                           chunks.memory_size(),
+                           cudaMemcpyDeviceToHost,
+                           stream.value()));
+  stream.synchronize();
 }
 
 void writer::impl::init_encoder_pages(hostdevice_vector<gpu::EncColumnChunk> &chunks,
@@ -569,24 +521,11 @@
                                       rmm::cuda_stream_view stream)
 {
   rmm::device_vector<statistics_merge_group> page_stats_mrg(num_stats_bfr);
-<<<<<<< HEAD
   CUDA_TRY(cudaMemcpyAsync(chunks.device_ptr(),
                            chunks.host_ptr(),
                            chunks.memory_size(),
                            cudaMemcpyHostToDevice,
                            stream.value()));
-  CUDA_TRY(InitEncoderPages(
-    chunks.device_ptr(),
-    pages,
-    col_desc.device_ptr(),
-    num_rowgroups,
-    num_columns,
-    (num_stats_bfr) ? page_stats_mrg.data().get() : nullptr,
-    (num_stats_bfr > num_pages) ? page_stats_mrg.data().get() + num_pages : nullptr,
-    stream));
-=======
-  CUDA_TRY(cudaMemcpyAsync(
-    chunks.device_ptr(), chunks.host_ptr(), chunks.memory_size(), cudaMemcpyHostToDevice, stream));
   InitEncoderPages(chunks.device_ptr(),
                    pages,
                    col_desc.device_ptr(),
@@ -595,7 +534,6 @@
                    (num_stats_bfr) ? page_stats_mrg.data().get() : nullptr,
                    (num_stats_bfr > num_pages) ? page_stats_mrg.data().get() + num_pages : nullptr,
                    stream);
->>>>>>> 9fc08f34
   if (num_stats_bfr > 0) {
     MergeColumnStatistics(page_stats, frag_stats, page_stats_mrg.data().get(), num_pages, stream);
     if (num_stats_bfr > num_pages) {
