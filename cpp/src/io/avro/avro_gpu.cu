/*
 * Copyright (c) 2019-2020, NVIDIA CORPORATION.
 *
 * Licensed under the Apache License, Version 2.0 (the "License");
 * you may not use this file except in compliance with the License.
 * You may obtain a copy of the License at
 *
 *     http://www.apache.org/licenses/LICENSE-2.0
 *
 * Unless required by applicable law or agreed to in writing, software
 * distributed under the License is distributed on an "AS IS" BASIS,
 * WITHOUT WARRANTIES OR CONDITIONS OF ANY KIND, either express or implied.
 * See the License for the specific language governing permissions and
 * limitations under the License.
 */
#include "avro_gpu.h"

#include <io/utilities/block_utils.cuh>

<<<<<<< HEAD
#include <rmm/cuda_stream_view.hpp>
=======
using cudf::detail::device_span;
>>>>>>> 8232fd36

namespace cudf {
namespace io {
namespace avro {
namespace gpu {
#define NWARPS 16
#define MAX_SHARED_SCHEMA_LEN 1000

/*
 * Avro varint encoding - see
 * https://avro.apache.org/docs/1.2.0/spec.html#binary_encoding
 */
static inline int64_t __device__ avro_decode_zigzag_varint(const uint8_t *&cur, const uint8_t *end)
{
  uint64_t u = 0;
  if (cur < end) {
    u = *cur++;
    if (u > 0x7f) {
      uint64_t scale = 128;
      u &= 0x7f;
      while (cur < end) {
        uint32_t c = *cur++;
        u += (c & 0x7f) * scale;
        scale <<= 7;
        if (c < 0x80) break;
      }
    }
  }
  return (int64_t)((u >> 1u) ^ -(int64_t)(u & 1));
}

/**
 * @brief Decode a row of values given an avro schema
 *
 * @param[in] schema Schema description
 * @param[in] schema_g Global schema in device mem
 * @param[in] schema_len Number of schema entries
 * @param[in] row Current row
 * @param[in] max_rows Total number of rows
 * @param[in] cur Current input data pointer
 * @param[in] end End of input data
 * @param[in] global_Dictionary Global dictionary entries
 *
 * @return data pointer at the end of the row (start of next row)
 *
 **/
static const uint8_t *__device__ avro_decode_row(const schemadesc_s *schema,
                                                 schemadesc_s *schema_g,
                                                 uint32_t schema_len,
                                                 size_t row,
                                                 size_t max_rows,
                                                 const uint8_t *cur,
                                                 const uint8_t *end,
                                                 device_span<nvstrdesc_s> global_dictionary)
{
  uint32_t array_start = 0, array_repeat_count = 0;
  int array_children = 0;
  for (uint32_t i = 0; i < schema_len;) {
    uint32_t kind = schema[i].kind;
    int skip      = 0;

    if (kind == type_union) {
      int skip_after;
      if (cur >= end) break;
      skip       = (*cur++) >> 1;  // NOTE: Assumes 1-byte union member
      skip_after = schema[i].count - skip - 1;
      ++i;
      while (skip > 0 && i < schema_len) {
        if (schema[i].kind >= type_record) { skip += schema[i].count; }
        ++i;
        --skip;
      }
      if (i >= schema_len || skip_after < 0) break;
      kind = schema[i].kind;
      skip = skip_after;
    }

    void *dataptr = schema[i].dataptr;
    switch (kind) {
      case type_null:
        if (dataptr != nullptr && row < max_rows) {
          atomicAnd(static_cast<uint32_t *>(dataptr) + (row >> 5), ~(1 << (row & 0x1f)));
          atomicAdd(&schema_g[i].count, 1);
        }
        break;

      case type_int:
      case type_long:
      case type_bytes:
      case type_string:
      case type_enum: {
        int64_t v = avro_decode_zigzag_varint(cur, end);
        if (kind == type_int) {
          if (dataptr != nullptr && row < max_rows) {
            static_cast<int32_t *>(dataptr)[row] = static_cast<int32_t>(v);
          }
        } else if (kind == type_long) {
          if (dataptr != nullptr && row < max_rows) { static_cast<int64_t *>(dataptr)[row] = v; }
        } else {  // string or enum
          size_t count    = 0;
          const char *ptr = 0;
          if (kind == type_enum) {  // dictionary
            size_t idx = schema[i].count + v;
            if (idx < global_dictionary.size()) {
              ptr   = global_dictionary[idx].ptr;
              count = global_dictionary[idx].count;
            }
          } else if (v >= 0 && cur + v <= end) {  // string
            ptr   = reinterpret_cast<const char *>(cur);
            count = (size_t)v;
            cur += count;
          }
          if (dataptr != nullptr && row < max_rows) {
            static_cast<nvstrdesc_s *>(dataptr)[row].ptr   = ptr;
            static_cast<nvstrdesc_s *>(dataptr)[row].count = count;
          }
        }
      } break;

      case type_float:
        if (dataptr != nullptr && row < max_rows) {
          uint32_t v;
          if (cur + 3 < end) {
            v = unaligned_load32(cur);
            cur += 4;
          } else {
            v = 0;
          }
          static_cast<uint32_t *>(dataptr)[row] = v;
        } else {
          cur += 4;
        }
        break;

      case type_double:
        if (dataptr != nullptr && row < max_rows) {
          uint64_t v;
          if (cur + 7 < end) {
            v = unaligned_load64(cur);
            cur += 8;
          } else {
            v = 0;
          }
          static_cast<uint64_t *>(dataptr)[row] = v;
        } else {
          cur += 8;
        }
        break;

      case type_boolean:
        if (dataptr != nullptr && row < max_rows) {
          uint8_t v                            = (cur < end) ? *cur : 0;
          static_cast<uint8_t *>(dataptr)[row] = (v) ? 1 : 0;
        }
        cur++;
        break;

      case type_array: {
        int32_t array_block_count = avro_decode_zigzag_varint(cur, end);
        if (array_block_count < 0) {
          avro_decode_zigzag_varint(cur, end);  // block size in bytes, ignored
          array_block_count = -array_block_count;
        }
        array_start        = i;
        array_repeat_count = array_block_count;
        array_children     = 1;
        if (array_repeat_count == 0) {
          skip += schema[i].count;  // Should always be 1
        }
      } break;
    }
    if (array_repeat_count != 0) {
      array_children--;
      if (schema[i].kind >= type_record) { array_children += schema[i].count; }
    }
    i++;
    while (skip > 0 && i < schema_len) {
      if (schema[i].kind >= type_record) { skip += schema[i].count; }
      ++i;
      --skip;
    }
    // If within an array, check if we reached the last item
    if (array_repeat_count != 0 && array_children <= 0 && cur < end) {
      if (!--array_repeat_count) {
        i = array_start;  // Restart at the array parent
      } else {
        i              = array_start + 1;  // Restart after the array parent
        array_children = schema[array_start].count;
      }
    }
  }
  return cur;
}

/**
 * @brief Decode column data
 *
 * @param[in] blocks Data block descriptions
 * @param[in] schema Schema description
 * @param[in] global_Dictionary Global dictionary entries
 * @param[in] avro_data Raw block data
 * @param[in] num_blocks Number of blocks
 * @param[in] schema_len Number of entries in schema
 * @param[in] min_row_size Minimum size in bytes of a row
 * @param[in] max_rows Maximum number of rows to load
 * @param[in] first_row Crop all rows below first_row
 *
 **/
// blockDim {32,NWARPS,1}
extern "C" __global__ void __launch_bounds__(NWARPS * 32, 2)
  gpuDecodeAvroColumnData(block_desc_s *blocks,
                          schemadesc_s *schema_g,
                          device_span<nvstrdesc_s> global_dictionary,
                          const uint8_t *avro_data,
                          uint32_t num_blocks,
                          uint32_t schema_len,
                          uint32_t min_row_size,
                          size_t max_rows,
                          size_t first_row)
{
  __shared__ __align__(8) schemadesc_s g_shared_schema[MAX_SHARED_SCHEMA_LEN];
  __shared__ __align__(8) block_desc_s blk_g[NWARPS];

  schemadesc_s *schema;
  block_desc_s *const blk = &blk_g[threadIdx.y];
  uint32_t block_id       = blockIdx.x * NWARPS + threadIdx.y;
  size_t cur_row;
  uint32_t rows_remaining;
  const uint8_t *cur, *end;

  // Fetch schema into shared mem if possible
  if (schema_len <= MAX_SHARED_SCHEMA_LEN) {
    for (int i = threadIdx.y * 32 + threadIdx.x;
         i < schema_len * sizeof(schemadesc_s) / sizeof(uint32_t);
         i += NWARPS * 32) {
      reinterpret_cast<uint32_t *>(&g_shared_schema)[i] =
        reinterpret_cast<const uint32_t *>(schema_g)[i];
    }
    __syncthreads();
    schema = g_shared_schema;
  } else {
    schema = schema_g;
  }
  if (block_id < num_blocks && threadIdx.x < sizeof(block_desc_s) / sizeof(uint32_t)) {
    reinterpret_cast<volatile uint32_t *>(blk)[threadIdx.x] =
      reinterpret_cast<const uint32_t *>(&blocks[block_id])[threadIdx.x];
    __threadfence_block();
  }
  __syncthreads();
  if (block_id >= num_blocks) { return; }
  cur_row        = blk->first_row;
  rows_remaining = blk->num_rows;
  cur            = avro_data + blk->offset;
  end            = cur + blk->size;
  while (rows_remaining > 0 && cur < end) {
    uint32_t nrows;
    const uint8_t *start = cur;

    if (cur_row > first_row + max_rows) break;
    if (cur + min_row_size * rows_remaining == end) {
      nrows = min(rows_remaining, 32);
      cur += threadIdx.x * min_row_size;
    } else {
      nrows = 1;
    }
    if (threadIdx.x < nrows) {
      cur = avro_decode_row(schema,
                            schema_g,
                            schema_len,
                            cur_row - first_row + threadIdx.x,
                            max_rows,
                            cur,
                            end,
                            global_dictionary);
    }
    if (nrows <= 1) {
      cur = start + SHFL0(static_cast<uint32_t>(cur - start));
    } else {
      cur = start + nrows * min_row_size;
    }
    SYNCWARP();
    cur_row += nrows;
    rows_remaining -= nrows;
  }
}

/**
 * @brief Launches kernel for decoding column data
 *
 * @param[in] blocks Data block descriptions
 * @param[in] schema Schema description
 * @param[in] global_dictionary Global dictionary entries
 * @param[in] avro_data Raw block data
 * @param[in] num_blocks Number of blocks
 * @param[in] schema_len Number of entries in schema
 * @param[in] max_rows Maximum number of rows to load
 * @param[in] first_row Crop all rows below first_row
 * @param[in] min_row_size Minimum size in bytes of a row
 * @param[in] stream CUDA stream to use, default 0
<<<<<<< HEAD
 *
 * @return cudaSuccess if successful, a CUDA error code otherwise
 **/
cudaError_t __host__ DecodeAvroColumnData(block_desc_s *blocks,
                                          schemadesc_s *schema,
                                          nvstrdesc_s *global_dictionary,
                                          const uint8_t *avro_data,
                                          uint32_t num_blocks,
                                          uint32_t schema_len,
                                          uint32_t num_dictionary_entries,
                                          size_t max_rows,
                                          size_t first_row,
                                          uint32_t min_row_size,
                                          rmm::cuda_stream_view stream)
{
  dim3 dim_block(32, NWARPS);  // NWARPS warps per threadblock
  dim3 dim_grid((num_blocks + NWARPS - 1) / NWARPS,
                1);  // 1 warp per datablock, NWARPS datablocks per threadblock
  gpuDecodeAvroColumnData<<<dim_grid, dim_block, 0, stream.value()>>>(blocks,
                                                                      schema,
                                                                      global_dictionary,
                                                                      avro_data,
                                                                      num_blocks,
                                                                      schema_len,
                                                                      num_dictionary_entries,
                                                                      min_row_size,
                                                                      max_rows,
                                                                      first_row);
  return cudaSuccess;
=======
 */
void __host__ DecodeAvroColumnData(block_desc_s *blocks,
                                   schemadesc_s *schema,
                                   device_span<nvstrdesc_s> global_dictionary,
                                   const uint8_t *avro_data,
                                   uint32_t num_blocks,
                                   uint32_t schema_len,
                                   size_t max_rows,
                                   size_t first_row,
                                   uint32_t min_row_size,
                                   cudaStream_t stream)
{
  // NWARPS warps per threadblock
  dim3 const dim_block(32, NWARPS);
  // 1 warp per datablock, NWARPS datablocks per threadblock
  dim3 const dim_grid((num_blocks + NWARPS - 1) / NWARPS, 1);

  gpuDecodeAvroColumnData<<<dim_grid, dim_block, 0, stream>>>(blocks,
                                                              schema,
                                                              global_dictionary,
                                                              avro_data,
                                                              num_blocks,
                                                              schema_len,
                                                              min_row_size,
                                                              max_rows,
                                                              first_row);
>>>>>>> 8232fd36
}

}  // namespace gpu
}  // namespace avro
}  // namespace io
}  // namespace cudf<|MERGE_RESOLUTION|>--- conflicted
+++ resolved
@@ -17,11 +17,9 @@
 
 #include <io/utilities/block_utils.cuh>
 
-<<<<<<< HEAD
 #include <rmm/cuda_stream_view.hpp>
-=======
+
 using cudf::detail::device_span;
->>>>>>> 8232fd36
 
 namespace cudf {
 namespace io {
@@ -321,64 +319,32 @@
  * @param[in] first_row Crop all rows below first_row
  * @param[in] min_row_size Minimum size in bytes of a row
  * @param[in] stream CUDA stream to use, default 0
-<<<<<<< HEAD
- *
- * @return cudaSuccess if successful, a CUDA error code otherwise
  **/
-cudaError_t __host__ DecodeAvroColumnData(block_desc_s *blocks,
-                                          schemadesc_s *schema,
-                                          nvstrdesc_s *global_dictionary,
-                                          const uint8_t *avro_data,
-                                          uint32_t num_blocks,
-                                          uint32_t schema_len,
-                                          uint32_t num_dictionary_entries,
-                                          size_t max_rows,
-                                          size_t first_row,
-                                          uint32_t min_row_size,
-                                          rmm::cuda_stream_view stream)
+void DecodeAvroColumnData(block_desc_s *blocks,
+                          schemadesc_s *schema,
+                          device_span<nvstrdesc_s> global_dictionary,
+                          const uint8_t *avro_data,
+                          uint32_t num_blocks,
+                          uint32_t schema_len,
+                          size_t max_rows,
+                          size_t first_row,
+                          uint32_t min_row_size,
+                          rmm::cuda_stream_view stream)
 {
-  dim3 dim_block(32, NWARPS);  // NWARPS warps per threadblock
-  dim3 dim_grid((num_blocks + NWARPS - 1) / NWARPS,
-                1);  // 1 warp per datablock, NWARPS datablocks per threadblock
+  // NWARPS warps per threadblock
+  dim3 const dim_block(32, NWARPS);
+  // 1 warp per datablock, NWARPS datablocks per threadblock
+  dim3 const dim_grid((num_blocks + NWARPS - 1) / NWARPS, 1);
+
   gpuDecodeAvroColumnData<<<dim_grid, dim_block, 0, stream.value()>>>(blocks,
                                                                       schema,
                                                                       global_dictionary,
                                                                       avro_data,
                                                                       num_blocks,
                                                                       schema_len,
-                                                                      num_dictionary_entries,
                                                                       min_row_size,
                                                                       max_rows,
                                                                       first_row);
-  return cudaSuccess;
-=======
- */
-void __host__ DecodeAvroColumnData(block_desc_s *blocks,
-                                   schemadesc_s *schema,
-                                   device_span<nvstrdesc_s> global_dictionary,
-                                   const uint8_t *avro_data,
-                                   uint32_t num_blocks,
-                                   uint32_t schema_len,
-                                   size_t max_rows,
-                                   size_t first_row,
-                                   uint32_t min_row_size,
-                                   cudaStream_t stream)
-{
-  // NWARPS warps per threadblock
-  dim3 const dim_block(32, NWARPS);
-  // 1 warp per datablock, NWARPS datablocks per threadblock
-  dim3 const dim_grid((num_blocks + NWARPS - 1) / NWARPS, 1);
-
-  gpuDecodeAvroColumnData<<<dim_grid, dim_block, 0, stream>>>(blocks,
-                                                              schema,
-                                                              global_dictionary,
-                                                              avro_data,
-                                                              num_blocks,
-                                                              schema_len,
-                                                              min_row_size,
-                                                              max_rows,
-                                                              first_row);
->>>>>>> 8232fd36
 }
 
 }  // namespace gpu
