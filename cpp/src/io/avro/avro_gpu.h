--- conflicted
+++ resolved
@@ -17,11 +17,9 @@
 
 #include "avro_common.h"
 
-<<<<<<< HEAD
+#include <cudf/utilities/span.hpp>
+
 #include <rmm/cuda_stream_view.hpp>
-=======
-#include <cudf/utilities/span.hpp>
->>>>>>> 8232fd36
 
 namespace cudf {
 namespace io {
@@ -58,22 +56,6 @@
  * @param[in] first_row Crop all rows below first_row
  * @param[in] min_row_size Minimum size in bytes of a row
  * @param[in] stream CUDA stream to use, default 0
-<<<<<<< HEAD
- *
- * @return cudaSuccess if successful, a CUDA error code otherwise
- **/
-cudaError_t DecodeAvroColumnData(block_desc_s *blocks,
-                                 schemadesc_s *schema,
-                                 nvstrdesc_s *global_dictionary,
-                                 const uint8_t *avro_data,
-                                 uint32_t num_blocks,
-                                 uint32_t schema_len,
-                                 uint32_t num_dictionary_entries,
-                                 size_t max_rows              = ~0,
-                                 size_t first_row             = 0,
-                                 uint32_t min_row_size        = 0,
-                                 rmm::cuda_stream_view stream = rmm::cuda_stream_default);
-=======
  */
 void DecodeAvroColumnData(block_desc_s *blocks,
                           schemadesc_s *schema,
@@ -81,11 +63,10 @@
                           const uint8_t *avro_data,
                           uint32_t num_blocks,
                           uint32_t schema_len,
-                          size_t max_rows       = ~0,
-                          size_t first_row      = 0,
-                          uint32_t min_row_size = 0,
-                          cudaStream_t stream   = (cudaStream_t)0);
->>>>>>> 8232fd36
+                          size_t max_rows              = ~0,
+                          size_t first_row             = 0,
+                          uint32_t min_row_size        = 0,
+                          rmm::cuda_stream_view stream = rmm::cuda_stream_default);
 
 }  // namespace gpu
 }  // namespace avro
