--- conflicted
+++ resolved
@@ -354,7 +354,7 @@
 reader::impl::impl(std::unique_ptr<datasource> source,
                    avro_reader_options const &options,
                    rmm::mr::device_memory_resource *mr)
-  : _source(std::move(source)), _mr(mr), _columns(options.get_columns())
+  : _mr(mr), _source(std::move(source)), _columns(options.get_columns())
 {
   // Open the source Avro dataset metadata
   _metadata = std::make_unique<metadata>(_source.get());
@@ -434,25 +434,18 @@
             dict_pos += len;
           }
         }
-<<<<<<< HEAD
-        CUDA_TRY(cudaMemcpyAsync(global_dictionary.device_ptr(),
-                                 global_dictionary.host_ptr(),
-                                 global_dictionary.memory_size(),
-                                 cudaMemcpyHostToDevice,
-                                 stream.value()));
-=======
+
         CUDA_TRY(cudaMemcpyAsync(d_global_dict.data(),
                                  h_global_dict.data(),
                                  h_global_dict.size() * sizeof(gpu::nvstrdesc_s),
                                  cudaMemcpyDefault,
-                                 stream));
+                                 stream.value()));
         CUDA_TRY(cudaMemcpyAsync(d_global_dict_data.data(),
                                  h_global_dict_data.data(),
                                  h_global_dict_data.size() * sizeof(char),
                                  cudaMemcpyDefault,
-                                 stream));
-        CUDA_TRY(cudaStreamSynchronize(stream));
->>>>>>> 8232fd36
+                                 stream.value()));
+        stream.synchronize();
       }
 
       std::vector<column_buffer> out_buffers;
