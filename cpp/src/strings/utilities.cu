--- conflicted
+++ resolved
@@ -164,12 +164,6 @@
 private:
 
     character_flags_table_type* d_character_flags_table{};
-<<<<<<< HEAD
-
-    character_flags_singleton()
-    {
-        RMM_TRY(RMM_ALLOC(&d_character_flags_table,sizeof(g_character_codepoint_flags),0));
-=======
     bool b_rmm_allocated{false};
 
     character_flags_singleton()
@@ -182,20 +176,14 @@
         }
         else
             cudaMalloc(&d_character_flags_table,sizeof(g_character_codepoint_flags));
->>>>>>> 8b19e929
         CUDA_TRY(cudaMemcpy(d_character_flags_table,g_character_codepoint_flags,sizeof(g_character_codepoint_flags),cudaMemcpyHostToDevice));
     }
     ~character_flags_singleton()
     {
-<<<<<<< HEAD
-        // will this be guaranteed to be called before rmmFinalize?
-        RMM_FREE(d_character_flags_table,0);
-=======
         if( b_rmm_allocated )
             RMM_FREE(d_character_flags_table,0);
         else
             cudaFree(d_character_flags_table);
->>>>>>> 8b19e929
     }
 };
 
