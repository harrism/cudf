/*
 * Copyright (c) 2019-2020, NVIDIA CORPORATION.
 *
 * Licensed under the Apache License, Version 2.0 (the "License");
 * you may not use this file except in compliance with the License.
 * You may obtain a copy of the License at
 *
 *     http://www.apache.org/licenses/LICENSE-2.0
 *
 * Unless required by applicable law or agreed to in writing, software
 * distributed under the License is distributed on an "AS IS" BASIS,
 * WITHOUT WARRANTIES OR CONDITIONS OF ANY KIND, either express or implied.
 * See the License for the specific language governing permissions and
 * limitations under the License.
 */

#include <cudf/column/column.hpp>
#include <cudf/column/column_factories.hpp>
#include <cudf/detail/nvtx/ranges.hpp>
#include <cudf/detail/valid_if.cuh>
#include <cudf/strings/detail/utilities.hpp>
#include <cudf/utilities/error.hpp>
#include <strings/utilities.cuh>

#include <rmm/thrust_rmm_allocator.h>
#include <rmm/cuda_stream_view.hpp>

#include <thrust/for_each.h>
#include <thrust/transform_reduce.h>

namespace cudf {

// Create a strings-type column from vector of pointer/size pairs
std::unique_ptr<column> make_strings_column(
  const rmm::device_vector<thrust::pair<const char*, size_type>>& strings,
  rmm::cuda_stream_view stream,
<<<<<<< HEAD
  rmm::mr::device_memory_resource* mr)
{
  CUDF_FUNC_RANGE();
  size_type strings_count = strings.size();
  if (strings_count == 0) return strings::detail::make_empty_strings_column(stream, mr);
=======
  rmm::mr::device_memory_resource* mr) {
  CUDF_FUNC_RANGE();
  size_type strings_count = strings.size();
  if (strings_count == 0) return strings::detail::make_empty_strings_column(mr, stream.value());
>>>>>>> b391cb77

  auto execpol   = rmm::exec_policy(stream);
  auto d_strings = strings.data().get();

  // check total size is not too large for cudf column
<<<<<<< HEAD
  auto size_checker = [d_strings] __device__(size_t idx) {
    auto item = d_strings[idx];
    return (item.first != nullptr) ? item.second : 0;
  };
  size_t bytes = thrust::transform_reduce(execpol->on(stream.value()),
                                          thrust::make_counting_iterator<size_t>(0),
                                          thrust::make_counting_iterator<size_t>(strings_count),
                                          size_checker,
                                          0,
                                          thrust::plus<size_t>());
=======
  size_t bytes = thrust::transform_reduce(
    execpol->on(stream.value()),
    thrust::make_counting_iterator<size_t>(0),
    thrust::make_counting_iterator<size_t>(strings_count),
    [d_strings] __device__(size_t idx) {
      auto item = d_strings[idx];
      return (item.first != nullptr) ? item.second : 0;
    },
    0,
    thrust::plus<size_t>());
>>>>>>> b391cb77
  CUDF_EXPECTS(bytes < std::numeric_limits<size_type>::max(),
               "total size of strings is too large for cudf column");

  // build offsets column from the strings sizes
  auto offsets_transformer = [d_strings] __device__(size_type idx) {
    thrust::pair<const char*, size_type> item = d_strings[idx];
    return (item.first != nullptr ? static_cast<int32_t>(item.second) : 0);
  };
  auto offsets_transformer_itr = thrust::make_transform_iterator(
    thrust::make_counting_iterator<size_type>(0), offsets_transformer);
  auto offsets_column = strings::detail::make_offsets_child_column(
<<<<<<< HEAD
    offsets_transformer_itr, offsets_transformer_itr + strings_count, stream, mr);
=======
    offsets_transformer_itr, offsets_transformer_itr + strings_count, mr, stream.value());
>>>>>>> b391cb77
  auto offsets_view = offsets_column->view();
  auto d_offsets    = offsets_view.data<int32_t>();

  // create null mask
  auto new_nulls = detail::valid_if(
    thrust::make_counting_iterator<size_type>(0),
    thrust::make_counting_iterator<size_type>(strings_count),
    [d_strings] __device__(size_type idx) { return d_strings[idx].first != nullptr; },
    stream,
    mr);
  auto null_count = new_nulls.second;
  rmm::device_buffer null_mask{0, stream, mr};
  if (null_count > 0) null_mask = std::move(new_nulls.first);

  // build chars column
  auto chars_column =
<<<<<<< HEAD
    strings::detail::create_chars_child_column(strings_count, null_count, bytes, stream, mr);
=======
    strings::detail::create_chars_child_column(strings_count, null_count, bytes, mr, stream.value());
>>>>>>> b391cb77
  auto chars_view = chars_column->mutable_view();
  auto d_chars    = chars_view.data<char>();
  thrust::for_each_n(execpol->on(stream.value()),
                     thrust::make_counting_iterator<size_type>(0),
                     strings_count,
                     [d_strings, d_offsets, d_chars] __device__(size_type idx) {
                       // place individual strings
                       auto item = d_strings[idx];
                       if (item.first != nullptr)
                         memcpy(d_chars + d_offsets[idx], item.first, item.second);
                     });

  return make_strings_column(strings_count,
                             std::move(offsets_column),
                             std::move(chars_column),
                             null_count,
                             std::move(null_mask),
                             stream,
                             mr);
}

struct string_view_to_pair {
  string_view null_placeholder;
  string_view_to_pair(string_view n) : null_placeholder(n) {}
  __device__ thrust::pair<const char*, size_type> operator()(const string_view& i)
  {
    return (i.data() == null_placeholder.data())
             ? thrust::pair<const char*, size_type>{nullptr, 0}
             : thrust::pair<const char*, size_type>{i.data(), i.size_bytes()};
  }
};

// Create a strings-type column from vector of string_view
std::unique_ptr<column> make_strings_column(const rmm::device_vector<string_view>& string_views,
                                            const string_view null_placeholder,
                                            rmm::cuda_stream_view stream,
<<<<<<< HEAD
                                            rmm::mr::device_memory_resource* mr)
{
=======
                                            rmm::mr::device_memory_resource* mr) {
>>>>>>> b391cb77
  auto it_pair =
    thrust::make_transform_iterator(string_views.begin(), string_view_to_pair{null_placeholder});
  const rmm::device_vector<thrust::pair<const char*, size_type>> dev_strings(
    it_pair, it_pair + string_views.size());
  return make_strings_column(dev_strings, stream, mr);
}

// Create a strings-type column from device vector of chars and vector of offsets.
std::unique_ptr<column> make_strings_column(const rmm::device_vector<char>& strings,
                                            const rmm::device_vector<size_type>& offsets,
                                            const rmm::device_vector<bitmask_type>& valid_mask,
                                            size_type null_count,
                                            rmm::cuda_stream_view stream,
<<<<<<< HEAD
                                            rmm::mr::device_memory_resource* mr)
{
  CUDF_FUNC_RANGE();
  size_type num_strings = offsets.size() - 1;
  if (num_strings == 0) return strings::detail::make_empty_strings_column(stream);
=======
                                            rmm::mr::device_memory_resource* mr) {
  CUDF_FUNC_RANGE();
  size_type num_strings = offsets.size() - 1;
  if (num_strings == 0) return strings::detail::make_empty_strings_column(mr, stream.value());
>>>>>>> b391cb77

  CUDF_EXPECTS(null_count < num_strings, "null strings column not yet supported");
  if (null_count > 0) {
    CUDF_EXPECTS(!valid_mask.empty(), "Cannot have null elements without a null mask.");
  }

  auto execpol    = rmm::exec_policy(stream);
  size_type bytes = offsets.back();
  CUDF_EXPECTS(bytes >= 0, "invalid offsets vector");

  // build offsets column -- this is the number of strings + 1
  auto offsets_column = make_numeric_column(
    data_type{type_id::INT32}, num_strings + 1, mask_state::UNALLOCATED, stream, mr);
  auto offsets_view = offsets_column->mutable_view();
  CUDA_TRY(cudaMemcpyAsync(offsets_view.data<int32_t>(),
                           offsets.data().get(),
                           (num_strings + 1) * sizeof(int32_t),
                           cudaMemcpyDeviceToDevice,
                           stream.value()));
  // build null bitmask
  rmm::device_buffer null_mask{
    valid_mask.data().get(),
    valid_mask.size() *
      sizeof(bitmask_type)};  // Or this works too: sizeof(typename
                              // std::remove_reference_t<decltype(valid_mask)>::value_type)
  // Following give the incorrect value of 8 instead of 4 because of smart references:
  // sizeof(valid_mask[0]), sizeof(decltype(valid_mask.front()))

  // build chars column
  auto chars_column =
<<<<<<< HEAD
    strings::detail::create_chars_child_column(num_strings, null_count, bytes, stream, mr);
  auto chars_view = chars_column->mutable_view();
  CUDA_TRY(cudaMemcpyAsync(chars_view.data<char>(),
                           strings.data().get(),
                           bytes,
                           cudaMemcpyDeviceToDevice,
                           stream.value()));
=======
    strings::detail::create_chars_child_column(num_strings, null_count, bytes, mr, stream.value());
  auto chars_view = chars_column->mutable_view();
  CUDA_TRY(cudaMemcpyAsync(
    chars_view.data<char>(), strings.data().get(), bytes, cudaMemcpyDeviceToDevice, stream.value()));
>>>>>>> b391cb77

  return make_strings_column(num_strings,
                             std::move(offsets_column),
                             std::move(chars_column),
                             null_count,
                             std::move(null_mask),
                             stream,
                             mr);
}

// Create strings column from host vectors
std::unique_ptr<column> make_strings_column(const std::vector<char>& strings,
                                            const std::vector<size_type>& offsets,
                                            const std::vector<bitmask_type>& null_mask,
                                            size_type null_count,
                                            rmm::cuda_stream_view stream,
<<<<<<< HEAD
                                            rmm::mr::device_memory_resource* mr)
{
=======
                                            rmm::mr::device_memory_resource* mr) {
>>>>>>> b391cb77
  rmm::device_vector<char> d_strings{strings};
  rmm::device_vector<size_type> d_offsets{offsets};
  rmm::device_vector<bitmask_type> d_null_mask{null_mask};

  return make_strings_column(d_strings, d_offsets, d_null_mask, null_count, stream, mr);
}

//
std::unique_ptr<column> make_strings_column(size_type num_strings,
                                            std::unique_ptr<column> offsets_column,
                                            std::unique_ptr<column> chars_column,
                                            size_type null_count,
                                            rmm::device_buffer&& null_mask,
                                            rmm::cuda_stream_view stream,
<<<<<<< HEAD
                                            rmm::mr::device_memory_resource* mr)
{
=======
                                            rmm::mr::device_memory_resource* mr) {
>>>>>>> b391cb77
  if (null_count > 0) CUDF_EXPECTS(null_mask.size() > 0, "Column with nulls must be nullable.");
  CUDF_EXPECTS(num_strings == offsets_column->size() - 1,
               "Invalid offsets column size for strings column.");
  CUDF_EXPECTS(offsets_column->null_count() == 0, "Offsets column should not contain nulls");
  CUDF_EXPECTS(chars_column->null_count() == 0, "Chars column should not contain nulls");

  std::vector<std::unique_ptr<column>> children;
  children.emplace_back(std::move(offsets_column));
  children.emplace_back(std::move(chars_column));
  return std::make_unique<column>(data_type{type_id::STRING},
                                  num_strings,
                                  rmm::device_buffer{0, stream, mr},
                                  null_mask,
                                  null_count,
                                  std::move(children));
}

}  // namespace cudf<|MERGE_RESOLUTION|>--- conflicted
+++ resolved
@@ -34,24 +34,16 @@
 std::unique_ptr<column> make_strings_column(
   const rmm::device_vector<thrust::pair<const char*, size_type>>& strings,
   rmm::cuda_stream_view stream,
-<<<<<<< HEAD
   rmm::mr::device_memory_resource* mr)
 {
   CUDF_FUNC_RANGE();
   size_type strings_count = strings.size();
   if (strings_count == 0) return strings::detail::make_empty_strings_column(stream, mr);
-=======
-  rmm::mr::device_memory_resource* mr) {
-  CUDF_FUNC_RANGE();
-  size_type strings_count = strings.size();
-  if (strings_count == 0) return strings::detail::make_empty_strings_column(mr, stream.value());
->>>>>>> b391cb77
 
   auto execpol   = rmm::exec_policy(stream);
   auto d_strings = strings.data().get();
 
   // check total size is not too large for cudf column
-<<<<<<< HEAD
   auto size_checker = [d_strings] __device__(size_t idx) {
     auto item = d_strings[idx];
     return (item.first != nullptr) ? item.second : 0;
@@ -62,18 +54,6 @@
                                           size_checker,
                                           0,
                                           thrust::plus<size_t>());
-=======
-  size_t bytes = thrust::transform_reduce(
-    execpol->on(stream.value()),
-    thrust::make_counting_iterator<size_t>(0),
-    thrust::make_counting_iterator<size_t>(strings_count),
-    [d_strings] __device__(size_t idx) {
-      auto item = d_strings[idx];
-      return (item.first != nullptr) ? item.second : 0;
-    },
-    0,
-    thrust::plus<size_t>());
->>>>>>> b391cb77
   CUDF_EXPECTS(bytes < std::numeric_limits<size_type>::max(),
                "total size of strings is too large for cudf column");
 
@@ -85,11 +65,7 @@
   auto offsets_transformer_itr = thrust::make_transform_iterator(
     thrust::make_counting_iterator<size_type>(0), offsets_transformer);
   auto offsets_column = strings::detail::make_offsets_child_column(
-<<<<<<< HEAD
     offsets_transformer_itr, offsets_transformer_itr + strings_count, stream, mr);
-=======
-    offsets_transformer_itr, offsets_transformer_itr + strings_count, mr, stream.value());
->>>>>>> b391cb77
   auto offsets_view = offsets_column->view();
   auto d_offsets    = offsets_view.data<int32_t>();
 
@@ -106,11 +82,7 @@
 
   // build chars column
   auto chars_column =
-<<<<<<< HEAD
     strings::detail::create_chars_child_column(strings_count, null_count, bytes, stream, mr);
-=======
-    strings::detail::create_chars_child_column(strings_count, null_count, bytes, mr, stream.value());
->>>>>>> b391cb77
   auto chars_view = chars_column->mutable_view();
   auto d_chars    = chars_view.data<char>();
   thrust::for_each_n(execpol->on(stream.value()),
@@ -147,12 +119,8 @@
 std::unique_ptr<column> make_strings_column(const rmm::device_vector<string_view>& string_views,
                                             const string_view null_placeholder,
                                             rmm::cuda_stream_view stream,
-<<<<<<< HEAD
-                                            rmm::mr::device_memory_resource* mr)
-{
-=======
-                                            rmm::mr::device_memory_resource* mr) {
->>>>>>> b391cb77
+                                            rmm::mr::device_memory_resource* mr)
+{
   auto it_pair =
     thrust::make_transform_iterator(string_views.begin(), string_view_to_pair{null_placeholder});
   const rmm::device_vector<thrust::pair<const char*, size_type>> dev_strings(
@@ -166,18 +134,11 @@
                                             const rmm::device_vector<bitmask_type>& valid_mask,
                                             size_type null_count,
                                             rmm::cuda_stream_view stream,
-<<<<<<< HEAD
                                             rmm::mr::device_memory_resource* mr)
 {
   CUDF_FUNC_RANGE();
   size_type num_strings = offsets.size() - 1;
-  if (num_strings == 0) return strings::detail::make_empty_strings_column(stream);
-=======
-                                            rmm::mr::device_memory_resource* mr) {
-  CUDF_FUNC_RANGE();
-  size_type num_strings = offsets.size() - 1;
-  if (num_strings == 0) return strings::detail::make_empty_strings_column(mr, stream.value());
->>>>>>> b391cb77
+  if (num_strings == 0) return strings::detail::make_empty_strings_column(stream, mr);
 
   CUDF_EXPECTS(null_count < num_strings, "null strings column not yet supported");
   if (null_count > 0) {
@@ -208,7 +169,6 @@
 
   // build chars column
   auto chars_column =
-<<<<<<< HEAD
     strings::detail::create_chars_child_column(num_strings, null_count, bytes, stream, mr);
   auto chars_view = chars_column->mutable_view();
   CUDA_TRY(cudaMemcpyAsync(chars_view.data<char>(),
@@ -216,12 +176,6 @@
                            bytes,
                            cudaMemcpyDeviceToDevice,
                            stream.value()));
-=======
-    strings::detail::create_chars_child_column(num_strings, null_count, bytes, mr, stream.value());
-  auto chars_view = chars_column->mutable_view();
-  CUDA_TRY(cudaMemcpyAsync(
-    chars_view.data<char>(), strings.data().get(), bytes, cudaMemcpyDeviceToDevice, stream.value()));
->>>>>>> b391cb77
 
   return make_strings_column(num_strings,
                              std::move(offsets_column),
@@ -238,12 +192,8 @@
                                             const std::vector<bitmask_type>& null_mask,
                                             size_type null_count,
                                             rmm::cuda_stream_view stream,
-<<<<<<< HEAD
-                                            rmm::mr::device_memory_resource* mr)
-{
-=======
-                                            rmm::mr::device_memory_resource* mr) {
->>>>>>> b391cb77
+                                            rmm::mr::device_memory_resource* mr)
+{
   rmm::device_vector<char> d_strings{strings};
   rmm::device_vector<size_type> d_offsets{offsets};
   rmm::device_vector<bitmask_type> d_null_mask{null_mask};
@@ -258,12 +208,8 @@
                                             size_type null_count,
                                             rmm::device_buffer&& null_mask,
                                             rmm::cuda_stream_view stream,
-<<<<<<< HEAD
-                                            rmm::mr::device_memory_resource* mr)
-{
-=======
-                                            rmm::mr::device_memory_resource* mr) {
->>>>>>> b391cb77
+                                            rmm::mr::device_memory_resource* mr)
+{
   if (null_count > 0) CUDF_EXPECTS(null_mask.size() > 0, "Column with nulls must be nullable.");
   CUDF_EXPECTS(num_strings == offsets_column->size() - 1,
                "Invalid offsets column size for strings column.");
