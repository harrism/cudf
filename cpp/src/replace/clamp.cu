/*
 * Copyright (c) 2019-2020, NVIDIA CORPORATION.
 *
 * Licensed under the Apache License, Version 2.0 (the "License");
 * you may not use this file except in compliance with the License.
 * You may obtain a copy of the License at
 *
 *     http://www.apache.org/licenses/LICENSE-2.0
 *
 * Unless required by applicable law or agreed to in writing, software
 * distributed under the License is distributed on an "AS IS" BASIS,
 * WITHOUT WARRANTIES OR CONDITIONS OF ANY KIND, either express or implied.
 * See the License for the specific language governing permissions and
 * limitations under the License.
 */

#include <cudf/column/column.hpp>
#include <cudf/column/column_device_view.cuh>
#include <cudf/column/column_factories.hpp>
#include <cudf/detail/copy.hpp>
#include <cudf/detail/iterator.cuh>
#include <cudf/detail/nvtx/ranges.hpp>
#include <cudf/dictionary/detail/search.hpp>
#include <cudf/dictionary/detail/update_keys.hpp>
#include <cudf/dictionary/dictionary_column_view.hpp>
#include <cudf/dictionary/dictionary_factories.hpp>
#include <cudf/replace.hpp>
#include <cudf/scalar/scalar.hpp>
#include <cudf/scalar/scalar_device_view.cuh>
#include <cudf/strings/detail/utilities.cuh>
#include <cudf/strings/detail/utilities.hpp>
#include <cudf/strings/strings_column_view.hpp>
#include <cudf/types.hpp>

#include <rmm/cuda_stream_view.hpp>

namespace cudf {
namespace detail {
namespace {
template <typename Transformer>
std::pair<std::unique_ptr<column>, std::unique_ptr<column>> form_offsets_and_char_column(
  cudf::column_device_view input,
  size_type null_count,
  Transformer offsets_transformer,
  rmm::cuda_stream_view stream,
  rmm::mr::device_memory_resource* mr)
{
  std::unique_ptr<column> offsets_column{};
  auto strings_count = input.size();

  if (input.nullable()) {
    auto input_begin =
      cudf::detail::make_null_replacement_iterator<string_view>(input, string_view{});
    auto offsets_transformer_itr =
      thrust::make_transform_iterator(input_begin, offsets_transformer);
    offsets_column = cudf::strings::detail::make_offsets_child_column(
      offsets_transformer_itr, offsets_transformer_itr + strings_count, stream, mr);
  } else {
    auto offsets_transformer_itr =
      thrust::make_transform_iterator(input.begin<string_view>(), offsets_transformer);
    offsets_column = cudf::strings::detail::make_offsets_child_column(
      offsets_transformer_itr, offsets_transformer_itr + strings_count, stream, mr);
  }

  auto d_offsets = offsets_column->view().template data<size_type>();
  // build chars column
  size_type bytes = thrust::device_pointer_cast(d_offsets)[strings_count];
  auto chars_column =
    cudf::strings::detail::create_chars_child_column(strings_count, null_count, bytes, stream, mr);

  return std::make_pair(std::move(offsets_column), std::move(chars_column));
}

template <typename ScalarIterator>
std::unique_ptr<cudf::column> clamp_string_column(strings_column_view const& input,
                                                  ScalarIterator const& lo_itr,
                                                  ScalarIterator const& lo_replace_itr,
                                                  ScalarIterator const& hi_itr,
                                                  ScalarIterator const& hi_replace_itr,
                                                  rmm::cuda_stream_view stream,
                                                  rmm::mr::device_memory_resource* mr)
{
  auto input_device_column = column_device_view::create(input.parent(), stream);
  auto d_input             = *input_device_column;
  size_type null_count     = input.parent().null_count();

  // build offset column
  auto offsets_transformer = [lo_itr, hi_itr, lo_replace_itr, hi_replace_itr] __device__(
                               string_view element, bool is_valid = true) {
    const auto d_lo         = (*lo_itr).first;
    const auto d_hi         = (*hi_itr).first;
    const auto d_lo_replace = (*lo_replace_itr).first;
    const auto d_hi_replace = (*hi_replace_itr).first;
    const auto lo_valid     = (*lo_itr).second;
    const auto hi_valid     = (*hi_itr).second;
    size_type bytes         = 0;

    if (is_valid) {
      if (lo_valid and element < d_lo) {
        bytes = d_lo_replace.size_bytes();
      } else if (hi_valid and d_hi < element) {
        bytes = d_hi_replace.size_bytes();
      } else {
        bytes = element.size_bytes();
      }
    }
    return bytes;
  };

  auto offset_and_char =
    form_offsets_and_char_column(d_input, null_count, offsets_transformer, stream, mr);
  auto offsets_column(std::move(offset_and_char.first));
  auto chars_column(std::move(offset_and_char.second));

  auto d_offsets = offsets_column->view().template data<size_type>();
  auto d_chars   = chars_column->mutable_view().template data<char>();
  // fill in chars
  auto copy_transformer =
    [d_input, lo_itr, hi_itr, lo_replace_itr, hi_replace_itr, d_offsets, d_chars] __device__(
      size_type idx) {
      if (d_input.is_null(idx)) { return; }
      auto input_element      = d_input.element<string_view>(idx);
      const auto d_lo         = (*lo_itr).first;
      const auto d_hi         = (*hi_itr).first;
      const auto d_lo_replace = (*lo_replace_itr).first;
      const auto d_hi_replace = (*hi_replace_itr).first;
      const auto lo_valid     = (*lo_itr).second;
      const auto hi_valid     = (*hi_itr).second;

      if (lo_valid and input_element < d_lo) {
        memcpy(d_chars + d_offsets[idx], d_lo_replace.data(), d_lo_replace.size_bytes());
      } else if (hi_valid and d_hi < input_element) {
        memcpy(d_chars + d_offsets[idx], d_hi_replace.data(), d_hi_replace.size_bytes());
      } else {
        memcpy(d_chars + d_offsets[idx], input_element.data(), input_element.size_bytes());
      }
    };

  auto exec = rmm::exec_policy(stream);
  thrust::for_each_n(exec->on(stream.value()),
                     thrust::make_counting_iterator<size_type>(0),
                     input.size(),
                     copy_transformer);

  return make_strings_column(input.size(),
                             std::move(offsets_column),
                             std::move(chars_column),
                             input.null_count(),
                             std::move(copy_bitmask(input.parent())),
                             stream,
                             mr);
}

template <typename T, typename ScalarIterator>
std::enable_if_t<cudf::is_fixed_width<T>(), std::unique_ptr<cudf::column>> clamper(
  column_view const& input,
  ScalarIterator const& lo_itr,
  ScalarIterator const& lo_replace_itr,
  ScalarIterator const& hi_itr,
  ScalarIterator const& hi_replace_itr,
  rmm::cuda_stream_view stream,
  rmm::mr::device_memory_resource* mr)
{
  auto output =
    detail::allocate_like(input, input.size(), mask_allocation_policy::NEVER, stream, mr);
  // mask will not change
  if (input.nullable()) { output->set_null_mask(copy_bitmask(input), input.null_count()); }

  auto output_device_view =
    cudf::mutable_column_device_view::create(output->mutable_view(), stream);
  auto input_device_view = cudf::column_device_view::create(input, stream);
  auto scalar_zip_itr =
    thrust::make_zip_iterator(thrust::make_tuple(lo_itr, lo_replace_itr, hi_itr, hi_replace_itr));

  auto trans = [] __device__(auto element_validity_pair, auto scalar_tuple) {
    if (element_validity_pair.second) {
      auto lo_validity_pair = thrust::get<0>(scalar_tuple);
      auto hi_validity_pair = thrust::get<2>(scalar_tuple);
      if (lo_validity_pair.second and (element_validity_pair.first < lo_validity_pair.first)) {
        return thrust::get<1>(scalar_tuple).first;
      } else if (hi_validity_pair.second and
                 (element_validity_pair.first > hi_validity_pair.first)) {
        return thrust::get<3>(scalar_tuple).first;
      }
    }

    return element_validity_pair.first;
  };

  if (input.has_nulls()) {
    auto input_pair_iterator = make_pair_iterator<T, true>(*input_device_view);
    thrust::transform(rmm::exec_policy(stream)->on(stream.value()),
                      input_pair_iterator,
                      input_pair_iterator + input.size(),
                      scalar_zip_itr,
                      output_device_view->begin<T>(),
                      trans);
  } else {
    auto input_pair_iterator = make_pair_iterator<T, false>(*input_device_view);
    thrust::transform(rmm::exec_policy(stream)->on(stream.value()),
                      input_pair_iterator,
                      input_pair_iterator + input.size(),
                      scalar_zip_itr,
                      output_device_view->begin<T>(),
                      trans);
  }

  return output;
}

template <typename T, typename ScalarIterator>
std::enable_if_t<std::is_same<T, string_view>::value, std::unique_ptr<cudf::column>> clamper(
  column_view const& input,
  ScalarIterator const& lo_itr,
  ScalarIterator const& lo_replace_itr,
  ScalarIterator const& hi_itr,
  ScalarIterator const& hi_replace_itr,
  rmm::cuda_stream_view stream,
  rmm::mr::device_memory_resource* mr)
{
  return clamp_string_column(input, lo_itr, lo_replace_itr, hi_itr, hi_replace_itr, stream, mr);
}

}  // namespace

template <typename T, typename ScalarIterator>
std::unique_ptr<column> clamp(
  column_view const& input,
  ScalarIterator const& lo_itr,
  ScalarIterator const& lo_replace_itr,
  ScalarIterator const& hi_itr,
  ScalarIterator const& hi_replace_itr,
  rmm::cuda_stream_view stream,
  rmm::mr::device_memory_resource* mr = rmm::mr::get_current_device_resource())
{
  return clamper<T>(input, lo_itr, lo_replace_itr, hi_itr, hi_replace_itr, stream, mr);
}

struct dispatch_clamp {
  template <typename T>
  std::unique_ptr<column> operator()(
    column_view const& input,
    scalar const& lo,
    scalar const& lo_replace,
    scalar const& hi,
    scalar const& hi_replace,
    rmm::cuda_stream_view stream,
    rmm::mr::device_memory_resource* mr = rmm::mr::get_current_device_resource())
  {
    CUDF_EXPECTS(lo.type() == input.type(), "mismatching types of scalar and input");

    using Type = device_storage_type_t<T>;

<<<<<<< HEAD
    return clamp<T>(input, lo_itr, lo_replace_itr, hi_itr, hi_replace_itr, stream, mr);
=======
    auto lo_itr         = make_pair_iterator<Type>(lo);
    auto hi_itr         = make_pair_iterator<Type>(hi);
    auto lo_replace_itr = make_pair_iterator<Type>(lo_replace);
    auto hi_replace_itr = make_pair_iterator<Type>(hi_replace);

    return clamp<Type>(input, lo_itr, lo_replace_itr, hi_itr, hi_replace_itr, mr, stream);
>>>>>>> 2390e611
  }
};

template <>
std::unique_ptr<column> dispatch_clamp::operator()<cudf::list_view>(
  column_view const& input,
  scalar const& lo,
  scalar const& lo_replace,
  scalar const& hi,
  scalar const& hi_replace,
  rmm::cuda_stream_view stream,
  rmm::mr::device_memory_resource* mr)
{
  CUDF_FAIL("clamp for list_view not supported");
}

template <>
<<<<<<< HEAD
std::unique_ptr<column> dispatch_clamp::operator()<numeric::decimal32>(
  column_view const& input,
  scalar const& lo,
  scalar const& lo_replace,
  scalar const& hi,
  scalar const& hi_replace,
  rmm::cuda_stream_view stream,
  rmm::mr::device_memory_resource* mr)
{
  CUDF_FAIL("clamp for decimal32 not supported");
}

template <>
std::unique_ptr<column> dispatch_clamp::operator()<numeric::decimal64>(
  column_view const& input,
  scalar const& lo,
  scalar const& lo_replace,
  scalar const& hi,
  scalar const& hi_replace,
  rmm::cuda_stream_view stream,
  rmm::mr::device_memory_resource* mr)
{
  CUDF_FAIL("clamp for decimal64 not supported");
}

template <>
=======
>>>>>>> 2390e611
std::unique_ptr<column> dispatch_clamp::operator()<struct_view>(column_view const& input,
                                                                scalar const& lo,
                                                                scalar const& lo_replace,
                                                                scalar const& hi,
                                                                scalar const& hi_replace,
                                                                rmm::cuda_stream_view stream,
                                                                rmm::mr::device_memory_resource* mr)
{
  CUDF_FAIL("clamp for struct_view not supported");
}

template <>
std::unique_ptr<column> dispatch_clamp::operator()<cudf::dictionary32>(
  column_view const& input,
  scalar const& lo,
  scalar const& lo_replace,
  scalar const& hi,
  scalar const& hi_replace,
  rmm::cuda_stream_view stream,
  rmm::mr::device_memory_resource* mr)
{
  // add lo_replace and hi_replace to keys
  auto matched_column = [&] {
    auto matched_view              = dictionary_column_view(input);
    std::unique_ptr<column> result = nullptr;
    auto add_scalar_key            = [&](scalar const& key, scalar const& key_replace) {
      if (key.is_valid()) {
        result = dictionary::detail::add_keys(
          matched_view, make_column_from_scalar(key_replace, 1, stream)->view(), stream, mr);
        matched_view = dictionary_column_view(result->view());
      }
    };
    add_scalar_key(lo, lo_replace);
    add_scalar_key(hi, hi_replace);
    return result;
  }();
  auto matched_view = dictionary_column_view(matched_column->view());

  // get the indexes for lo_replace and for hi_replace
  auto lo_replace_index = dictionary::detail::get_index(matched_view, lo_replace, stream);
  auto hi_replace_index = dictionary::detail::get_index(matched_view, hi_replace, stream);

  // get the closest indexes for lo and for hi
  auto lo_index = dictionary::detail::get_insert_index(matched_view, lo, stream);
  auto hi_index = dictionary::detail::get_insert_index(matched_view, hi, stream);

  // call clamp with the scalar indexes and the matched indices
  auto matched_indices = matched_view.get_indices_annotated();
  auto new_indices     = cudf::type_dispatcher(matched_indices.type(),
                                           dispatch_clamp{},
                                           matched_indices,
                                           *lo_index,
                                           *lo_replace_index,
                                           *hi_index,
                                           *hi_replace_index,
                                           stream,
                                           mr);

  auto const indices_type = new_indices->type();
  auto const output_size  = new_indices->size();
  auto const null_count   = new_indices->null_count();
  auto contents           = new_indices->release();
  auto indices_column     = std::make_unique<column>(indices_type,
                                                 static_cast<size_type>(output_size),
                                                 *(contents.data.release()),
                                                 rmm::device_buffer{0, stream, mr},
                                                 0);

  // take the keys from the matched column allocated using mr
  std::unique_ptr<column> keys_column(std::move(matched_column->release().children.back()));

  // create column with keys_column and indices_column
  return make_dictionary_column(std::move(keys_column),
                                std::move(indices_column),
                                std::move(*(contents.null_mask.release())),
                                null_count);
}

/**
 * @copydoc cudf::clamp(column_view const& input,
                                      scalar const& lo,
                                      scalar const& lo_replace,
                                      scalar const& hi,
                                      scalar const& hi_replace,
                                      rmm::mr::device_memory_resource* mr);
 *
 * @param[in] stream CUDA stream used for device memory operations and kernel launches.
 */
std::unique_ptr<column> clamp(
  column_view const& input,
  scalar const& lo,
  scalar const& lo_replace,
  scalar const& hi,
  scalar const& hi_replace,
  rmm::cuda_stream_view stream,
  rmm::mr::device_memory_resource* mr = rmm::mr::get_current_device_resource())
{
  CUDF_EXPECTS(lo.type() == hi.type(), "mismatching types of limit scalars");
  CUDF_EXPECTS(lo_replace.type() == hi_replace.type(), "mismatching types of replace scalars");
  CUDF_EXPECTS(lo.type() == lo_replace.type(), "mismatching types of limit and replace scalars");

  if ((not lo.is_valid(stream) and not hi.is_valid(stream)) or (input.is_empty())) {
    // There will be no change
    return std::make_unique<column>(input, stream, mr);
  }

  if (lo.is_valid(stream)) {
    CUDF_EXPECTS(lo_replace.is_valid(stream), "lo_replace can't be null if lo is not null");
  }
  if (hi.is_valid(stream)) {
    CUDF_EXPECTS(hi_replace.is_valid(stream), "hi_replace can't be null if hi is not null");
  }

  return cudf::type_dispatcher(
    input.type(), dispatch_clamp{}, input, lo, lo_replace, hi, hi_replace, stream, mr);
}

}  // namespace detail

// clamp input at lo and hi with lo_replace and hi_replace
std::unique_ptr<column> clamp(column_view const& input,
                              scalar const& lo,
                              scalar const& lo_replace,
                              scalar const& hi,
                              scalar const& hi_replace,
                              rmm::mr::device_memory_resource* mr)
{
  CUDF_FUNC_RANGE();
  return detail::clamp(input, lo, lo_replace, hi, hi_replace, rmm::cuda_stream_default, mr);
}

// clamp input at lo and hi
std::unique_ptr<column> clamp(column_view const& input,
                              scalar const& lo,
                              scalar const& hi,
                              rmm::mr::device_memory_resource* mr)
{
  CUDF_FUNC_RANGE();
  return detail::clamp(input, lo, lo, hi, hi, rmm::cuda_stream_default, mr);
}
}  // namespace cudf<|MERGE_RESOLUTION|>--- conflicted
+++ resolved
@@ -251,16 +251,12 @@
 
     using Type = device_storage_type_t<T>;
 
-<<<<<<< HEAD
-    return clamp<T>(input, lo_itr, lo_replace_itr, hi_itr, hi_replace_itr, stream, mr);
-=======
     auto lo_itr         = make_pair_iterator<Type>(lo);
     auto hi_itr         = make_pair_iterator<Type>(hi);
     auto lo_replace_itr = make_pair_iterator<Type>(lo_replace);
     auto hi_replace_itr = make_pair_iterator<Type>(hi_replace);
 
-    return clamp<Type>(input, lo_itr, lo_replace_itr, hi_itr, hi_replace_itr, mr, stream);
->>>>>>> 2390e611
+    return clamp<Type>(input, lo_itr, lo_replace_itr, hi_itr, hi_replace_itr, stream, mr);
   }
 };
 
@@ -278,35 +274,6 @@
 }
 
 template <>
-<<<<<<< HEAD
-std::unique_ptr<column> dispatch_clamp::operator()<numeric::decimal32>(
-  column_view const& input,
-  scalar const& lo,
-  scalar const& lo_replace,
-  scalar const& hi,
-  scalar const& hi_replace,
-  rmm::cuda_stream_view stream,
-  rmm::mr::device_memory_resource* mr)
-{
-  CUDF_FAIL("clamp for decimal32 not supported");
-}
-
-template <>
-std::unique_ptr<column> dispatch_clamp::operator()<numeric::decimal64>(
-  column_view const& input,
-  scalar const& lo,
-  scalar const& lo_replace,
-  scalar const& hi,
-  scalar const& hi_replace,
-  rmm::cuda_stream_view stream,
-  rmm::mr::device_memory_resource* mr)
-{
-  CUDF_FAIL("clamp for decimal64 not supported");
-}
-
-template <>
-=======
->>>>>>> 2390e611
 std::unique_ptr<column> dispatch_clamp::operator()<struct_view>(column_view const& input,
                                                                 scalar const& lo,
                                                                 scalar const& lo_replace,
