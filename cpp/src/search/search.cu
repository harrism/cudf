/*
 * Copyright (c) 2019-2020, NVIDIA CORPORATION.
 *
 * Licensed under the Apache License, Version 2.0 (the "License");
 * you may not use this file except in compliance with the License.
 * You may obtain a copy of the License at
 *
 *     http://www.apache.org/licenses/LICENSE-2.0
 *
 * Unless required by applicable law or agreed to in writing, software
 * distributed under the License is distributed on an "AS IS" BASIS,
 * WITHOUT WARRANTIES OR CONDITIONS OF ANY KIND, either express or implied.
 * See the License for the specific language governing permissions and
 * limitations under the License.
 */

#include <cudf/column/column_factories.hpp>
#include <cudf/detail/iterator.cuh>
#include <cudf/detail/nvtx/ranges.hpp>
#include <cudf/detail/search.hpp>
#include <cudf/dictionary/detail/search.hpp>
#include <cudf/dictionary/detail/update_keys.hpp>
#include <cudf/scalar/scalar_device_view.cuh>
#include <cudf/search.hpp>
#include <cudf/table/row_operators.cuh>
#include <cudf/table/table_device_view.cuh>
#include <cudf/table/table_view.hpp>

#include <hash/unordered_multiset.cuh>

#include <rmm/cuda_stream_view.hpp>

#include <thrust/binary_search.h>

namespace cudf {
namespace {
template <typename DataIterator,
          typename ValuesIterator,
          typename OutputIterator,
          typename Comparator>
void launch_search(DataIterator it_data,
                   ValuesIterator it_vals,
                   size_type data_size,
                   size_type values_size,
                   OutputIterator it_output,
                   Comparator comp,
                   bool find_first,
                   rmm::cuda_stream_view stream)
{
  if (find_first) {
    thrust::lower_bound(rmm::exec_policy(stream)->on(stream.value()),
                        it_data,
                        it_data + data_size,
                        it_vals,
                        it_vals + values_size,
                        it_output,
                        comp);
  } else {
    thrust::upper_bound(rmm::exec_policy(stream)->on(stream.value()),
                        it_data,
                        it_data + data_size,
                        it_vals,
                        it_vals + values_size,
                        it_output,
                        comp);
  }
}

std::unique_ptr<column> search_ordered(table_view const& t,
                                       table_view const& values,
                                       bool find_first,
                                       std::vector<order> const& column_order,
                                       std::vector<null_order> const& null_precedence,
                                       rmm::cuda_stream_view stream,
                                       rmm::mr::device_memory_resource* mr)
{
  // Allocate result column
  std::unique_ptr<column> result = make_numeric_column(
    data_type{type_to_id<size_type>()}, values.num_rows(), mask_state::UNALLOCATED, stream, mr);

  mutable_column_view result_view = result.get()->mutable_view();

  // Handle empty inputs
  if (t.num_rows() == 0) {
    CUDA_TRY(cudaMemsetAsync(
      result_view.data<size_type>(), 0, values.num_rows() * sizeof(size_type), stream.value()));
    return result;
  }

  if (not column_order.empty()) {
    CUDF_EXPECTS(static_cast<std::size_t>(t.num_columns()) == column_order.size(),
                 "Mismatch between number of columns and column order.");
  }

  if (not null_precedence.empty()) {
    CUDF_EXPECTS(static_cast<std::size_t>(t.num_columns()) == null_precedence.size(),
                 "Mismatch between number of columns and null precedence.");
  }

  // This utility will ensure all corresponding dictionary columns have matching keys.
  // It will return any new dictionary columns created as well as updated table_views.
  auto matched = dictionary::detail::match_dictionaries(
<<<<<<< HEAD
    {t, values}, stream, rmm::mr::get_current_device_resource());
=======
    {t, values}, rmm::mr::get_current_device_resource(), stream.value());
>>>>>>> b391cb77
  auto d_t      = table_device_view::create(matched.second.front(), stream);
  auto d_values = table_device_view::create(matched.second.back(), stream);
  auto count_it = thrust::make_counting_iterator<size_type>(0);

  rmm::device_vector<order> d_column_order(column_order.begin(), column_order.end());
  rmm::device_vector<null_order> d_null_precedence(null_precedence.begin(), null_precedence.end());

  if (has_nulls(t) or has_nulls(values)) {
    auto ineq_op =
      (find_first)
        ? row_lexicographic_comparator<true>(
            *d_t, *d_values, d_column_order.data().get(), d_null_precedence.data().get())
        : row_lexicographic_comparator<true>(
            *d_values, *d_t, d_column_order.data().get(), d_null_precedence.data().get());

    launch_search(count_it,
                  count_it,
                  t.num_rows(),
                  values.num_rows(),
                  result_view.data<size_type>(),
                  ineq_op,
                  find_first,
                  stream);
  } else {
    auto ineq_op =
      (find_first)
        ? row_lexicographic_comparator<false>(
            *d_t, *d_values, d_column_order.data().get(), d_null_precedence.data().get())
        : row_lexicographic_comparator<false>(
            *d_values, *d_t, d_column_order.data().get(), d_null_precedence.data().get());

    launch_search(count_it,
                  count_it,
                  t.num_rows(),
                  values.num_rows(),
                  result_view.data<size_type>(),
                  ineq_op,
                  find_first,
                  stream);
  }

  return result;
}

struct contains_scalar_dispatch {
  template <typename Element>
  bool operator()(column_view const& col, scalar const& value, rmm::cuda_stream_view stream)
  {
    CUDF_EXPECTS(col.type() == value.type(), "scalar and column types must match");

    using Type       = device_storage_type_t<Element>;
    using ScalarType = cudf::scalar_type_t<Element>;
    auto d_col       = column_device_view::create(col, stream);
    auto s           = static_cast<const ScalarType*>(&value);

    if (col.has_nulls()) {
      auto found_iter = thrust::find(rmm::exec_policy(stream)->on(stream.value()),
                                     d_col->pair_begin<Type, true>(),
                                     d_col->pair_end<Type, true>(),
                                     thrust::make_pair(s->value(), true));

      return found_iter != d_col->pair_end<Type, true>();
    } else {
      auto found_iter = thrust::find(rmm::exec_policy(stream)->on(stream.value()),  //
                                     d_col->begin<Type>(),
                                     d_col->end<Type>(),
                                     s->value());

      return found_iter != d_col->end<Type>();
    }
  }
};

template <>
bool contains_scalar_dispatch::operator()<cudf::list_view>(column_view const& col,
                                                           scalar const& value,
                                                           rmm::cuda_stream_view stream)
{
  CUDF_FAIL("list_view type not supported yet");
}

template <>
bool contains_scalar_dispatch::operator()<cudf::struct_view>(column_view const& col,
                                                             scalar const& value,
                                                             rmm::cuda_stream_view stream)
{
  CUDF_FAIL("struct_view type not supported yet");
}

template <>
bool contains_scalar_dispatch::operator()<cudf::dictionary32>(column_view const& col,
                                                              scalar const& value,
                                                              rmm::cuda_stream_view stream)
{
  auto dict_col = cudf::dictionary_column_view(col);
  // first, find the value in the dictionary's key set
  auto index = cudf::dictionary::detail::get_index(dict_col, value, stream);
  // if found, check the index is actually in the indices column
  return index->is_valid() ? cudf::type_dispatcher(dict_col.indices().type(),
                                                   contains_scalar_dispatch{},
                                                   dict_col.indices(),
                                                   *index,
                                                   stream)
                           : false;
}

}  // namespace

namespace detail {
bool contains(column_view const& col, scalar const& value, rmm::cuda_stream_view stream)
{
  if (col.is_empty()) { return false; }

  if (not value.is_valid()) { return col.has_nulls(); }

  return cudf::type_dispatcher(col.type(), contains_scalar_dispatch{}, col, value, stream);
}

struct multi_contains_dispatch {
  template <typename Element>
  std::unique_ptr<column> operator()(column_view const& haystack,
                                     column_view const& needles,
                                     rmm::cuda_stream_view stream,
                                     rmm::mr::device_memory_resource* mr)
  {
    std::unique_ptr<column> result = make_numeric_column(data_type{type_to_id<bool>()},
                                                         haystack.size(),
                                                         copy_bitmask(haystack),
                                                         haystack.null_count(),
                                                         stream,
                                                         mr);

    if (haystack.is_empty()) { return result; }

    mutable_column_view result_view = result.get()->mutable_view();

    if (needles.is_empty()) {
      thrust::fill(rmm::exec_policy(stream)->on(stream.value()),
                   result_view.begin<bool>(),
                   result_view.end<bool>(),
                   false);
      return result;
    }

    auto hash_set = cudf::detail::unordered_multiset<Element>::create(needles, stream.value());
    auto device_hash_set = hash_set.to_device();

    auto d_haystack_ptr = column_device_view::create(haystack, stream);
    auto d_haystack     = *d_haystack_ptr;

    if (haystack.has_nulls()) {
      thrust::transform(rmm::exec_policy(stream)->on(stream.value()),
                        thrust::make_counting_iterator<size_type>(0),
                        thrust::make_counting_iterator<size_type>(haystack.size()),
                        result_view.begin<bool>(),
                        [device_hash_set, d_haystack] __device__(size_t index) {
                          return d_haystack.is_null_nocheck(index) ||
                                 device_hash_set.contains(d_haystack.element<Element>(index));
                        });
    } else {
      thrust::transform(rmm::exec_policy(stream)->on(stream.value()),
                        thrust::make_counting_iterator<size_type>(0),
                        thrust::make_counting_iterator<size_type>(haystack.size()),
                        result_view.begin<bool>(),
                        [device_hash_set, d_haystack] __device__(size_t index) {
                          return device_hash_set.contains(d_haystack.element<Element>(index));
                        });
    }

    return result;
  }
};

template <>
std::unique_ptr<column> multi_contains_dispatch::operator()<list_view>(
  column_view const& haystack,
  column_view const& needles,
  rmm::cuda_stream_view stream,
  rmm::mr::device_memory_resource* mr)
{
  CUDF_FAIL("list_view type not supported");
}

template <>
std::unique_ptr<column> multi_contains_dispatch::operator()<struct_view>(
  column_view const& haystack,
  column_view const& needles,
  rmm::cuda_stream_view stream,
  rmm::mr::device_memory_resource* mr)
{
  CUDF_FAIL("struct_view type not supported");
}

template <>
std::unique_ptr<column> multi_contains_dispatch::operator()<dictionary32>(
  column_view const& haystack_in,
  column_view const& needles_in,
  rmm::cuda_stream_view stream,
  rmm::mr::device_memory_resource* mr)
{
  dictionary_column_view const haystack(haystack_in);
  dictionary_column_view const needles(needles_in);
  // first combine keys so both dictionaries have the same set
  auto haystack_matched = dictionary::detail::add_keys(
<<<<<<< HEAD
    haystack, needles.keys(), stream, rmm::mr::get_current_device_resource());
  auto const haystack_view = dictionary_column_view(haystack_matched->view());
  auto needles_matched     = dictionary::detail::set_keys(
    needles, haystack_view.keys(), stream, rmm::mr::get_current_device_resource());
=======
    haystack, needles.keys(), rmm::mr::get_current_device_resource(), stream.value());
  auto const haystack_view = dictionary_column_view(haystack_matched->view());
  auto needles_matched     = dictionary::detail::set_keys(
    needles, haystack_view.keys(), rmm::mr::get_current_device_resource(), stream.value());
>>>>>>> b391cb77
  auto const needles_view = dictionary_column_view(needles_matched->view());

  // now just use the indices for the contains
  column_view const haystack_indices = haystack_view.get_indices_annotated();
  column_view const needles_indices  = needles_view.get_indices_annotated();
  return cudf::type_dispatcher(haystack_indices.type(),
                               multi_contains_dispatch{},
                               haystack_indices,
                               needles_indices,
                               stream,
                               mr);
}

std::unique_ptr<column> contains(column_view const& haystack,
                                 column_view const& needles,
                                 rmm::cuda_stream_view stream,
                                 rmm::mr::device_memory_resource* mr)
{
  CUDF_EXPECTS(haystack.type() == needles.type(), "DTYPE mismatch");

  return cudf::type_dispatcher(
    haystack.type(), multi_contains_dispatch{}, haystack, needles, stream, mr);
}

std::unique_ptr<column> lower_bound(table_view const& t,
                                    table_view const& values,
                                    std::vector<order> const& column_order,
                                    std::vector<null_order> const& null_precedence,
                                    rmm::cuda_stream_view stream,
                                    rmm::mr::device_memory_resource* mr)
{
  return search_ordered(t, values, true, column_order, null_precedence, stream, mr);
}

std::unique_ptr<column> upper_bound(table_view const& t,
                                    table_view const& values,
                                    std::vector<order> const& column_order,
                                    std::vector<null_order> const& null_precedence,
                                    rmm::cuda_stream_view stream,
                                    rmm::mr::device_memory_resource* mr)
{
  return search_ordered(t, values, false, column_order, null_precedence, stream, mr);
}

}  // namespace detail

// external APIs

std::unique_ptr<column> lower_bound(table_view const& t,
                                    table_view const& values,
                                    std::vector<order> const& column_order,
                                    std::vector<null_order> const& null_precedence,
                                    rmm::mr::device_memory_resource* mr)
{
  CUDF_FUNC_RANGE();
  return detail::lower_bound(
    t, values, column_order, null_precedence, rmm::cuda_stream_default, mr);
}

std::unique_ptr<column> upper_bound(table_view const& t,
                                    table_view const& values,
                                    std::vector<order> const& column_order,
                                    std::vector<null_order> const& null_precedence,
                                    rmm::mr::device_memory_resource* mr)
{
  CUDF_FUNC_RANGE();
  return detail::upper_bound(
    t, values, column_order, null_precedence, rmm::cuda_stream_default, mr);
}

bool contains(column_view const& col, scalar const& value)
{
  CUDF_FUNC_RANGE();
  return detail::contains(col, value, rmm::cuda_stream_default);
}

std::unique_ptr<column> contains(column_view const& haystack,
                                 column_view const& needles,
                                 rmm::mr::device_memory_resource* mr)
{
  CUDF_FUNC_RANGE();
  return detail::contains(haystack, needles, rmm::cuda_stream_default, mr);
}

}  // namespace cudf<|MERGE_RESOLUTION|>--- conflicted
+++ resolved
@@ -99,12 +99,7 @@
 
   // This utility will ensure all corresponding dictionary columns have matching keys.
   // It will return any new dictionary columns created as well as updated table_views.
-  auto matched = dictionary::detail::match_dictionaries(
-<<<<<<< HEAD
-    {t, values}, stream, rmm::mr::get_current_device_resource());
-=======
-    {t, values}, rmm::mr::get_current_device_resource(), stream.value());
->>>>>>> b391cb77
+  auto matched  = dictionary::detail::match_dictionaries({t, values}, stream);
   auto d_t      = table_device_view::create(matched.second.front(), stream);
   auto d_values = table_device_view::create(matched.second.back(), stream);
   auto count_it = thrust::make_counting_iterator<size_type>(0);
@@ -308,19 +303,10 @@
   dictionary_column_view const haystack(haystack_in);
   dictionary_column_view const needles(needles_in);
   // first combine keys so both dictionaries have the same set
-  auto haystack_matched = dictionary::detail::add_keys(
-<<<<<<< HEAD
-    haystack, needles.keys(), stream, rmm::mr::get_current_device_resource());
+  auto haystack_matched    = dictionary::detail::add_keys(haystack, needles.keys(), stream);
   auto const haystack_view = dictionary_column_view(haystack_matched->view());
-  auto needles_matched     = dictionary::detail::set_keys(
-    needles, haystack_view.keys(), stream, rmm::mr::get_current_device_resource());
-=======
-    haystack, needles.keys(), rmm::mr::get_current_device_resource(), stream.value());
-  auto const haystack_view = dictionary_column_view(haystack_matched->view());
-  auto needles_matched     = dictionary::detail::set_keys(
-    needles, haystack_view.keys(), rmm::mr::get_current_device_resource(), stream.value());
->>>>>>> b391cb77
-  auto const needles_view = dictionary_column_view(needles_matched->view());
+  auto needles_matched     = dictionary::detail::set_keys(needles, haystack_view.keys(), stream);
+  auto const needles_view  = dictionary_column_view(needles_matched->view());
 
   // now just use the indices for the contains
   column_view const haystack_indices = haystack_view.get_indices_annotated();
