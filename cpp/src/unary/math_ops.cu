--- conflicted
+++ resolved
@@ -553,13 +553,8 @@
   template <typename T>
   std::enable_if_t<cudf::is_fixed_point<T>(), std::unique_ptr<column>> operator()(
     column_view const& input,
-<<<<<<< HEAD
-    cudf::unary_op op,
+    cudf::unary_operator op,
     rmm::cuda_stream_view stream,
-=======
-    cudf::unary_operator op,
-    cudaStream_t stream,
->>>>>>> 99cee1c2
     rmm::mr::device_memory_resource* mr)
   {
     // clang-format off
@@ -576,15 +571,9 @@
 }  // namespace
 
 std::unique_ptr<cudf::column> unary_operation(cudf::column_view const& input,
-<<<<<<< HEAD
-                                              cudf::unary_op op,
+                                              cudf::unary_operator op,
                                               rmm::cuda_stream_view stream,
                                               rmm::mr::device_memory_resource* mr)
-=======
-                                              cudf::unary_operator op,
-                                              rmm::mr::device_memory_resource* mr,
-                                              cudaStream_t stream)
->>>>>>> 99cee1c2
 {
   if (cudf::is_fixed_point(input.type()))
     return type_dispatcher(input.type(), detail::FixedPointOpDispatcher{}, input, op, stream, mr);
@@ -592,138 +581,71 @@
   switch (op) {
     case cudf::unary_operator::SIN:
       return cudf::type_dispatcher(
-<<<<<<< HEAD
         input.type(), detail::MathOpDispatcher<detail::DeviceSin>{}, input, stream, mr);
-    case cudf::unary_op::COS:
+    case cudf::unary_operator::COS:
       return cudf::type_dispatcher(
         input.type(), detail::MathOpDispatcher<detail::DeviceCos>{}, input, stream, mr);
-    case cudf::unary_op::TAN:
+    case cudf::unary_operator::TAN:
       return cudf::type_dispatcher(
         input.type(), detail::MathOpDispatcher<detail::DeviceTan>{}, input, stream, mr);
-    case cudf::unary_op::ARCSIN:
+    case cudf::unary_operator::ARCSIN:
       return cudf::type_dispatcher(
         input.type(), detail::MathOpDispatcher<detail::DeviceArcSin>{}, input, stream, mr);
-    case cudf::unary_op::ARCCOS:
+    case cudf::unary_operator::ARCCOS:
       return cudf::type_dispatcher(
         input.type(), detail::MathOpDispatcher<detail::DeviceArcCos>{}, input, stream, mr);
-    case cudf::unary_op::ARCTAN:
+    case cudf::unary_operator::ARCTAN:
       return cudf::type_dispatcher(
         input.type(), detail::MathOpDispatcher<detail::DeviceArcTan>{}, input, stream, mr);
-    case cudf::unary_op::SINH:
+    case cudf::unary_operator::SINH:
       return cudf::type_dispatcher(
         input.type(), detail::MathOpDispatcher<detail::DeviceSinH>{}, input, stream, mr);
-    case cudf::unary_op::COSH:
+    case cudf::unary_operator::COSH:
       return cudf::type_dispatcher(
         input.type(), detail::MathOpDispatcher<detail::DeviceCosH>{}, input, stream, mr);
-    case cudf::unary_op::TANH:
+    case cudf::unary_operator::TANH:
       return cudf::type_dispatcher(
         input.type(), detail::MathOpDispatcher<detail::DeviceTanH>{}, input, stream, mr);
-    case cudf::unary_op::ARCSINH:
+    case cudf::unary_operator::ARCSINH:
       return cudf::type_dispatcher(
         input.type(), detail::MathOpDispatcher<detail::DeviceArcSinH>{}, input, stream, mr);
-    case cudf::unary_op::ARCCOSH:
+    case cudf::unary_operator::ARCCOSH:
       return cudf::type_dispatcher(
         input.type(), detail::MathOpDispatcher<detail::DeviceArcCosH>{}, input, stream, mr);
-    case cudf::unary_op::ARCTANH:
+    case cudf::unary_operator::ARCTANH:
       return cudf::type_dispatcher(
         input.type(), detail::MathOpDispatcher<detail::DeviceArcTanH>{}, input, stream, mr);
-    case cudf::unary_op::EXP:
+    case cudf::unary_operator::EXP:
       return cudf::type_dispatcher(
         input.type(), detail::MathOpDispatcher<detail::DeviceExp>{}, input, stream, mr);
-    case cudf::unary_op::LOG:
+    case cudf::unary_operator::LOG:
       return cudf::type_dispatcher(
         input.type(), detail::MathOpDispatcher<detail::DeviceLog>{}, input, stream, mr);
-    case cudf::unary_op::SQRT:
+    case cudf::unary_operator::SQRT:
       return cudf::type_dispatcher(
         input.type(), detail::MathOpDispatcher<detail::DeviceSqrt>{}, input, stream, mr);
-    case cudf::unary_op::CBRT:
+    case cudf::unary_operator::CBRT:
       return cudf::type_dispatcher(
         input.type(), detail::MathOpDispatcher<detail::DeviceCbrt>{}, input, stream, mr);
-    case cudf::unary_op::CEIL:
+    case cudf::unary_operator::CEIL:
       return cudf::type_dispatcher(
         input.type(), detail::MathOpDispatcher<detail::DeviceCeil>{}, input, stream, mr);
-    case cudf::unary_op::FLOOR:
+    case cudf::unary_operator::FLOOR:
       return cudf::type_dispatcher(
         input.type(), detail::MathOpDispatcher<detail::DeviceFloor>{}, input, stream, mr);
-    case cudf::unary_op::ABS:
+    case cudf::unary_operator::ABS:
       return cudf::type_dispatcher(
         input.type(), detail::MathOpDispatcher<detail::DeviceAbs>{}, input, stream, mr);
-    case cudf::unary_op::RINT:
-=======
-        input.type(), detail::MathOpDispatcher<detail::DeviceSin>{}, input, mr, stream);
-    case cudf::unary_operator::COS:
-      return cudf::type_dispatcher(
-        input.type(), detail::MathOpDispatcher<detail::DeviceCos>{}, input, mr, stream);
-    case cudf::unary_operator::TAN:
-      return cudf::type_dispatcher(
-        input.type(), detail::MathOpDispatcher<detail::DeviceTan>{}, input, mr, stream);
-    case cudf::unary_operator::ARCSIN:
-      return cudf::type_dispatcher(
-        input.type(), detail::MathOpDispatcher<detail::DeviceArcSin>{}, input, mr, stream);
-    case cudf::unary_operator::ARCCOS:
-      return cudf::type_dispatcher(
-        input.type(), detail::MathOpDispatcher<detail::DeviceArcCos>{}, input, mr, stream);
-    case cudf::unary_operator::ARCTAN:
-      return cudf::type_dispatcher(
-        input.type(), detail::MathOpDispatcher<detail::DeviceArcTan>{}, input, mr, stream);
-    case cudf::unary_operator::SINH:
-      return cudf::type_dispatcher(
-        input.type(), detail::MathOpDispatcher<detail::DeviceSinH>{}, input, mr, stream);
-    case cudf::unary_operator::COSH:
-      return cudf::type_dispatcher(
-        input.type(), detail::MathOpDispatcher<detail::DeviceCosH>{}, input, mr, stream);
-    case cudf::unary_operator::TANH:
-      return cudf::type_dispatcher(
-        input.type(), detail::MathOpDispatcher<detail::DeviceTanH>{}, input, mr, stream);
-    case cudf::unary_operator::ARCSINH:
-      return cudf::type_dispatcher(
-        input.type(), detail::MathOpDispatcher<detail::DeviceArcSinH>{}, input, mr, stream);
-    case cudf::unary_operator::ARCCOSH:
-      return cudf::type_dispatcher(
-        input.type(), detail::MathOpDispatcher<detail::DeviceArcCosH>{}, input, mr, stream);
-    case cudf::unary_operator::ARCTANH:
-      return cudf::type_dispatcher(
-        input.type(), detail::MathOpDispatcher<detail::DeviceArcTanH>{}, input, mr, stream);
-    case cudf::unary_operator::EXP:
-      return cudf::type_dispatcher(
-        input.type(), detail::MathOpDispatcher<detail::DeviceExp>{}, input, mr, stream);
-    case cudf::unary_operator::LOG:
-      return cudf::type_dispatcher(
-        input.type(), detail::MathOpDispatcher<detail::DeviceLog>{}, input, mr, stream);
-    case cudf::unary_operator::SQRT:
-      return cudf::type_dispatcher(
-        input.type(), detail::MathOpDispatcher<detail::DeviceSqrt>{}, input, mr, stream);
-    case cudf::unary_operator::CBRT:
-      return cudf::type_dispatcher(
-        input.type(), detail::MathOpDispatcher<detail::DeviceCbrt>{}, input, mr, stream);
-    case cudf::unary_operator::CEIL:
-      return cudf::type_dispatcher(
-        input.type(), detail::MathOpDispatcher<detail::DeviceCeil>{}, input, mr, stream);
-    case cudf::unary_operator::FLOOR:
-      return cudf::type_dispatcher(
-        input.type(), detail::MathOpDispatcher<detail::DeviceFloor>{}, input, mr, stream);
-    case cudf::unary_operator::ABS:
-      return cudf::type_dispatcher(
-        input.type(), detail::MathOpDispatcher<detail::DeviceAbs>{}, input, mr, stream);
     case cudf::unary_operator::RINT:
->>>>>>> 99cee1c2
       CUDF_EXPECTS(
         (input.type().id() == type_id::FLOAT32) or (input.type().id() == type_id::FLOAT64),
         "rint expects floating point values");
       return cudf::type_dispatcher(
-<<<<<<< HEAD
         input.type(), detail::MathOpDispatcher<detail::DeviceRInt>{}, input, stream, mr);
-    case cudf::unary_op::BIT_INVERT:
+    case cudf::unary_operator::BIT_INVERT:
       return cudf::type_dispatcher(
         input.type(), detail::BitwiseOpDispatcher<detail::DeviceInvert>{}, input, stream, mr);
-    case cudf::unary_op::NOT:
-=======
-        input.type(), detail::MathOpDispatcher<detail::DeviceRInt>{}, input, mr, stream);
-    case cudf::unary_operator::BIT_INVERT:
-      return cudf::type_dispatcher(
-        input.type(), detail::BitwiseOpDispatcher<detail::DeviceInvert>{}, input, mr, stream);
     case cudf::unary_operator::NOT:
->>>>>>> 99cee1c2
       return cudf::type_dispatcher(
         input.type(), detail::LogicalOpDispatcher<detail::DeviceNot>{}, input, stream, mr);
     default: CUDF_FAIL("Undefined unary operation");
