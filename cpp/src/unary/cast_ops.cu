--- conflicted
+++ resolved
@@ -161,20 +161,12 @@
                                      rmm::mr::device_memory_resource* mr,
                                      cudaStream_t stream)
   {
-<<<<<<< HEAD
-    auto size = input.size();
-=======
     auto const size = input.size();
->>>>>>> a7e975b1
     auto output =
       std::make_unique<column>(type,
                                size,
                                rmm::device_buffer{size * cudf::size_of(type), stream, mr},
-<<<<<<< HEAD
                                detail::copy_bitmask(input, stream, mr),
-=======
-                               copy_bitmask(input, stream, mr),
->>>>>>> a7e975b1
                                input.null_count());
 
     mutable_column_view output_mutable = *output;
