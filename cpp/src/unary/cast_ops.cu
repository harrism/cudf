--- conflicted
+++ resolved
@@ -184,8 +184,8 @@
             typename std::enable_if_t<cudf::is_fixed_point<SourceT>() &&
                                       cudf::is_numeric<TargetT>()>* = nullptr>
   std::unique_ptr<column> operator()(data_type type,
-                                     rmm::mr::device_memory_resource* mr,
-                                     cudaStream_t stream)
+                                     rmm::cuda_stream_view stream,
+                                     rmm::mr::device_memory_resource* mr)
   {
     auto const size = input.size();
     auto output =
@@ -200,7 +200,7 @@
     using DeviceT    = device_storage_type_t<SourceT>;
     auto const scale = numeric::scale_type{input.type().scale()};
 
-    thrust::transform(rmm::exec_policy(stream)->on(stream),
+    thrust::transform(rmm::exec_policy(stream)->on(stream.value()),
                       input.begin<DeviceT>(),
                       input.end<DeviceT>(),
                       output_mutable.begin<TargetT>(),
@@ -213,8 +213,8 @@
             typename std::enable_if_t<cudf::is_numeric<SourceT>() &&
                                       cudf::is_fixed_point<TargetT>()>* = nullptr>
   std::unique_ptr<column> operator()(data_type type,
-                                     rmm::mr::device_memory_resource* mr,
-                                     cudaStream_t stream)
+                                     rmm::cuda_stream_view stream,
+                                     rmm::mr::device_memory_resource* mr)
   {
     auto const size = input.size();
     auto output =
@@ -229,7 +229,7 @@
     using DeviceT    = device_storage_type_t<TargetT>;
     auto const scale = numeric::scale_type{type.scale()};
 
-    thrust::transform(rmm::exec_policy(stream)->on(stream),
+    thrust::transform(rmm::exec_policy(stream)->on(stream.value()),
                       input.begin<SourceT>(),
                       input.end<SourceT>(),
                       output_mutable.begin<DeviceT>(),
@@ -268,17 +268,6 @@
     return type_dispatcher(type, dispatch_unary_cast_to<T>{input}, type, stream, mr);
   }
 
-<<<<<<< HEAD
-  template <typename T, typename std::enable_if_t<cudf::is_fixed_point<T>()>* = nullptr>
-  std::unique_ptr<column> operator()(data_type type,
-                                     rmm::cuda_stream_view stream,
-                                     rmm::mr::device_memory_resource* mr)
-  {
-    CUDF_FAIL("Fixed point unary ops not supported yet");
-  }
-
-=======
->>>>>>> 8b3bfb25
   template <typename T, typename std::enable_if_t<!cudf::is_fixed_width<T>()>* = nullptr>
   std::unique_ptr<column> operator()(data_type type,
                                      rmm::cuda_stream_view stream,
