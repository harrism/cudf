/*
 * Copyright (c) 2019, NVIDIA CORPORATION.
 *
 * Licensed under the Apache License, Version 2.0 (the "License");
 * you may not use this file except in compliance with the License.
 * You may obtain a copy of the License at
 *
 *     http://www.apache.org/licenses/LICENSE-2.0
 *
 * Unless required by applicable law or agreed to in writing, software
 * distributed under the License is distributed on an "AS IS" BASIS,
 * WITHOUT WARRANTIES OR CONDITIONS OF ANY KIND, either express or implied.
 * See the License for the specific language governing permissions and
 * limitations under the License.
 */

#include <cudf/detail/iterator.cuh>                // include iterator header
#include <cudf/detail/utilities/transform_unary_functions.cuh>  //for meanvar
<<<<<<< HEAD

#include <tests/utilities/cudf_gtest.hpp>
#include <tests/utilities/type_lists.hpp>
=======
>>>>>>> 3b616924

#include <bitset>
#include <cstdint>
#include <iostream>
#include <numeric>
#include <random>

#include <tests/utilities/base_fixture.hpp>
#include <tests/utilities/cudf_gmock.hpp>
#include <gmock/gmock.h>
#include <tests/utilities/type_lists.hpp>
#include <tests/utilities/column_wrapper.hpp>

#include <thrust/equal.h>
#include <thrust/transform.h>
#include <thrust/functional.h>

// for reduction tests
#include <cub/device/device_reduce.cuh>
#include <thrust/device_vector.h>

// ---------------------------------------------------------------------------

template <typename T>
T random_int(T min, T max)
{
  static unsigned seed = 13377331;
  static std::mt19937 engine{seed};
  static std::uniform_int_distribution<T> uniform{min, max};

  return uniform(engine);
}

bool random_bool()
{
  static unsigned seed = 13377331;
  static std::mt19937 engine{seed};
  static std::uniform_int_distribution<int> uniform{0, 1};

  return static_cast<bool>(uniform(engine));
}

template <typename T>
std::ostream& operator<<(std::ostream& os, cudf::meanvar<T> const& rhs)
{
  return os << "[" << rhs.value <<
               ", " << rhs.value_squared << 
               ", " << rhs.count << "] ";
};

auto strings_to_string_views(std::vector<std::string>& input_strings) {
  auto all_valid =
    cudf::test::make_counting_transform_iterator(0, [](auto i) { return true; });
  std::vector<char> chars;
  std::vector<int32_t> offsets;
  std::tie(chars, offsets) = 
    cudf::test::detail::make_chars_and_offsets(
      input_strings.begin(), input_strings.end(), all_valid);
  thrust::device_vector<char> dev_chars(chars);
  char* c_start = thrust::raw_pointer_cast(dev_chars.data());

 // calculate the expected value by CPU. (but contains device pointers)
  std::vector<cudf::string_view> replaced_array(input_strings.size());
  std::transform(thrust::counting_iterator<size_t>(0),
                 thrust::counting_iterator<size_t>(replaced_array.size()),
                 replaced_array.begin(), [c_start, offsets](auto i) {
                   return cudf::string_view(c_start + offsets[i],
                                            offsets[i + 1] - offsets[i]);
                 });
  return std::make_tuple(std::move(dev_chars), replaced_array);
}

// ---------------------------------------------------------------------------

template <typename T>
struct IteratorTest : public cudf::test::BaseFixture
{
  // iterator test case which uses cub
  template <typename InputIterator, typename T_output>
  void iterator_test_cub(T_output expected, InputIterator d_in, int num_items)
  {
    T_output init{0};
    thrust::device_vector<T_output> dev_result(1, init);

    void* d_temp_storage = NULL;
    size_t temp_storage_bytes = 0;

    cub::DeviceReduce::Reduce(d_temp_storage, temp_storage_bytes, d_in,
                              dev_result.begin(), num_items,
                              thrust::minimum<T_output>{},
                              init);
    // Allocate temporary storage
    RMM_TRY(RMM_ALLOC(&d_temp_storage, temp_storage_bytes, 0));

    // Run reduction
    cub::DeviceReduce::Reduce(d_temp_storage, temp_storage_bytes, d_in,
                              dev_result.begin(), num_items,
                              thrust::minimum<T_output>{},
                              init);

    evaluate(expected, dev_result, "cub test");
  }

  // iterator test case which uses thrust
  template <typename InputIterator, typename T_output>
  void iterator_test_thrust(std::vector<T_output>& expected, InputIterator d_in, int num_items) 
  {
    InputIterator d_in_last = d_in + num_items;
    EXPECT_EQ(thrust::distance(d_in, d_in_last), num_items);
    thrust::device_vector<T_output> dev_expected(expected);

    // Can't use this because time_point make_pair bug in libcudacxx
    // bool result = thrust::equal(thrust::device, d_in, d_in_last, dev_expected.begin());
    bool result = thrust::transform_reduce(thrust::device,
        thrust::make_zip_iterator(thrust::make_tuple(d_in, dev_expected.begin())),
        thrust::make_zip_iterator(thrust::make_tuple(d_in_last, dev_expected.end())),
        [] __device__(auto it) { return (thrust::get<0>(it)) == T_output(thrust::get<1>(it)); },
        true,
        thrust::logical_and<bool>());
    #ifndef NDEBUG
    thrust::device_vector<bool> vec(expected.size(), false);
    thrust::transform(thrust::device,
        thrust::make_zip_iterator(thrust::make_tuple(d_in, dev_expected.begin())),
        thrust::make_zip_iterator(thrust::make_tuple(d_in_last, dev_expected.end())),
        vec.begin(),
        [] __device__(auto it) { return (thrust::get<0>(it)) == T_output(thrust::get<1>(it)); }
        );
    thrust::copy(vec.begin(), vec.end(), std::ostream_iterator<bool>(std::cout, " "));
    std::cout<<std::endl;
    #endif

    EXPECT_TRUE(result) << "thrust test";
  }

  template <typename T_output>
  void evaluate(T_output expected, thrust::device_vector<T_output>& dev_result, const char* msg = nullptr) 
  {
    thrust::host_vector<T_output> hos_result(dev_result);

    EXPECT_EQ(expected, hos_result[0]) << msg;
    std::cout << "Done: expected <" << msg << "> = "
      //<< hos_result[0] //TODO uncomment after time_point ostream operator<< 
      << std::endl;
  }

  template <typename T_output>
  void values_equal_test(std::vector<T_output>& expected, const cudf::column_device_view& col)
  {
    if (col.nullable()) {
      auto it_dev = cudf::experimental::detail::make_null_replacement_iterator(col, T_output{0});
      iterator_test_thrust(expected, it_dev, col.size());
    } else {
      auto it_dev = col.begin<T_output>();
      iterator_test_thrust(expected, it_dev, col.size());
    }
  }
};

using TestingTypes = cudf::test::AllTypes;

TYPED_TEST_CASE(IteratorTest, TestingTypes);

// tests for non-null iterator (pointer of device array)
TYPED_TEST(IteratorTest, non_null_iterator) {
  using T = TypeParam;
  std::vector<T> hos_array({0, 6, 0, -14, 13, 64, -13, -20, 45});
  thrust::device_vector<T> dev_array(hos_array);

  // calculate the expected value by CPU.
  std::vector<T> replaced_array(hos_array);

  // driven by iterator as a pointer of device array.
  // FIXME: compilation error for cudf::experimental::bool8
  // auto it_dev = dev_array.begin();
  // this->iterator_test_thrust(replaced_array, it_dev, dev_array.size());
  // this->iterator_test_cub(expected_value, it_dev, dev_array.size());

  // test column input
  cudf::test::fixed_width_column_wrapper<T> w_col(hos_array.begin(),
                                                  hos_array.end());
  this->values_equal_test(replaced_array, *cudf::column_device_view::create(w_col));
}

// Tests for null input iterator (column with null bitmap)
// Actually, we can use cub for reduction with nulls without creating custom
// kernel or multiple steps. We may accelarate the reduction for a column using
// cub
TYPED_TEST(IteratorTest, null_iterator) {
  using T = TypeParam;
  T init = T{0};
  // data and valid arrays
  std::vector<T> host_values({0, 6, 0, -14, 13, 64, -13, -20, 45});
  std::vector<bool> host_bools({1, 1, 0, 1, 1, 1, 0, 1, 1});

  // create a column with bool vector
  cudf::test::fixed_width_column_wrapper<T> w_col(host_values.begin(), host_values.end(),
                                                  host_bools.begin());
  auto d_col = cudf::column_device_view::create(w_col);

  // calculate the expected value by CPU.
  std::vector<T> replaced_array(host_values.size());
  std::transform(host_values.begin(), host_values.end(), host_bools.begin(),
                 replaced_array.begin(),
                 [&](T x, bool b) { return (b) ? x : init; });
  T expected_value =
      *std::min_element(replaced_array.begin(), replaced_array.end());
  // TODO uncomment after time_point ostream operator<<
  // std::cout << "expected <null_iterator> = " << expected_value << std::endl;

  // GPU test
  auto it_dev = cudf::experimental::detail::make_null_replacement_iterator(*d_col, T{0});
  this->iterator_test_cub(expected_value, it_dev, d_col->size());
  this->values_equal_test(replaced_array, *d_col);
}

// Tests up cast reduction with null iterator.
// The up cast iterator will be created by transform_iterator and
// cudf::experimental::detail::make_null_replacement_iterator(col, T{0})
TYPED_TEST(IteratorTest, null_iterator_upcast) {
  const int column_size{1000};
  using T = int8_t;
  using T_upcast = int64_t;
  T init{0};

  // data and valid arrays
  std::vector<T> host_values(column_size);
  std::generate(host_values.begin(), host_values.end(),
                []() { return static_cast<T>(random_int<T>(-128, 127)); });
  std::vector<bool> host_bools(column_size);
  std::generate(host_bools.begin(), host_bools.end(),
                []() { return static_cast<bool>(random_bool()); });

  cudf::test::fixed_width_column_wrapper<T> w_col(host_values.begin(), host_values.end(),
                                                  host_bools.begin());
  auto d_col = cudf::column_device_view::create(w_col);

  // calculate the expected value by CPU.
  std::vector<T> replaced_array(d_col->size());
  std::transform(host_values.begin(), host_values.end(), host_bools.begin(),
                 replaced_array.begin(),
                 [&](T x, bool b) { return (b) ? x : init; });
  T_upcast expected_value =
      *std::min_element(replaced_array.begin(), replaced_array.end());
  // std::cout << "expected <null_iterator> = " << expected_value << std::endl;

  // GPU test
  auto it_dev = cudf::experimental::detail::make_null_replacement_iterator(*d_col, T{0});
  auto it_dev_upcast =
      thrust::make_transform_iterator(it_dev, thrust::identity<T_upcast>());
  this->iterator_test_thrust(replaced_array, it_dev_upcast, d_col->size());
  this->iterator_test_cub(expected_value, it_dev, d_col->size());
}

// Tests for square input iterator using helper strcut
// `cudf::transformer_squared<T, T_upcast>` The up cast iterator will be created
// by make_transform_iterator(
//        cudf::experimental::detail::make_null_replacement_iterator(col, T{0}), 
//        cudf::detail::transformer_squared<T_upcast>)
TYPED_TEST(IteratorTest, null_iterator_square) {
  const int column_size{1000};
  using T = int8_t;
  using T_upcast = int64_t;
  T init{0};
  cudf::transformer_squared<T_upcast> transformer{};

  // data and valid arrays
  std::vector<T> host_values(column_size);
  std::generate(host_values.begin(), host_values.end(),
                []() { return static_cast<T>(random_int(-128, 128)); });
  std::vector<bool> host_bools(column_size);
  std::generate(host_bools.begin(), host_bools.end(),
                []() { return static_cast<bool>(random_bool()); });

  cudf::test::fixed_width_column_wrapper<T> w_col(host_values.begin(), host_values.end(),
                                                  host_bools.begin());
  auto d_col = cudf::column_device_view::create(w_col);

  // calculate the expected value by CPU.
  std::vector<T_upcast> replaced_array(d_col->size());
  std::transform(host_values.begin(), host_values.end(), host_bools.begin(),
                 replaced_array.begin(),
                 [&](T x, bool b) { return (b) ? x * x : init; });
  T_upcast expected_value =
      *std::min_element(replaced_array.begin(), replaced_array.end());
  // std::cout << "expected <null_iterator> = " << expected_value << std::endl;

  // GPU test
  auto it_dev = cudf::experimental::detail::make_null_replacement_iterator(*d_col, T{0});
  auto it_dev_upcast = thrust::make_transform_iterator(it_dev, thrust::identity<T_upcast>());
  auto it_dev_squared = thrust::make_transform_iterator(it_dev_upcast, transformer);
  this->iterator_test_thrust(replaced_array, it_dev_squared, d_col->size());
  this->iterator_test_cub(expected_value, it_dev_squared, d_col->size());
}

TYPED_TEST(IteratorTest, large_size_reduction) {
  using T = TypeParam;

  const int column_size{1000000};
  const T init{0};

  // data and valid arrays
  std::vector<T> host_values(column_size);
  std::generate(host_values.begin(), host_values.end(),
                []() { return static_cast<T>(random_int(-128, 128)); });
  std::vector<bool> host_bools(column_size);
  std::generate(host_bools.begin(), host_bools.end(),
                []() { return static_cast<bool>(random_bool()); });

  cudf::test::fixed_width_column_wrapper<TypeParam> w_col(
      host_values.begin(), host_values.end(), host_bools.begin());
  auto d_col = cudf::column_device_view::create(w_col);

  // calculate by cudf::reduce
  std::vector<T> replaced_array(d_col->size());
  std::transform(host_values.begin(), host_values.end(), host_bools.begin(),
                 replaced_array.begin(),
                 [&](T x, bool b) { return (b) ? x : init; });
  T expected_value = *std::min_element(replaced_array.begin(), replaced_array.end());
  // std::cout << "expected <null_iterator> = " << expected_value << std::endl;

  // GPU test
  auto it_dev = cudf::experimental::detail::make_null_replacement_iterator(*d_col, init);
  this->iterator_test_thrust(replaced_array, it_dev, d_col->size());
  this->iterator_test_cub(expected_value, it_dev, d_col->size());
}

// Transformers and Operators for pair_iterator test
template<typename ElementType>
struct transformer_pair_meanvar
{
    using ResultType = thrust::pair<cudf::meanvar<ElementType>, bool>;

    CUDA_HOST_DEVICE_CALLABLE
    ResultType operator()(thrust::pair<ElementType, bool> const& pair)
    {
        ElementType v = pair.first;
        return {{v, static_cast<ElementType>(v*v), (pair.second)? 1 : 0 }, pair.second};
    };
};

struct sum_if_not_null {
  template <typename T>
  CUDA_HOST_DEVICE_CALLABLE thrust::pair<T, bool> operator()( const thrust::pair<T, bool>& lhs, const thrust::pair<T, bool>& rhs) {
    if (lhs.second & rhs.second)
      return {lhs.first+rhs.first, true};
    else if (lhs.second)
      return {lhs};
    else 
      return {rhs};
  }
};

template <typename T>
struct PairIteratorTest : public cudf::test::BaseFixture {};
TYPED_TEST_CASE(PairIteratorTest, cudf::test::NumericTypes);
// TODO: enable this test also at __CUDACC_DEBUG__
// This test causes fatal compilation error only at device debug mode.
// Workaround: exclude this test only at device debug mode.
#if !defined(__CUDACC_DEBUG__)
// This test computes `count`, `sum`, `sum_of_squares` at a single reduction call.
// It would be useful for `var`, `std` operation
TYPED_TEST(PairIteratorTest, mean_var_output) {
  using T = TypeParam;
  using T_output = cudf::meanvar<T>;
  transformer_pair_meanvar<T> transformer{};

  const int column_size{5000};
  const T init{0};

  // data and valid arrays
  std::vector<T> host_values(column_size);
  std::generate(host_values.begin(), host_values.end(),
                []() { return static_cast<T>(random_int(-128, 128)); });

  std::vector<bool> host_bools(column_size);
  std::generate(host_bools.begin(), host_bools.end(),
                []() { return static_cast<bool>(random_bool()); });

  cudf::test::fixed_width_column_wrapper<TypeParam> w_col(
      host_values.begin(), host_values.end(), host_bools.begin());
  auto d_col = cudf::column_device_view::create(w_col);

  // calculate expected values by CPU
  T_output expected_value;

  expected_value.count = d_col->size() - d_col->null_count();

  std::vector<T> replaced_array(d_col->size());
  std::transform(host_values.begin(), host_values.end(), host_bools.begin(),
                 replaced_array.begin(),
                 [&](T x, bool b) { return (b) ? static_cast<T>(x) : init; });

  expected_value.count = d_col->size() - d_col->null_count();
  expected_value.value = std::accumulate(replaced_array.begin(),
                                         replaced_array.end(), T{0});
  expected_value.value_squared =
      std::accumulate(replaced_array.begin(), replaced_array.end(), T{0},
                      [](T acc, T i) { return acc + i * i; });

  std::cout << "expected <mixed_output> = " << expected_value << std::endl;

  // GPU test
  auto it_dev = d_col->pair_begin<T, true>();
  auto it_dev_squared = thrust::make_transform_iterator(it_dev, transformer);
  auto result = thrust::reduce( it_dev_squared, it_dev_squared+ d_col->size(), thrust::make_pair(T_output{}, true), sum_if_not_null{} );
  EXPECT_EQ(expected_value, result.first) << "pair iterator reduction sum";
}
#endif

TYPED_TEST(IteratorTest, error_handling) {
  using T = TypeParam;
  std::vector<T> hos_array({0, 6, 0, -14, 13, 64, -13, -20, 45});
  std::vector<bool> host_bools({1, 1, 0, 1, 1, 1, 0, 1, 1});

  cudf::test::fixed_width_column_wrapper<T> w_col_no_null(hos_array.begin(),
                                                          hos_array.end());
  cudf::test::fixed_width_column_wrapper<T> w_col_null(hos_array.begin(),
                                                       hos_array.end(),
                                                       host_bools.begin());
  auto d_col_no_null = cudf::column_device_view::create(w_col_no_null);
  auto d_col_null = cudf::column_device_view::create(w_col_null);

  // expects error: data type mismatch
  if (!(std::is_same<T, double>::value)) {
    CUDF_EXPECT_THROW_MESSAGE((d_col_null->begin<double>()),
                              "the data type mismatch");
  }
  // expects error: data type mismatch
  if (!(std::is_same<T, float>::value)) {
    CUDF_EXPECT_THROW_MESSAGE((cudf::experimental::detail::make_null_replacement_iterator(*d_col_null, float{0})),
                              "the data type mismatch");
  }

  CUDF_EXPECT_THROW_MESSAGE((cudf::experimental::detail::make_null_replacement_iterator(*d_col_no_null, T{0})),
                            "Unexpected non-nullable column.");

  CUDF_EXPECT_THROW_MESSAGE((d_col_null->begin<T>()),
                            "Unexpected column with nulls.");

  CUDF_EXPECT_THROW_MESSAGE((d_col_no_null->pair_begin<T, true>()),
                            "Unexpected non-nullable column.");
  CUDF_EXPECT_NO_THROW((d_col_null->pair_begin<T, false>()));
  CUDF_EXPECT_NO_THROW((d_col_null->pair_begin<T, true>()));

  //scalar iterator
  using ScalarType = cudf::experimental::scalar_type_t<T>;
  std::unique_ptr<cudf::scalar> s(new ScalarType{T{1}, false});
  CUDF_EXPECT_THROW_MESSAGE((cudf::experimental::detail::make_scalar_iterator<T>(*s)),
                            "the scalar value must be valid");
  CUDF_EXPECT_NO_THROW((cudf::experimental::detail::make_pair_iterator<T>(*s)));
  // expects error: data type mismatch
  if (!(std::is_same<T, double>::value)) {
    CUDF_EXPECT_THROW_MESSAGE((cudf::experimental::detail::make_scalar_iterator<double>(*s)),
                              "the data type mismatch");
    CUDF_EXPECT_THROW_MESSAGE((cudf::experimental::detail::make_pair_iterator<double>(*s)),
                              "the data type mismatch");
  }
}

struct StringIteratorTest :  public IteratorTest<cudf::string_view> { 
};

TEST_F(StringIteratorTest, string_view_null_iterator ) {
  using T = cudf::string_view;
  // T init = T{"", 0};
  std::string zero("zero");
  // the char data has to be in GPU
  thrust::device_vector<char> initmsg(zero.begin(), zero.end());
  T init = T{initmsg.data().get(), int(initmsg.size())};

  // data and valid arrays
  std::vector<std::string> host_values({"one", "two", "three", "four", "five", "six", "eight", "nine"});
  std::vector<bool> host_bools({1, 1, 0, 1, 1, 1, 0, 1, 1});

  // replace nulls in CPU
  std::vector<std::string> replaced_strings(host_values.size());
  std::transform(host_values.begin(), host_values.end(), host_bools.begin(),
                 replaced_strings.begin(),
                 [zero](auto s, auto b) { return b ? s : zero; });

  thrust::device_vector<char> dev_chars;
  std::vector<T> replaced_array(host_values.size());
  std::tie(dev_chars, replaced_array) = strings_to_string_views(replaced_strings);

  // create a column with bool vector
  cudf::test::strings_column_wrapper w_col(host_values.begin(), host_values.end(),
                                           host_bools.begin());
  auto d_col = cudf::column_device_view::create(w_col);
 
  // GPU test
  auto it_dev = cudf::experimental::detail::make_null_replacement_iterator(*d_col, init);
  this->iterator_test_thrust(replaced_array, it_dev, host_values.size());
  // this->values_equal_test(replaced_array, *d_col); //string_view{0} is invalid
}

TEST_F(StringIteratorTest, string_view_no_null_iterator ) {
  using T = cudf::string_view;
  // T init = T{"", 0};
  std::string zero("zero");
  // the char data has to be in GPU
  thrust::device_vector<char> initmsg(zero.begin(), zero.end());
  T init = T{initmsg.data().get(), int(initmsg.size())};

  // data array
  std::vector<std::string> host_values({"one", "two", "three", "four", "five", "six", "eight", "nine"});

  thrust::device_vector<char> dev_chars;
  std::vector<T> all_array(host_values.size());
  std::tie(dev_chars, all_array) = strings_to_string_views(host_values);

  // create a column with bool vector
  cudf::test::strings_column_wrapper w_col(host_values.begin(), host_values.end());
  auto d_col = cudf::column_device_view::create(w_col);
 
  // GPU test
  auto it_dev = d_col->begin<T>();
  this->iterator_test_thrust(all_array, it_dev, host_values.size());
}

TYPED_TEST(IteratorTest, nonull_pair_iterator) {
  using T = TypeParam;
  // data and valid arrays
  std::vector<T> host_values({0, 6, 0, -14, 13, 64, -13, -20, 45});

  // create a column
  cudf::test::fixed_width_column_wrapper<T> w_col(host_values.begin(), host_values.end());
  auto d_col = cudf::column_device_view::create(w_col);
 
  // calculate the expected value by CPU.
  std::vector<thrust::pair<T,bool> > replaced_array(host_values.size());
  std::transform(host_values.begin(), host_values.end(), 
                 replaced_array.begin(),
                 [](auto s) { return thrust::make_pair(s, true); });

  // GPU test
  auto it_dev = d_col->pair_begin<T, false>();
  this->iterator_test_thrust(replaced_array, it_dev, host_values.size());
}

TYPED_TEST(IteratorTest, null_pair_iterator) {
  using T = TypeParam;
  // data and valid arrays
  std::vector<T> host_values({0, 6, 0, -14, 13, 64, -13, -20, 45});
  std::vector<bool> host_bools({1, 1, 0, 1, 1, 1, 0, 1, 1});

  // create a column with bool vector
  cudf::test::fixed_width_column_wrapper<T> w_col(host_values.begin(), host_values.end(),
                                           host_bools.begin());
  auto d_col = cudf::column_device_view::create(w_col);
 
  // calculate the expected value by CPU.
  std::vector<thrust::pair<T,bool> > value_and_validity(host_values.size());
  std::transform(host_values.begin(), host_values.end(), host_bools.begin(),
                 value_and_validity.begin(),
                 [](auto s, auto b) { return thrust::pair<T, bool>{s, b}; });
  std::vector<thrust::pair<T,bool> > value_all_valid(host_values.size());
  std::transform(host_values.begin(), host_values.end(), host_bools.begin(),
                 value_all_valid.begin(),
                 [](auto s, auto b) { return thrust::pair<T, bool>{s, true}; });

  // GPU test
  auto it_dev = d_col->pair_begin<T, true>();
  this->iterator_test_thrust(value_and_validity, it_dev, host_values.size());

  auto it_hasnonull_dev = d_col->pair_begin<T, false>();
  this->iterator_test_thrust(value_all_valid, it_hasnonull_dev, host_values.size());
  
  auto itb_dev = cudf::experimental::detail::make_validity_iterator(*d_col);
  this->iterator_test_thrust(host_bools, itb_dev, host_values.size());
}

TYPED_TEST(IteratorTest, scalar_iterator) {
  using T = TypeParam;
  T init = static_cast<T>(random_int(-128, 128));
  // data and valid arrays
  std::vector<T> host_values(100, init);
  std::vector<bool> host_bools(100, true);

  // create a scalar
  using ScalarType = cudf::experimental::scalar_type_t<T>;
  std::unique_ptr<cudf::scalar> s(new ScalarType{init, true});
 
  // calculate the expected value by CPU.
  std::vector<thrust::pair<T,bool> > value_and_validity(host_values.size());
  std::transform(host_values.begin(), host_values.end(), host_bools.begin(),
                 value_and_validity.begin(),
                 [](auto v, auto b) { return thrust::pair<T, bool>{v, b}; });

  // GPU test
  auto it_dev = cudf::experimental::detail::make_scalar_iterator<T>(*s);
  this->iterator_test_thrust(host_values, it_dev, host_values.size());

  auto it_pair_dev = cudf::experimental::detail::make_pair_iterator<T>(*s);
  this->iterator_test_thrust(value_and_validity, it_pair_dev, host_values.size());
}

TYPED_TEST(IteratorTest, null_scalar_iterator) {
  using T = TypeParam;
  T init = static_cast<T>(random_int(-128, 128));
  // data and valid arrays
  std::vector<T> host_values(100, init);
  std::vector<bool> host_bools(100, true);

  // create a scalar
  using ScalarType = cudf::experimental::scalar_type_t<T>;
  std::unique_ptr<cudf::scalar> s(new ScalarType{init, true});
 
  // calculate the expected value by CPU.
  std::vector<thrust::pair<T,bool> > value_and_validity(host_values.size());
  std::transform(host_values.begin(), host_values.end(), host_bools.begin(),
                 value_and_validity.begin(),
                 [](auto v, auto b) { return thrust::pair<T, bool>{v, b}; });

  // GPU test
  auto it_pair_dev = cudf::experimental::detail::make_pair_iterator<T>(*s);
  this->iterator_test_thrust(value_and_validity, it_pair_dev, host_values.size());
}<|MERGE_RESOLUTION|>--- conflicted
+++ resolved
@@ -16,12 +16,6 @@
 
 #include <cudf/detail/iterator.cuh>                // include iterator header
 #include <cudf/detail/utilities/transform_unary_functions.cuh>  //for meanvar
-<<<<<<< HEAD
-
-#include <tests/utilities/cudf_gtest.hpp>
-#include <tests/utilities/type_lists.hpp>
-=======
->>>>>>> 3b616924
 
 #include <bitset>
 #include <cstdint>
