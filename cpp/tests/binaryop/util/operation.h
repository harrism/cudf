/*
 * Copyright (c) 2019-2020, NVIDIA CORPORATION.
 *
 * Copyright 2018-2019 BlazingDB, Inc.
 *     Copyright 2018 Christian Noboa Mardini <christian@blazingdb.com>
 *
 * Licensed under the Apache License, Version 2.0 (the "License");
 * you may not use this file except in compliance with the License.
 * You may obtain a copy of the License at
 *
 *     http://www.apache.org/licenses/LICENSE-2.0
 *
 * Unless required by applicable law or agreed to in writing, software
 * distributed under the License is distributed on an "AS IS" BASIS,
 * WITHOUT WARRANTIES OR CONDITIONS OF ANY KIND, either express or implied.
 * See the License for the specific language governing permissions and
 * limitations under the License.
 */

#pragma once

#include <cmath>
#include <type_traits>
#include <cstdint>
#include <cudf/utilities/traits.hpp>

namespace cudf {
namespace library {
namespace operation {

    template <typename TypeOut, typename TypeLhs, typename TypeRhs>
    struct Add {
<<<<<<< HEAD
        TypeOut operator()(TypeLhs lhs, TypeRhs rhs) {
            using TypeCommon = typename std::common_type<TypeOut, TypeLhs, TypeRhs>::type;
            return static_cast<TypeOut>(static_cast<TypeCommon>(lhs) + static_cast<TypeCommon>(rhs));
=======
        // Disallow sum of timestamps with any other type (including itself)
        template <typename OutT = TypeOut,
                  typename std::enable_if<
                      !cudf::is_timestamp_t<OutT>::value &&
                      !cudf::is_timestamp_t<TypeLhs>::value &&
                      !cudf::is_timestamp_t<TypeRhs>::value, void>::type * = nullptr>
        OutT operator()(TypeLhs lhs, TypeRhs rhs) const {
            using TypeCommon = typename std::common_type<TypeLhs, TypeRhs>::type;
            return (static_cast<TypeCommon>(lhs) + static_cast<TypeCommon>(rhs));
>>>>>>> 6fde8d3a
        }
    };

    template <typename TypeOut, typename TypeLhs, typename TypeRhs>
    struct Sub {
<<<<<<< HEAD
        TypeOut operator()(TypeLhs lhs, TypeRhs rhs) {
            using TypeCommon = typename std::common_type<TypeOut, TypeLhs, TypeRhs>::type;
            return static_cast<TypeOut>(static_cast<TypeCommon>(lhs) - static_cast<TypeCommon>(rhs));
=======
        // Disallow difference of timestamps with any other type (including itself)
        template <typename OutT = TypeOut,
                  typename std::enable_if<
                      !cudf::is_timestamp_t<OutT>::value &&
                      !cudf::is_timestamp_t<TypeLhs>::value &&
                      !cudf::is_timestamp_t<TypeRhs>::value, void>::type * = nullptr>
        OutT operator()(TypeLhs lhs, TypeRhs rhs) const {
            return (static_cast<OutT>(lhs) - static_cast<OutT>(rhs));
>>>>>>> 6fde8d3a
        }
    };

    template <typename TypeOut, typename TypeLhs, typename TypeRhs>
    struct Mul {
        TypeOut operator()(TypeLhs lhs, TypeRhs rhs) {
            using TypeCommon = typename std::common_type<TypeOut, TypeLhs, TypeRhs>::type;
            return static_cast<TypeOut>(static_cast<TypeCommon>(lhs) * static_cast<TypeCommon>(rhs));
        }
    };

    template <typename TypeOut, typename TypeLhs, typename TypeRhs>
    struct Div {
        TypeOut operator()(TypeLhs lhs, TypeRhs rhs) {
            using TypeCommon = typename std::common_type<TypeOut, TypeLhs, TypeRhs>::type;
            return static_cast<TypeOut>(static_cast<TypeCommon>(lhs) / static_cast<TypeCommon>(rhs));
        }
    };

    template <typename TypeOut, typename TypeLhs, typename TypeRhs>
    struct TrueDiv {
        TypeOut operator()(TypeLhs lhs, TypeRhs rhs) {
            return static_cast<TypeOut>(static_cast<double>(lhs) / static_cast<double>(rhs));
        }
    };

    template <typename TypeOut, typename TypeLhs, typename TypeRhs>
    struct FloorDiv {
        TypeOut operator()(TypeLhs lhs, TypeRhs rhs) {
            return static_cast<TypeOut>(floor(static_cast<double>(lhs) / static_cast<double>(rhs)));
        }
    };

     template <typename TypeOut,
              typename TypeLhs,
              typename TypeRhs,
              typename TypeCommon = typename std::common_type<TypeLhs, TypeRhs>::type>
    struct Mod {
        TypeOut operator()(TypeLhs x, TypeRhs y) {
            return static_cast<TypeOut>(static_cast<TypeCommon>(x) % static_cast<TypeCommon>(y));
        }
    };

    template <typename TypeOut, typename TypeLhs, typename TypeRhs>
    struct Mod<TypeOut, TypeLhs, TypeRhs, float> {
        TypeOut operator()(TypeLhs x, TypeRhs y) {
            return static_cast<TypeOut>(fmod(static_cast<float>(x), static_cast<float>(y)));
        }
    };

    template <typename TypeOut, typename TypeLhs, typename TypeRhs>
    struct Mod<TypeOut, TypeLhs, TypeRhs, double> {
        TypeOut operator()(TypeLhs x, TypeRhs y) {
            return static_cast<TypeOut>(fmod(static_cast<double>(x), static_cast<double>(y)));
        }
    };

    template <typename TypeOut, typename TypeLhs, typename TypeRhs>
    struct Pow {
        TypeOut operator()(TypeLhs lhs, TypeRhs rhs) {
            return static_cast<TypeOut>(pow(static_cast<double>(lhs), static_cast<double>(rhs)));
        }
    };

    template <typename TypeOut, typename TypeLhs, typename TypeRhs>
    struct Equal {
        TypeOut operator()(TypeLhs x, TypeRhs y) {
            return (x == y);
        }
    };

    template <typename TypeOut, typename TypeLhs, typename TypeRhs>
    struct Less {
        TypeOut operator()(TypeLhs x, TypeRhs y) {
            return (x < y);
        }
    };

    template <typename TypeOut, typename TypeLhs, typename TypeRhs>
    struct Greater {
        TypeOut operator()(TypeLhs x, TypeRhs y) {
            return (x > y);
        }
    };

    template <typename TypeOut, typename TypeLhs, typename TypeRhs>
    struct LessEqual {
        TypeOut operator()(TypeLhs x, TypeRhs y) {
            return (x <= y);
        }
    };

    template <typename TypeOut, typename TypeLhs, typename TypeRhs>
    struct GreaterEqual {
        TypeOut operator()(TypeLhs x, TypeRhs y) {
            return (x >= y);
        }
    };

    template <typename TypeOut, typename TypeLhs, typename TypeRhs>
    struct BitwiseAnd {
        TypeOut operator()(TypeLhs lhs, TypeRhs rhs) {
            return (lhs & rhs);
        }
    };

    template <typename TypeOut, typename TypeLhs, typename TypeRhs>
    struct BitwiseOr {
        TypeOut operator()(TypeLhs lhs, TypeRhs rhs) {
            return (lhs | rhs);
        }
    };

    template <typename TypeOut, typename TypeLhs, typename TypeRhs>
    struct BitwiseXor {
        TypeOut operator()(TypeLhs lhs, TypeRhs rhs) {
            return (lhs ^ rhs);
        }
    };

    template <typename TypeOut, typename TypeLhs, typename TypeRhs>
    struct LogicalAnd {
        TypeOut operator()(TypeLhs lhs, TypeRhs rhs) {
            return static_cast<TypeOut>(lhs && rhs);
        }
    };

    template <typename TypeOut, typename TypeLhs, typename TypeRhs>
    struct LogicalOr {
        TypeOut operator()(TypeLhs lhs, TypeRhs rhs) {
            return static_cast<TypeOut>(lhs || rhs);
        }
    };

    template <typename TypeOut, typename TypeLhs, typename TypeRhs>
    struct ShiftLeft {
        TypeOut operator()(TypeLhs lhs, TypeRhs rhs) {
            return static_cast<TypeOut>(lhs << rhs);
        }
    };

    template <typename TypeOut, typename TypeLhs, typename TypeRhs>
    struct ShiftRight {
        TypeOut operator()(TypeLhs lhs, TypeRhs rhs) {
            return static_cast<TypeOut>(lhs >> rhs);
        }
    };

    template <typename TypeOut, typename TypeLhs, typename TypeRhs>
    struct ShiftRightUnsigned {
        TypeOut operator()(TypeLhs lhs, TypeRhs rhs) {
            return static_cast<TypeOut>(static_cast<std::make_unsigned_t<TypeLhs>>(lhs) >> rhs);
        }
    };

    template <typename TypeOut, typename TypeLhs, typename TypeRhs>
    struct LogBase {
        TypeOut operator()(TypeLhs lhs, TypeRhs rhs) {
            return static_cast<TypeOut>(std::log(static_cast<double>(lhs)) / std::log(static_cast<double>(rhs)));
        }
    };

}  // namespace operation
}  // namespace library
}  // namespace cudf<|MERGE_RESOLUTION|>--- conflicted
+++ resolved
@@ -30,11 +30,6 @@
 
     template <typename TypeOut, typename TypeLhs, typename TypeRhs>
     struct Add {
-<<<<<<< HEAD
-        TypeOut operator()(TypeLhs lhs, TypeRhs rhs) {
-            using TypeCommon = typename std::common_type<TypeOut, TypeLhs, TypeRhs>::type;
-            return static_cast<TypeOut>(static_cast<TypeCommon>(lhs) + static_cast<TypeCommon>(rhs));
-=======
         // Disallow sum of timestamps with any other type (including itself)
         template <typename OutT = TypeOut,
                   typename std::enable_if<
@@ -42,19 +37,13 @@
                       !cudf::is_timestamp_t<TypeLhs>::value &&
                       !cudf::is_timestamp_t<TypeRhs>::value, void>::type * = nullptr>
         OutT operator()(TypeLhs lhs, TypeRhs rhs) const {
-            using TypeCommon = typename std::common_type<TypeLhs, TypeRhs>::type;
-            return (static_cast<TypeCommon>(lhs) + static_cast<TypeCommon>(rhs));
->>>>>>> 6fde8d3a
-        }
-    };
-
-    template <typename TypeOut, typename TypeLhs, typename TypeRhs>
-    struct Sub {
-<<<<<<< HEAD
-        TypeOut operator()(TypeLhs lhs, TypeRhs rhs) {
-            using TypeCommon = typename std::common_type<TypeOut, TypeLhs, TypeRhs>::type;
-            return static_cast<TypeOut>(static_cast<TypeCommon>(lhs) - static_cast<TypeCommon>(rhs));
-=======
+            using TypeCommon = typename std::common_type<OutT, TypeLhs, TypeRhs>::type;
+            return static_cast<OutT>(static_cast<TypeCommon>(lhs) + static_cast<TypeCommon>(rhs));
+        }
+    };
+
+    template <typename TypeOut, typename TypeLhs, typename TypeRhs>
+    struct Sub {        
         // Disallow difference of timestamps with any other type (including itself)
         template <typename OutT = TypeOut,
                   typename std::enable_if<
@@ -62,8 +51,8 @@
                       !cudf::is_timestamp_t<TypeLhs>::value &&
                       !cudf::is_timestamp_t<TypeRhs>::value, void>::type * = nullptr>
         OutT operator()(TypeLhs lhs, TypeRhs rhs) const {
-            return (static_cast<OutT>(lhs) - static_cast<OutT>(rhs));
->>>>>>> 6fde8d3a
+            using TypeCommon = typename std::common_type<OutT, TypeLhs, TypeRhs>::type;
+            return static_cast<OutT>(static_cast<TypeCommon>(lhs) - static_cast<TypeCommon>(rhs));
         }
     };
 
