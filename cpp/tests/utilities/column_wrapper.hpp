/*
 * Copyright (c) 2019-2020, NVIDIA CORPORATION.
 *
 * Licensed under the Apache License, Version 2.0 (the "License");
 * you may not use this file except in compliance with the License.
 * You may obtain a copy of the License at
 *
 *     http://www.apache.org/licenses/LICENSE-2.0
 *
 * Unless required by applicable law or agreed to in writing, software
 * distributed under the License is distributed on an "AS IS" BASIS,
 * WITHOUT WARRANTIES OR CONDITIONS OF ANY KIND, either express or implied.
 * See the License for the specific language governing permissions and
 * limitations under the License.
 */

#pragma once

#include <cudf/column/column.hpp>
#include <cudf/column/column_factories.hpp>
#include <cudf/detail/utilities/transform_unary_functions.cuh>
#include <cudf/null_mask.hpp>
#include <cudf/types.hpp>
#include <cudf/utilities/bit.hpp>
#include <cudf/utilities/traits.hpp>
#include <cudf/utilities/type_dispatcher.hpp>
#include <rmm/device_buffer.hpp>
#include <tests/utilities/cudf_gtest.hpp>

#include <thrust/iterator/counting_iterator.h>
#include <thrust/iterator/transform_iterator.h>
#include <iterator>
#include <memory>
#include <type_traits>

#include <cudf/concatenate.hpp>
#include <tests/utilities/column_utilities.hpp>

#include <cudf/lists/lists_column_view.hpp>

namespace cudf {
namespace test {
/**
 * @brief Convenience wrapper for creating a `thrust::transform_iterator` over a
 * `thrust::counting_iterator`.
 *
 * Example:
 * @code{.cpp}
 * // Returns square of the value of the counting iterator
 * auto iter = make_counting_transform_iterator(0, [](auto i){ return (i * i);});
 * iter[0] == 0
 * iter[1] == 1
 * iter[2] == 4
 * ...
 * iter[n] == n * n
 * @endcode
 *
 * @param start The starting value of the counting iterator
 * @param f The unary function to apply to the counting iterator.
 * This should be a host function and not a device function.
 * @return auto A transform iterator that applies `f` to a counting iterator
 **/
template <typename UnaryFunction>
auto make_counting_transform_iterator(cudf::size_type start, UnaryFunction f)
{
  return thrust::make_transform_iterator(thrust::make_counting_iterator(start), f);
}

namespace detail {
/**
 * @brief Base class for a wrapper around a `cudf::column`.
 *
 * Classes that derive from `column_wrapper` may be passed directly into any
 * API expecting a `column_view` or `mutable_column_view`.
 *
 * `column_wrapper` should not be instantiated directly.
 **/
class column_wrapper {
 public:
  /**
   * @brief Implicit conversion operator to `column_view`.
   *
   * Allows passing in a `column_wrapper` (or any class deriving from
   * `column_wrapper`) to be passed into any API expecting a `column_view`
   * parameter.
   **/
  operator column_view() const { return wrapped->view(); }

  /**
   * @brief Implicit conversion operator to `mutable_column_view`.
   *
   * Allows passing in a `column_wrapper` (or any class deriving from
   * `column_wrapper`) to be passed into any API expecting a
   * `mutable_column_view` parameter.
   **/
  operator mutable_column_view() { return wrapped->mutable_view(); }

  /**
   * @brief Releases internal unique_ptr to wrapped column
   **/
  std::unique_ptr<cudf::column> release() { return std::move(wrapped); }

 protected:
  std::unique_ptr<cudf::column> wrapped{};  ///< The wrapped column
};

/**
 * @brief Convert between source and target types when they differ and where possible.
 **/
template <typename From, typename To>
struct fixed_width_type_converter {
  // Are the types same - simply copy elements from [begin, end) to out
  template <typename FromT = From,
            typename ToT   = To,
            typename InputIterator,
            typename OutputIterator,
            typename std::enable_if<std::is_same<FromT, ToT>::value, void>::type* = nullptr>
  void operator()(InputIterator begin, InputIterator end, OutputIterator out) const
  {
    std::copy(begin, end, out);
  }

  // Are the types convertible or can target be constructed from source?
  template <typename FromT = From,
            typename ToT   = To,
            typename InputIterator,
            typename OutputIterator,
            typename std::enable_if<!std::is_same<FromT, ToT>::value &&
                                      (cudf::is_convertible<FromT, ToT>::value ||
                                       std::is_constructible<ToT, FromT>::value),
                                    void>::type* = nullptr>
  void operator()(InputIterator begin, InputIterator end, OutputIterator out) const
  {
    std::transform(begin, end, out, [](auto const& e) { return static_cast<ToT>(e); });
  }

#if 0
  // This is to be used when timestamp disallows construction from tick counts; presently,
  // this conflicts with the convertible/constructible overload
  // Convert integral values to timestamps
  template <
    typename FromT                        = From,
    typename ToT                       = To,
    typename InputIterator, typename OutputIterator,
    typename std::enable_if<std::is_integral<FromT>::value && cudf::is_timestamp_t<ToT>::value,
                            void>::type* = nullptr>
  void operator()(InputIterator begin,
                  InputIterator end,
                  OutputIterator out
                  ) const
  {
      std::transform(
      begin, end, out, [](auto const& e) { return ToT{typename ToT::duration{e}}; });
  }
#endif
};

/**
 * @brief Creates a `device_buffer` containing the elements in the range
 * `[begin,end)`.
 *
 * @tparam ElementTo The type of element that is being created
 * @tparam ElementFrom The type of element that is used to create elements of type `ElementTo`
 * @tparam InputIterator Iterator type for `begin` and `end`
 * @param begin Begining of the sequence of elements
 * @param end End of the sequence of elements
 * @return rmm::device_buffer Buffer containing all elements in the range
 *`[begin,end)`
 **/
template <typename ElementTo, typename ElementFrom, typename InputIterator>
rmm::device_buffer make_elements(InputIterator begin, InputIterator end)
{
<<<<<<< HEAD
  static_assert(cudf::is_fixed_width<Element>(), "Unexpected non-fixed width type.");
  auto begin_t =
    thrust::make_transform_iterator(begin, cudf::typecaster<Element>{});  // explicit typecast
  auto end_t = begin_t + std::distance(begin, end);
  thrust::host_vector<Element> elements(begin_t, end_t);
  return rmm::device_buffer{elements.data(), elements.size() * sizeof(Element)};
=======
  static_assert(cudf::is_fixed_width<ElementTo>(), "Unexpected non-fixed width type.");
  cudf::size_type size = std::distance(begin, end);
  thrust::host_vector<ElementTo> elements;
  elements.reserve(size);
  fixed_width_type_converter<ElementFrom, ElementTo>{}(begin, end, elements.begin());
  return rmm::device_buffer{elements.data(), size * sizeof(ElementTo)};
>>>>>>> 049f93c4
}

/**
 * @brief Create a `std::vector` containing a validity indicator bitmask using
 * the range `[begin,end)` interpreted as booleans to indicate the state of
 * each bit.
 *
 * If `*(begin + i) == true`, then bit `i` is set to 1, else it is zero.
 *
 * @tparam ValidityIterator
 * @param begin The beginning of the validity indicator sequence
 * @param end The end of the validity indicator sequence
 * @return std::vector Contains a bitmask where bits are set for every
 * element in `[begin,end)` that evaluated to `true`.
 **/
template <typename ValidityIterator>
std::vector<bitmask_type> make_null_mask_vector(ValidityIterator begin, ValidityIterator end)
{
  cudf::size_type size = std::distance(begin, end);
  auto num_words       = cudf::bitmask_allocation_size_bytes(size) / sizeof(bitmask_type);
  std::vector<bitmask_type> null_mask(num_words, 0);
  for (auto i = 0; i < size; ++i) {
    if (*(begin + i)) { set_bit_unsafe(null_mask.data(), i); }
  }
  return null_mask;
}

/**
 * @brief Create a `device_buffer` containing a validity indicator bitmask using
 * the range `[begin,end)` interpreted as booleans to indicate the state of
 *each bit.
 *
 * If `*(begin + i) == true`, then bit `i` is set to 1, else it is zero.
 *
 * @tparam ValidityIterator
 * @param begin The beginning of the validity indicator sequence
 * @param end The end of the validity indicator sequence
 * @return rmm::device_buffer Contains a bitmask where bits are set for every
 * element in `[begin,end)` that evaluated to `true`.
 **/
template <typename ValidityIterator>
rmm::device_buffer make_null_mask(ValidityIterator begin, ValidityIterator end)
{
  auto null_mask = make_null_mask_vector(begin, end);
  return rmm::device_buffer{null_mask.data(),
                            null_mask.size() * sizeof(decltype(null_mask.front()))};
}

/**
 * @brief Given the range `[begin,end)`, converts each value to a string and
 * then creates a packed vector of characters for each string and a vector of
 * offsets indicating the starting position of each string.
 *
 * @tparam StringsIterator A `std::string` must be constructible from
 * dereferencing a `StringsIterator`.
 * @tparam ValidityIterator Dereferencing a ValidityIterator must be
 * convertible to `bool`
 * @param begin The beginning of the sequence of values to convert to strings
 * @param end The end of the sequence of values to convert to strings
 * @param v The beginning of the validity indicator sequence
 * @return std::pair containing the vector of chars and offsets
 **/
template <typename StringsIterator, typename ValidityIterator>
auto make_chars_and_offsets(StringsIterator begin, StringsIterator end, ValidityIterator v)
{
  std::vector<char> chars{};
  std::vector<int32_t> offsets(1, 0);
  for (auto str = begin; str < end; ++str) {
    std::string tmp = (*v++) ? std::string(*str) : std::string{};
    chars.insert(chars.end(), std::cbegin(tmp), std::cend(tmp));
    offsets.push_back(offsets.back() + tmp.length());
  }
  return std::make_pair(std::move(chars), std::move(offsets));
};
}  // namespace detail

/**
 * @brief `column_wrapper` derived class for wrapping columns of fixed-width
 * elements.
 *
 * @tparam ElementTo The fixed-width element type that is created
 * @tparam SourceElementT The fixed-width element type that is used to create elements of type
 * `ElementTo`
 **/
<<<<<<< HEAD
template <typename ElementTo, typename ConstructFrom = ElementTo>
=======
template <typename ElementTo, typename SourceElementT = ElementTo>
>>>>>>> 049f93c4
class fixed_width_column_wrapper : public detail::column_wrapper {
 public:
  /**
   * @brief Default constructor initializes an empty column with proper dtype
   **/
  fixed_width_column_wrapper() : column_wrapper{}
  {
    std::vector<ElementTo> empty;
    wrapped.reset(new cudf::column{
      cudf::data_type{cudf::type_to_id<ElementTo>()},
      0,
      detail::make_elements<ElementTo, SourceElementT>(empty.begin(), empty.end())});
  }

  /**
   * @brief Construct a non-nullable column of the fixed-width elements in the
   * range `[begin,end)`.
   *
   * Example:
   * @code{.cpp}
   * // Creates a non-nullable column of INT32 elements with 5 elements: {0, 2, 4, 6, 8}
   * auto elements = make_counting_transform_iterator(0, [](auto i){return i*2;});
   * fixed_width_column_wrapper<int32_t> w(elements, elements + 5);
   * @endcode
   *
   * Note: similar to `std::vector`, this "range" constructor should be used
   *       with parentheses `()` and not braces `{}`. The latter should only
   *       be used for the `initializer_list` constructors
   *
   * @param begin The beginning of the sequence of elements
   * @param end The end of the sequence of elements
   **/
  template <typename InputIterator>
  fixed_width_column_wrapper(InputIterator begin, InputIterator end) : column_wrapper{}
  {
    cudf::size_type size = std::distance(begin, end);
    wrapped.reset(new cudf::column{cudf::data_type{cudf::type_to_id<ElementTo>()},
                                   size,
                                   detail::make_elements<ElementTo, SourceElementT>(begin, end)});
  }

  /**
   * @brief Construct a nullable column of the fixed-width elements in the range
   * `[begin,end)` using the range `[v, v + distance(begin,end))` interpreted
   * as booleans to indicate the validity of each element.
   *
   * If `v[i] == true`, element `i` is valid, else it is null.
   *
   * Example:
   * @code{.cpp}
   * // Creates a nullable column of INT32 elements with 5 elements: {null, 1, null, 3, null}
   * auto elements = make_counting_transform_iterator(0, [](auto i){return i;});
   * auto validity = make_counting_transform_iterator(0, [](auto i){return i%2;})
   * fixed_width_column_wrapper<int32_t> w(elements, elements + 5, validity);
   * @endcode
   *
   * Note: similar to `std::vector`, this "range" constructor should be used
   *       with parentheses `()` and not braces `{}`. The latter should only
   *       be used for the `initializer_list` constructors
   *
   * @param begin The beginning of the sequence of elements
   * @param end The end of the sequence of elements
   * @param v The beginning of the sequence of validity indicators
   **/
  template <typename InputIterator, typename ValidityIterator>
  fixed_width_column_wrapper(InputIterator begin, InputIterator end, ValidityIterator v)
    : column_wrapper{}
  {
    cudf::size_type size = std::distance(begin, end);

    wrapped.reset(new cudf::column{cudf::data_type{cudf::type_to_id<ElementTo>()},
                                   size,
                                   detail::make_elements<ElementTo, SourceElementT>(begin, end),
                                   detail::make_null_mask(v, v + size),
                                   cudf::UNKNOWN_NULL_COUNT});
  }

  /**
   * @brief Construct a non-nullable column of fixed-width elements from an
   * initializer list.
   *
   * Example:
   * @code{.cpp}
   * // Creates a non-nullable INT32 column with 4 elements: {1, 2, 3, 4}
   * fixed_width_column_wrapper<int32_t> w{{1, 2, 3, 4}};
   * @endcode
   *
   * @param element_list The list of elements
   **/
  template <typename ElementFrom>
  static constexpr bool is_explicitly_convertible()
  {
    return cudf::is_explicitly_convertible<ConstructFrom, ElementTo>::value and
           cudf::is_implicitly_convertible<ElementFrom, ConstructFrom>::value;
  }
  template <typename ElementFrom,
            typename std::enable_if_t<!is_explicitly_convertible<ElementFrom>()>* = nullptr>
  fixed_width_column_wrapper(std::initializer_list<ElementFrom> elements)
    : fixed_width_column_wrapper(std::cbegin(elements), std::cend(elements))
  {
  }
  // specialization for explicitly convertible types: explict conversion from
  // initializer_list<ElementTo>
  template <typename ElementFrom,
            typename std::enable_if_t<is_explicitly_convertible<ElementFrom>()>* = nullptr>
  fixed_width_column_wrapper(std::initializer_list<ElementFrom> elements)
    : fixed_width_column_wrapper(
        thrust::make_transform_iterator(std::cbegin(elements), cudf::typecaster<ElementTo>{}),
        thrust::make_transform_iterator(std::cend(elements), cudf::typecaster<ElementTo>{}))
  {
  }

  /**
   * @brief Construct a nullable column from a list of fixed-width elements and
   * the the range `[v, v + element_list.size())` interpreted as booleans to
   * indicate the validity of each element.
   *
   * Example:
   * ```c++
   * // Creates a nullable INT32 column with 4 elements: {NULL, 1, NULL, 3}
   * auto validity = make_counting_transform_iterator(0, [](auto i){return i%2;})
   * fixed_width_column_wrapper<int32_t> w{ {1,2,3,4}, validity}
   * ```
   *
   * @tparam ValidityIterator Dereferencing a ValidityIterator must be
   * convertible to `bool`
   * @param elements The list of elements
   * @param v The beginning of the sequence of validity indicators
   **/
  template <typename ValidityIterator,
            typename ElementFrom,
            typename std::enable_if_t<!is_explicitly_convertible<ElementFrom>()>* = nullptr>
  fixed_width_column_wrapper(std::initializer_list<ElementFrom> elements, ValidityIterator v)
    : fixed_width_column_wrapper(std::cbegin(elements), std::cend(elements), v)
  {
  }
  // specialication for chrono types: explict conversion from initializer_list<int>
  template <typename ValidityIterator,
            typename ElementFrom,
            typename std::enable_if_t<is_explicitly_convertible<ElementFrom>()>* = nullptr>
  fixed_width_column_wrapper(std::initializer_list<ElementFrom> elements, ValidityIterator v)
    : fixed_width_column_wrapper(
        thrust::make_transform_iterator(std::cbegin(elements), cudf::typecaster<ElementTo>{}),
        thrust::make_transform_iterator(std::cend(elements), cudf::typecaster<ElementTo>{}),
        v)
  {
  }

  /**
   * @brief Construct a nullable column from a list of fixed-width elements
   * using another list to indicate the validity of each element.
   *
   * The validity of each element is determined by an `initializer_list` of
   * booleans where `true` indicates the element is valid, and `false` indicates
   * the element is null.
   *
   * Example:
   * @code{.cpp}
   * // Creates a nullable INT32 column with 4 elements: {1, NULL, 3, NULL}
   * fixed_width_column_wrapper<int32_t> w{ {1,2,3,4}, {1, 0, 1, 0}};
   * @endcode
   *
   * @param elements The list of elements
   * @param validity The list of validity indicator booleans
   **/
  template <typename ElementFrom>
  fixed_width_column_wrapper(std::initializer_list<ElementFrom> elements,
                             std::initializer_list<bool> validity)
<<<<<<< HEAD
    : fixed_width_column_wrapper(elements, std::cbegin(validity))  // delegate
=======
    : fixed_width_column_wrapper(std::cbegin(elements), std::cend(elements), std::cbegin(validity))
  {
  }

  /**
   * @brief Construct a nullable column from a list of fixed-width elements and
   * the the range `[v, v + element_list.size())` interpreted as booleans to
   * indicate the validity of each element.
   *
   * Example:
   * @code{.cpp}
   * // Creates a nullable INT32 column with 4 elements: {NULL, 1, NULL, 3}
   * auto validity = make_counting_transform_iterator(0, [](auto i){return i%2;})
   * fixed_width_column_wrapper<int32_t> w{ {1,2,3,4}, validity}
   * @endcode
   *
   * @tparam ValidityIterator Dereferencing a ValidityIterator must be
   * convertible to `bool`
   * @param element_list The list of elements
   * @param v The beginning of the sequence of validity indicators
   **/
  template <typename ValidityIterator, typename ElementFrom>
  fixed_width_column_wrapper(std::initializer_list<ElementFrom> element_list, ValidityIterator v)
    : fixed_width_column_wrapper(std::cbegin(element_list), std::cend(element_list), v)
>>>>>>> 049f93c4
  {
  }

  /**
   * @brief Construct a nullable column of the fixed-width elements in the range
   * `[begin,end)` using a validity initializer list to indicate the validity of each element.
   *
   * The validity of each element is determined by an `initializer_list` of
   * booleans where `true` indicates the element is valid, and `false` indicates
   * the element is null.
   *
   * Example:
   * @code{.cpp}
   * // Creates a nullable column of INT32 elements with 5 elements: {null, 1, null, 3, null}
   * fixed_width_column_wrapper<int32_t> w(elements, elements + 5, {0, 1, 0, 1, 0});
   * @endcode
   *
   * @param begin The beginning of the sequence of elements
   * @param end The end of the sequence of elements
   * @param validity The list of validity indicator booleans
   **/
  template <typename InputIterator>
  fixed_width_column_wrapper(InputIterator begin,
                             InputIterator end,
                             std::initializer_list<bool> const& validity)
    : fixed_width_column_wrapper(begin, end, std::cbegin(validity))
  {
  }
};

/**
 * @brief `column_wrapper` derived class for wrapping columns of strings.
 **/
class strings_column_wrapper : public detail::column_wrapper {
 public:
  /**
   * @brief Construct a non-nullable column of strings from the range
   * `[begin,end)`.
   *
   * Values in the sequence `[begin,end)` will each be converted to
   *`std::string` and a column will be created containing all of the strings.
   *
   * Example:
   * @code{.cpp}
   * // Creates a non-nullable STRING column with 7 string elements:
   * // {"", "this", "is", "a", "column", "of", "strings"}
   * std::vector<std::string> strings{"", "this", "is", "a", "column", "of", "strings"};
   * strings_column_wrapper s(strings.begin(), strings.end());
   * @endcode
   *
   * @tparam StringsIterator A `std::string` must be constructible from
   * dereferencing a `StringsIterator`.
   * @param begin The beginning of the sequence
   * @param end The end of the sequence
   **/
  template <typename StringsIterator>
  strings_column_wrapper(StringsIterator begin, StringsIterator end) : column_wrapper{}
  {
    std::vector<char> chars;
    std::vector<int32_t> offsets;
    auto all_valid           = make_counting_transform_iterator(0, [](auto i) { return true; });
    std::tie(chars, offsets) = detail::make_chars_and_offsets(begin, end, all_valid);
    wrapped                  = cudf::make_strings_column(chars, offsets);
  }

  /**
   * @brief Construct a nullable column of strings from the range
   * `[begin,end)` using the range `[v, v + distance(begin,end))` interpreted
   * as booleans to indicate the validity of each string.
   *
   * Values in the sequence `[begin,end)` will each be converted to
   *`std::string` and a column will be created containing all of the strings.
   *
   * If `v[i] == true`, string `i` is valid, else it is null. If a string
   * `*(begin+i)` is null, it's value is ignored and treated as an empty string.
   *
   * Example:
   * @code{.cpp}
   * // Creates a nullable STRING column with 7 string elements:
   * // {NULL, "this", NULL, "a", NULL, "of", NULL}
   * std::vector<std::string> strings{"", "this", "is", "a", "column", "of", "strings"};
   * auto validity = make_counting_transform_iterator(0, [](auto i){return i%2;});
   * strings_column_wrapper s(strings.begin(), strings.end(), validity);
   * @endcode
   *
   * @tparam StringsIterator A `std::string` must be constructible from
   * dereferencing a `StringsIterator`.
   * @tparam ValidityIterator Dereferencing a ValidityIterator must be
   * convertible to `bool`
   * @param begin The beginning of the sequence
   * @param end The end of the sequence
   * @param v The beginning of the sequence of validity indicators
   **/
  template <typename StringsIterator, typename ValidityIterator>
  strings_column_wrapper(StringsIterator begin, StringsIterator end, ValidityIterator v)
    : column_wrapper{}
  {
    size_type num_strings = std::distance(begin, end);
    std::vector<char> chars;
    std::vector<int32_t> offsets;
    std::tie(chars, offsets) = detail::make_chars_and_offsets(begin, end, v);
    wrapped =
      cudf::make_strings_column(chars, offsets, detail::make_null_mask_vector(v, v + num_strings));
  }

  /**
   * @brief Construct a non-nullable column of strings from a list of strings.
   *
   * Example:
   * @code{.cpp}
   * // Creates a non-nullable STRING column with 7 string elements:
   * // {"", "this", "is", "a", "column", "of", "strings"}
   * strings_column_wrapper s({"", "this", "is", "a", "column", "of", "strings"});
   * @endcode
   *
   * @param strings The list of strings
   **/
  strings_column_wrapper(std::initializer_list<std::string> strings)
    : strings_column_wrapper(std::cbegin(strings), std::cend(strings))
  {
  }

  /**
   * @brief Construct a nullable column of strings from a list of strings and
   * the range `[v, v + strings.size())` interpreted as booleans to indicate the
   * validity of each string.
   *
   * Example:
   * @code{.cpp}
   * // Creates a nullable STRING column with 7 string elements:
   * // {NULL, "this", NULL, "a", NULL, "of", NULL}
   * auto validity = make_counting_transform_iterator(0, [](auto i){return i%2;});
   * strings_column_wrapper s({"", "this", "is", "a", "column", "of", "strings"}, validity);
   * @endcode
   *
   * @tparam ValidityIterator Dereferencing a ValidityIterator must be
   * convertible to `bool`
   * @param strings The list of strings
   * @param v The beginning of the sequence of validity indicators
   **/
  template <typename ValidityIterator>
  strings_column_wrapper(std::initializer_list<std::string> strings, ValidityIterator v)
    : strings_column_wrapper(std::cbegin(strings), std::cend(strings), v)
  {
  }

  /**
   * @brief Construct a nullable column of strings from a list of strings and
   * a list of booleans to indicate the validity of each string.
   *
   * Example:
   * @code{.cpp}
   * // Creates a nullable STRING column with 7 string elements:
   * // {NULL, "this", NULL, "a", NULL, "of", NULL}
   * strings_column_wrapper s({"", "this", "is", "a", "column", "of", "strings"},
   *                          {0,1,0,1,0,1,0});
   * @endcode
   *
   * @param strings The list of strings
   * @param validity The list of validity indicator booleans
   **/
  strings_column_wrapper(std::initializer_list<std::string> strings,
                         std::initializer_list<bool> validity)
    : strings_column_wrapper(std::cbegin(strings), std::cend(strings), std::cbegin(validity))
  {
  }
};

/**
 * @brief `column_wrapper` derived class for wrapping columns of lists.
 */
template <typename T>
class lists_column_wrapper : public detail::column_wrapper {
 public:
  /**
   * @brief Construct a lists column containing a single list of fixed-width
   * type from an initializer list of values.
   *
   * Example:
   * @code{.cpp}
   * Creates a LIST column with 1 list composed of 2 total integers
   * [{0, 1}]
   * lists_column_wrapper l{0, 1};
   * @endcode
   *
   * @param elements The list of elements
   */
  template <typename Element = T, std::enable_if_t<cudf::is_fixed_width<Element>()>* = nullptr>
  lists_column_wrapper(std::initializer_list<T> elements) : column_wrapper{}
  {
    build_from_non_nested(std::move(cudf::test::fixed_width_column_wrapper<T>(elements).release()));
  }

  /**
   * @brief  Construct a lists column containing a single list of fixed-width
   * type from an interator range.
   *
   * Example:
   * @code{.cpp}
   * // Creates a LIST column with 1 list composed of 5 total integers
   * auto elements = make_counting_transform_iterator(0, [](auto i){return i*2;});
   * // [{0, 1, 2, 3, 4}]
   * lists_column_wrapper l(elements, elements+5);
   * @endcode
   *
   * @param begin Beginning of the sequence
   * @param end End of the sequence
   */
  template <typename Element = T,
            typename InputIterator,
            std::enable_if_t<cudf::is_fixed_width<Element>()>* = nullptr>
  lists_column_wrapper(InputIterator begin, InputIterator end) : column_wrapper{}
  {
    build_from_non_nested(std::move(
      cudf::test::fixed_width_column_wrapper<typename InputIterator::value_type>(begin, end)
        .release()));
  }

  /**
   * @brief Construct a lists column containing a single list of fixed-width
   * type from an initializer list of values and a validity iterator.
   *
   * Example:
   * @code{.cpp}
   * // Creates a LIST column with 1 lists composed of 2 total integers
   * auto validity = make_counting_transform_iterator(0, [](auto i){return i%2;});
   * // [{0, NULL}]
   * lists_column_wrapper l{{0, 1}, validity};
   * @endcode
   *
   * @param elements The list of elements
   * @param v The validity iterator
   */
  template <typename Element = T,
            typename ValidityIterator,
            std::enable_if_t<cudf::is_fixed_width<Element>()>* = nullptr>
  lists_column_wrapper(std::initializer_list<T> elements, ValidityIterator v) : column_wrapper{}
  {
    build_from_non_nested(
      std::move(cudf::test::fixed_width_column_wrapper<T>(elements, v).release()));
  }

  /**
   * @brief Construct a lists column containing a single list of fixed-width
   * type from an iterator range and a validity iterator.
   *
   * Example:
   * @code{.cpp}
   * // Creates a LIST column with 1 lists composed of 5 total integers
   * auto elements = make_counting_transform_iterator(0, [](auto i){return i*2;});
   * auto validity = make_counting_transform_iterator(0, [](auto i){return i%2;});
   * // [{0, NULL, 2, NULL, 4}]
   * lists_column_wrapper l(elements, elements+5, validity);
   * @endcode
   *
   * @param begin Beginning of the sequence
   * @param end End of the sequence
   * @param v The validity iterator
   */
  template <typename Element = T,
            typename InputIterator,
            typename ValidityIterator,
            std::enable_if_t<cudf::is_fixed_width<Element>()>* = nullptr>
  lists_column_wrapper(InputIterator begin, InputIterator end, ValidityIterator v)
    : column_wrapper{}
  {
    build_from_non_nested(
      std::move(cudf::test::fixed_width_column_wrapper<T>(begin, end, v).release()));
  }

  /**
   * @brief Construct a lists column containing a single list of strings
   * from an initializer list of values.
   *
   * Example:
   * @code{.cpp}
   * // Creates a LIST column with 1 list composed of 2 total strings
   * // [{"abc", "def"}]
   * lists_column_wrapper l{"abc", "def"};
   * @endcode
   *
   * @param elements The list of elements
   */
  template <typename Element                                                   = T,
            std::enable_if_t<std::is_same<Element, cudf::string_view>::value>* = nullptr>
  lists_column_wrapper(std::initializer_list<std::string> elements) : column_wrapper{}
  {
    build_from_non_nested(
      std::move(cudf::test::strings_column_wrapper(elements.begin(), elements.end()).release()));
  }

  /**
   * @brief Construct a lists column containing a single list of strings
   * from an initializer list of values and a validity iterator.
   *
   * Example:
   * @code{.cpp}
   * // Creates a LIST column with 1 list composed of 2 total strings
   * auto validity = make_counting_transform_iterator(0, [](auto i){return i%2;});
   * // [{"abc", NULL}]
   * lists_column_wrapper l{{"abc", "def"}, validity};
   * @endcode
   *
   * @param elements The list of elements
   * @param v The validity iterator
   */
  template <typename Element = T,
            typename ValidityIterator,
            std::enable_if_t<std::is_same<Element, cudf::string_view>::value>* = nullptr>
  lists_column_wrapper(std::initializer_list<std::string> elements, ValidityIterator v)
    : column_wrapper{}
  {
    build_from_non_nested(
      std::move(cudf::test::strings_column_wrapper(elements.begin(), elements.end(), v).release()));
  }

  /**
   * @brief Construct a lists column of nested lists from an initializer list of values.
   *
   * Example:
   * @code{.cpp}
   * // Creates a LIST column with 3 lists
   * // [{0, 1}, {2, 3}, {4, 5}]
   * lists_column_wrapper l{ {0, 1}, {2, 3}, {4, 5} };
   * @endcode
   *
   * Automatically handles nesting
   * Example:
   * @code{.cpp}
   * // Creates a LIST of LIST columns with 2 lists on the top level and
   * // 4 below
   * // [ {{0, 1}, {2, 3}}, {{4, 5}, {6, 7}} ]
   * lists_column_wrapper l{ {{0, 1}, {2, 3}}, {{4, 5}, {6, 7}} };
   * @endcode
   *
   * @param elements The list of elements
   */
  lists_column_wrapper(std::initializer_list<lists_column_wrapper<T>> elements) : column_wrapper{}
  {
    std::vector<bool> valids;
    build_from_nested(elements, valids);
  }

  /**
   * @brief Construct am empty lists column
   *
   * Example:
   * @code{.cpp}
   * // Creates an empty LIST column
   * // []
   * lists_column_wrapper l{};
   * @endcode
   *
   */
  lists_column_wrapper() : column_wrapper{}
  {
    build_from_non_nested(make_empty_column(cudf::data_type{cudf::type_to_id<T>()}));
  }

  /**
   * @brief Construct a lists column of nested lists from an initializer list of values
   * and a validity iterator.
   *
   * Example:
   * @code{.cpp}
   * // Creates a LIST column with 3 lists
   * auto validity = make_counting_transform_iterator(0, [](auto i){return i%2;});
   * // [{0, 1}, NULL, {4, 5}]
   * lists_column_wrapper l{ {{0, 1}, {2, 3}, {4, 5}, validity} };
   * @endcode
   *
   * Automatically handles nesting
   * Example:
   * @code{.cpp}
   * // Creates a LIST of LIST columns with 2 lists on the top level and
   * // 4 below
   * auto validity = make_counting_transform_iterator(0, [](auto i){return i%2;});
   * // [ {{0, 1}, NULL}, {{4, 5}, NULL} ]
   * lists_column_wrapper l{ {{{0, 1}, {2, 3}}, validity}, {{{4, 5}, {6, 7}}, validity} };
   * @endcode
   *
   * @param elements The list of elements
   * @param v The validity iterator
   */
  template <typename ValidityIterator>
  lists_column_wrapper(std::initializer_list<lists_column_wrapper<T>> elements, ValidityIterator v)
    : column_wrapper{}
  {
    std::vector<bool> validity;
    std::transform(elements.begin(),
                   elements.end(),
                   v,
                   std::back_inserter(validity),
                   [](lists_column_wrapper const& l, bool valid) { return valid; });
    build_from_nested(elements, validity);
  }

 private:
  /**
   * @brief Initialize as a nested list column composed of other list columns.
   *
   * This function handles a special case.  For convenience of declaration, we want to treat these
   * two cases as equivalent
   *
   * List<int>      = { 0, 1 }
   * List<int>      = { {0, 1} }
   *
   * while at the same time, allowing further nesting
   * List<List<int> = { {{0, 1}} }
   *
   * @param c Input column to be wrapped
   *
   */
  void build_from_nested(std::initializer_list<lists_column_wrapper<T>> elements,
                         std::vector<bool> const& v)
  {
    auto valids = cudf::test::make_counting_transform_iterator(
      0, [&v](auto i) { return v.empty() ? true : v[i]; });

    // preprocess the incoming lists. unwrap any "root" lists and just use their
    // underlying non-list data.
    // also, sanity check everything to make sure the types of all the columns are the same
    std::vector<column_view> cols;
    type_id child_id = type_id::EMPTY;
    std::transform(elements.begin(),
                   elements.end(),
                   std::back_inserter(cols),
                   [&child_id](lists_column_wrapper const& l) {
                     // potentially unwrap
                     cudf::column_view col =
                       l.root ? lists_column_view(*l.wrapped).child() : *l.wrapped;

                     // verify all children are of the same type (C++ allows you to use initializer
                     // lists that could construct an invalid list column type)
                     if (child_id == type_id::EMPTY) {
                       child_id = col.type().id();
                     } else {
                       CUDF_EXPECTS(child_id == col.type().id(), "Mismatched list types");
                     }

                     return col;
                   });

    // generate offsets column and do some type checking to make sure the user hasn't passed an
    // invalid initializer list
    size_type count = 0;
    std::vector<size_type> offsetv;
    std::transform(cols.begin(),
                   cols.end(),
                   valids,
                   std::back_inserter(offsetv),
                   [&](cudf::column_view const& col, bool valid) {
                     // nulls are represented as a repeated offset
                     size_type ret = count;
                     if (valid) { count += col.size(); }
                     return ret;
                   });
    // add the final offset
    offsetv.push_back(count);
    auto offsets =
      cudf::test::fixed_width_column_wrapper<size_type>(offsetv.begin(), offsetv.end()).release();

    // concatenate them together, skipping data for children that are null
    std::vector<column_view> children;
    for (size_t idx = 0; idx < cols.size(); idx++) {
      if (valids[idx]) { children.push_back(cols[idx]); }
    }
    auto data = concatenate(children);

    // construct the list column
    wrapped = make_lists_column(
      cols.size(),
      std::move(offsets),
      std::move(data),
      v.size() <= 0 ? 0 : cudf::UNKNOWN_NULL_COUNT,
      v.size() <= 0 ? rmm::device_buffer{0} : detail::make_null_mask(v.begin(), v.end()));
  }

  /**
   * @brief Initialize as a "root" list column from a non-list input column.  Root columns
   * will be "unwrapped" when used in the nesting (list of lists) case.
   *
   * @param c Input column to be wrapped
   *
   */
  void build_from_non_nested(std::unique_ptr<column> c)
  {
    CUDF_EXPECTS(!cudf::is_nested(c->type()), "Unexpected nested type");

    std::vector<size_type> offsetv;
    offsetv.push_back(0);
    if (c->size() > 0) { offsetv.push_back(c->size()); }
    auto offsets =
      cudf::test::fixed_width_column_wrapper<size_type>(offsetv.begin(), offsetv.end()).release();

    // construct the list column. mark this as a root
    root    = true;
    wrapped = make_lists_column(
      offsetv.size() - 1, std::move(offsets), std::move(c), 0, rmm::device_buffer{0});
  }

  bool root = false;
};
}  // namespace test
}  // namespace cudf<|MERGE_RESOLUTION|>--- conflicted
+++ resolved
@@ -18,7 +18,6 @@
 
 #include <cudf/column/column.hpp>
 #include <cudf/column/column_factories.hpp>
-#include <cudf/detail/utilities/transform_unary_functions.cuh>
 #include <cudf/null_mask.hpp>
 #include <cudf/types.hpp>
 #include <cudf/utilities/bit.hpp>
@@ -31,7 +30,6 @@
 #include <thrust/iterator/transform_iterator.h>
 #include <iterator>
 #include <memory>
-#include <type_traits>
 
 #include <cudf/concatenate.hpp>
 #include <tests/utilities/column_utilities.hpp>
@@ -170,21 +168,12 @@
 template <typename ElementTo, typename ElementFrom, typename InputIterator>
 rmm::device_buffer make_elements(InputIterator begin, InputIterator end)
 {
-<<<<<<< HEAD
-  static_assert(cudf::is_fixed_width<Element>(), "Unexpected non-fixed width type.");
-  auto begin_t =
-    thrust::make_transform_iterator(begin, cudf::typecaster<Element>{});  // explicit typecast
-  auto end_t = begin_t + std::distance(begin, end);
-  thrust::host_vector<Element> elements(begin_t, end_t);
-  return rmm::device_buffer{elements.data(), elements.size() * sizeof(Element)};
-=======
   static_assert(cudf::is_fixed_width<ElementTo>(), "Unexpected non-fixed width type.");
   cudf::size_type size = std::distance(begin, end);
   thrust::host_vector<ElementTo> elements;
   elements.reserve(size);
   fixed_width_type_converter<ElementFrom, ElementTo>{}(begin, end, elements.begin());
   return rmm::device_buffer{elements.data(), size * sizeof(ElementTo)};
->>>>>>> 049f93c4
 }
 
 /**
@@ -269,11 +258,7 @@
  * @tparam SourceElementT The fixed-width element type that is used to create elements of type
  * `ElementTo`
  **/
-<<<<<<< HEAD
-template <typename ElementTo, typename ConstructFrom = ElementTo>
-=======
 template <typename ElementTo, typename SourceElementT = ElementTo>
->>>>>>> 049f93c4
 class fixed_width_column_wrapper : public detail::column_wrapper {
  public:
   /**
@@ -364,61 +349,8 @@
    * @param element_list The list of elements
    **/
   template <typename ElementFrom>
-  static constexpr bool is_explicitly_convertible()
-  {
-    return cudf::is_explicitly_convertible<ConstructFrom, ElementTo>::value and
-           cudf::is_implicitly_convertible<ElementFrom, ConstructFrom>::value;
-  }
-  template <typename ElementFrom,
-            typename std::enable_if_t<!is_explicitly_convertible<ElementFrom>()>* = nullptr>
   fixed_width_column_wrapper(std::initializer_list<ElementFrom> elements)
     : fixed_width_column_wrapper(std::cbegin(elements), std::cend(elements))
-  {
-  }
-  // specialization for explicitly convertible types: explict conversion from
-  // initializer_list<ElementTo>
-  template <typename ElementFrom,
-            typename std::enable_if_t<is_explicitly_convertible<ElementFrom>()>* = nullptr>
-  fixed_width_column_wrapper(std::initializer_list<ElementFrom> elements)
-    : fixed_width_column_wrapper(
-        thrust::make_transform_iterator(std::cbegin(elements), cudf::typecaster<ElementTo>{}),
-        thrust::make_transform_iterator(std::cend(elements), cudf::typecaster<ElementTo>{}))
-  {
-  }
-
-  /**
-   * @brief Construct a nullable column from a list of fixed-width elements and
-   * the the range `[v, v + element_list.size())` interpreted as booleans to
-   * indicate the validity of each element.
-   *
-   * Example:
-   * ```c++
-   * // Creates a nullable INT32 column with 4 elements: {NULL, 1, NULL, 3}
-   * auto validity = make_counting_transform_iterator(0, [](auto i){return i%2;})
-   * fixed_width_column_wrapper<int32_t> w{ {1,2,3,4}, validity}
-   * ```
-   *
-   * @tparam ValidityIterator Dereferencing a ValidityIterator must be
-   * convertible to `bool`
-   * @param elements The list of elements
-   * @param v The beginning of the sequence of validity indicators
-   **/
-  template <typename ValidityIterator,
-            typename ElementFrom,
-            typename std::enable_if_t<!is_explicitly_convertible<ElementFrom>()>* = nullptr>
-  fixed_width_column_wrapper(std::initializer_list<ElementFrom> elements, ValidityIterator v)
-    : fixed_width_column_wrapper(std::cbegin(elements), std::cend(elements), v)
-  {
-  }
-  // specialication for chrono types: explict conversion from initializer_list<int>
-  template <typename ValidityIterator,
-            typename ElementFrom,
-            typename std::enable_if_t<is_explicitly_convertible<ElementFrom>()>* = nullptr>
-  fixed_width_column_wrapper(std::initializer_list<ElementFrom> elements, ValidityIterator v)
-    : fixed_width_column_wrapper(
-        thrust::make_transform_iterator(std::cbegin(elements), cudf::typecaster<ElementTo>{}),
-        thrust::make_transform_iterator(std::cend(elements), cudf::typecaster<ElementTo>{}),
-        v)
   {
   }
 
@@ -442,9 +374,6 @@
   template <typename ElementFrom>
   fixed_width_column_wrapper(std::initializer_list<ElementFrom> elements,
                              std::initializer_list<bool> validity)
-<<<<<<< HEAD
-    : fixed_width_column_wrapper(elements, std::cbegin(validity))  // delegate
-=======
     : fixed_width_column_wrapper(std::cbegin(elements), std::cend(elements), std::cbegin(validity))
   {
   }
@@ -469,7 +398,6 @@
   template <typename ValidityIterator, typename ElementFrom>
   fixed_width_column_wrapper(std::initializer_list<ElementFrom> element_list, ValidityIterator v)
     : fixed_width_column_wrapper(std::cbegin(element_list), std::cend(element_list), v)
->>>>>>> 049f93c4
   {
   }
 
