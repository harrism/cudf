/*
 * Copyright (c) 2019-2021, NVIDIA CORPORATION.
 *
 * Licensed under the Apache License, Version 2.0 (the "License");
 * you may not use this file except in compliance with the License.
 * You may obtain a copy of the License at
 *
 *     http://www.apache.org/licenses/LICENSE-2.0
 *
 * Unless required by applicable law or agreed to in writing, software
 * distributed under the License is distributed on an "AS IS" BASIS,
 * WITHOUT WARRANTIES OR CONDITIONS OF ANY KIND, either express or implied.
 * See the License for the specific language governing permissions and
 * limitations under the License.
 */

#include <cudf/column/column_view.hpp>
#include <cudf/detail/copy.hpp>
#include <cudf/detail/get_value.cuh>
#include <cudf/dictionary/dictionary_column_view.hpp>
#include <cudf/lists/lists_column_view.hpp>
#include <cudf/strings/convert/convert_datetime.hpp>
#include <cudf/structs/struct_view.hpp>
#include <cudf/structs/structs_column_view.hpp>
#include <cudf/table/row_operators.cuh>
#include <cudf/table/table_device_view.cuh>
#include <cudf/utilities/bit.hpp>
#include <cudf/utilities/type_dispatcher.hpp>

#include <cudf_test/column_utilities.hpp>
#include <cudf_test/column_wrapper.hpp>
#include <cudf_test/cudf_gtest.hpp>
#include <cudf_test/detail/column_utilities.hpp>

#include <jit/type.h>

#include <rmm/exec_policy.hpp>

#include <thrust/equal.h>
#include <thrust/iterator/counting_iterator.h>
#include <thrust/logical.h>

#include <numeric>
#include <sstream>

namespace cudf {
namespace test {

namespace {

template <bool check_exact_equality>
struct column_property_comparator {
  bool types_equivalent(cudf::data_type const& lhs, cudf::data_type const& rhs)
  {
    return is_fixed_point(lhs) ? lhs.id() == rhs.id() : lhs == rhs;
  }

  void compare_common(cudf::column_view const& lhs, cudf::column_view const& rhs)
  {
    if (check_exact_equality) {
      EXPECT_EQ(lhs.type(), rhs.type());
    } else {
      EXPECT_TRUE(types_equivalent(lhs.type(), rhs.type()));
    }

    EXPECT_EQ(lhs.size(), rhs.size());

    if (lhs.size() > 0 && check_exact_equality) { EXPECT_EQ(lhs.nullable(), rhs.nullable()); }

    EXPECT_EQ(lhs.null_count(), rhs.null_count());

    // equivalent, but not exactly equal columns can have a different number of children if their
    // sizes are both 0. Specifically, empty string columns may or may not have children.
    if (check_exact_equality || lhs.size() > 0) {
      EXPECT_EQ(lhs.num_children(), rhs.num_children());
    }
  }

  template <typename T, std::enable_if_t<!std::is_same<T, cudf::list_view>::value>* = nullptr>
  void operator()(cudf::column_view const& lhs, cudf::column_view const& rhs)
  {
    compare_common(lhs, rhs);
  }

  template <typename T, std::enable_if_t<std::is_same<T, cudf::list_view>::value>* = nullptr>
  void operator()(cudf::column_view const& lhs, cudf::column_view const& rhs)
  {
    compare_common(lhs, rhs);

    cudf::lists_column_view lhs_l(lhs);
    cudf::lists_column_view rhs_l(rhs);

    // recurse
    cudf::type_dispatcher(lhs_l.child().type(),
                          column_property_comparator<check_exact_equality>{},
                          lhs_l.get_sliced_child(0),
                          rhs_l.get_sliced_child(0));
  }
};

class corresponding_rows_unequal {
 public:
  corresponding_rows_unequal(table_device_view d_lhs, table_device_view d_rhs) : comp(d_lhs, d_rhs)
  {
  }

  cudf::row_equality_comparator<true> comp;

  __device__ bool operator()(size_type index) { return !comp(index, index); }
};

class corresponding_rows_not_equivalent {
  table_device_view d_lhs;
  table_device_view d_rhs;

 public:
  corresponding_rows_not_equivalent(table_device_view d_lhs, table_device_view d_rhs)
    : d_lhs(d_lhs), d_rhs(d_rhs), comp(d_lhs, d_rhs)
  {
    CUDF_EXPECTS(d_lhs.num_columns() == 1 and d_rhs.num_columns() == 1,
                 "Unsupported number of columns");
  }

  struct typed_element_not_equivalent {
    template <typename T>
    __device__ std::enable_if_t<std::is_floating_point<T>::value, bool> operator()(
      column_device_view const& lhs, column_device_view const& rhs, size_type index)
    {
      if (lhs.is_valid(index) and rhs.is_valid(index)) {
        int ulp = 4;  // value taken from google test
        T x     = lhs.element<T>(index);
        T y     = rhs.element<T>(index);
        return std::abs(x - y) > std::numeric_limits<T>::epsilon() * std::abs(x + y) * ulp &&
               std::abs(x - y) >= std::numeric_limits<T>::min();
      } else {
        // if either is null, then the inequality was checked already
        return true;
      }
    }

    template <typename T, typename... Args>
    __device__ std::enable_if_t<not std::is_floating_point<T>::value, bool> operator()(Args... args)
    {
      // Non-floating point inequality is checked already
      return true;
    }
  };

  cudf::row_equality_comparator<true> comp;

  __device__ bool operator()(size_type index)
  {
    if (not comp(index, index)) {
      auto lhs_col = this->d_lhs.column(0);
      auto rhs_col = this->d_rhs.column(0);
      return type_dispatcher(
        lhs_col.type(), typed_element_not_equivalent{}, lhs_col, rhs_col, index);
    }
    return false;
  }
};

// Stringify the inconsistent values resulted from the comparison of two columns element-wise
std::string stringify_column_differences(thrust::device_vector<int> const& differences,
                                         column_view const& lhs,
                                         column_view const& rhs,
                                         bool print_all_differences,
                                         int depth)
{
  CUDF_EXPECTS(not differences.empty(), "Shouldn't enter this function if `differences` is empty");
  std::string const depth_str = depth > 0 ? "depth " + std::to_string(depth) + '\n' : "";
  if (print_all_differences) {
    std::ostringstream buffer;
    buffer << depth_str << "differences:" << std::endl;

    // thrust may crash if a device_vector is passed to fixed_width_column_wrapper,
    // thus we construct fixed_width_column_wrapper from a host_vector instead
    thrust::host_vector<int> h_differences(differences);
    auto source_table = cudf::table_view({lhs, rhs});
<<<<<<< HEAD

    std::cout << "1\n";
    auto diff_column = fixed_width_column_wrapper<int32_t>(differences.begin(), differences.end());

    std::cout << "2\n";
    auto diff_table = cudf::gather(source_table, diff_column);

=======
    auto diff_column =
      fixed_width_column_wrapper<int32_t>(h_differences.begin(), h_differences.end());
    auto diff_table = cudf::gather(source_table, diff_column);
>>>>>>> 43b44e1c
    //  Need to pull back the differences
    auto const h_left_strings = to_strings(diff_table->get_column(0));

    auto const h_right_strings = to_strings(diff_table->get_column(1));
    for (size_t i = 0; i < h_differences.size(); ++i)
      buffer << depth_str << "lhs[" << h_differences[i] << "] = " << h_left_strings[i] << ", rhs["
             << h_differences[i] << "] = " << h_right_strings[i] << std::endl;
    return buffer.str();
  } else {
    int index     = differences[0];  // only stringify first difference
    auto diff_lhs = cudf::detail::slice(lhs, index, index + 1);
    auto diff_rhs = cudf::detail::slice(rhs, index, index + 1);
    return depth_str + "first difference: " + "lhs[" + std::to_string(index) +
           "] = " + to_string(diff_lhs, "") + ", rhs[" + std::to_string(index) +
           "] = " + to_string(diff_rhs, "");
  }
}

// non-nested column types
template <typename T, bool check_exact_equality>
struct column_comparator_impl {
  void operator()(column_view const& lhs,
                  column_view const& rhs,
                  bool print_all_differences,
                  int depth)
  {
    auto d_lhs = cudf::table_device_view::create(table_view{{lhs}});
    auto d_rhs = cudf::table_device_view::create(table_view{{rhs}});

    using ComparatorType = std::conditional_t<check_exact_equality,
                                              corresponding_rows_unequal,
                                              corresponding_rows_not_equivalent>;

    auto differences = thrust::device_vector<int>(lhs.size());  // worst case: everything different
    auto diff_iter   = thrust::copy_if(thrust::device,
                                     thrust::make_counting_iterator(0),
                                     thrust::make_counting_iterator(lhs.size()),
                                     differences.begin(),
                                     ComparatorType(*d_lhs, *d_rhs));

    differences.resize(thrust::distance(differences.begin(), diff_iter));  // shrink back down

    if (not differences.empty())
      GTEST_FAIL() << stringify_column_differences(
        differences, lhs, rhs, print_all_differences, depth);
  }
};

// forward declaration for nested-type recursion.
template <bool check_exact_equality>
struct column_comparator;

// specialization for list columns
template <bool check_exact_equality>
struct column_comparator_impl<list_view, check_exact_equality> {
  void operator()(column_view const& lhs,
                  column_view const& rhs,
                  bool print_all_differences,
                  int depth)
  {
    lists_column_view lhs_l(lhs);
    lists_column_view rhs_l(rhs);

    CUDF_EXPECTS(lhs_l.size() == rhs_l.size(), "List column size mismatch");
    if (lhs_l.is_empty()) { return; }

    // worst case - everything is different
    thrust::device_vector<int> differences(lhs.size());

    // TODO : determine how equals/equivalency should work for columns with divergent underlying
    // data, but equivalent null masks. Example:
    //
    // List<int32_t>:
    // Length : 3
    // Offsets : 0, 3, 5, 5
    // Nulls: 011
    // Children :
    //   1, 2, 3, 4, 5
    //
    // List<int32_t>:
    // Length : 3
    // Offsets : 0, 3, 5, 7
    // Nulls: 011
    // Children :
    //   1, 2, 3, 4, 5, 7, 8
    //
    // These two columns are seemingly equivalent, since their top level rows are the same, with
    // just the last element being null. However, pyArrow will say these are -not- equal and
    // does not appear to have an equivalent() check.  So the question is : should we be handling
    // this case when someone calls expect_columns_equivalent()?

    // compare offsets, taking slicing into account

    // left side
    size_type lhs_shift = cudf::detail::get_value<size_type>(lhs_l.offsets(), lhs_l.offset(), 0);
    auto lhs_offsets    = thrust::make_transform_iterator(
      lhs_l.offsets().begin<size_type>() + lhs_l.offset(),
      [lhs_shift] __device__(size_type offset) { return offset - lhs_shift; });
    auto lhs_valids = thrust::make_transform_iterator(
      thrust::make_counting_iterator(0),
      [mask = lhs_l.null_mask(), offset = lhs_l.offset()] __device__(size_type index) {
        return mask == nullptr ? true : cudf::bit_is_set(mask, index + offset);
      });

    // right side
    size_type rhs_shift = cudf::detail::get_value<size_type>(rhs_l.offsets(), rhs_l.offset(), 0);
    auto rhs_offsets    = thrust::make_transform_iterator(
      rhs_l.offsets().begin<size_type>() + rhs_l.offset(),
      [rhs_shift] __device__(size_type offset) { return offset - rhs_shift; });
    auto rhs_valids = thrust::make_transform_iterator(
      thrust::make_counting_iterator(0),
      [mask = rhs_l.null_mask(), offset = rhs_l.offset()] __device__(size_type index) {
        return mask == nullptr ? true : cudf::bit_is_set(mask, index + offset);
      });

    auto diff_iter = thrust::copy_if(
      thrust::device,
      thrust::make_counting_iterator(0),
      thrust::make_counting_iterator(lhs_l.size() + 1),
      differences.begin(),
      [lhs_offsets, rhs_offsets, lhs_valids, rhs_valids, num_rows = lhs_l.size()] __device__(
        size_type index) {
        // last offset has no validity associated with it
        if (index < num_rows - 1) {
          if (lhs_valids[index] != rhs_valids[index]) { return true; }
          // if validity matches -and- is false, we can ignore the actual values. this
          // is technically not checking "equal()", but it's how the non-list code path handles it
          if (!lhs_valids[index]) { return false; }
        }
        return lhs_offsets[index] == rhs_offsets[index] ? false : true;
      });

    differences.resize(thrust::distance(differences.begin(), diff_iter));  // shrink back down

    if (not differences.empty())
      GTEST_FAIL() << stringify_column_differences(
        differences, lhs, rhs, print_all_differences, depth);

    // recurse
    auto lhs_child = lhs_l.get_sliced_child(0);
    auto rhs_child = rhs_l.get_sliced_child(0);
    cudf::type_dispatcher(lhs_child.type(),
                          column_comparator<check_exact_equality>{},
                          lhs_child,
                          rhs_child,
                          print_all_differences,
                          depth + 1);
  }
};

template <bool check_exact_equality>
struct column_comparator_impl<struct_view, check_exact_equality> {
  void operator()(column_view const& lhs,
                  column_view const& rhs,
                  bool print_all_differences,
                  int depth)
  {
    structs_column_view l_scv(lhs);
    structs_column_view r_scv(rhs);

    std::for_each(thrust::make_counting_iterator(0),
                  thrust::make_counting_iterator(0) + lhs.num_children(),
                  [&](auto i) {
                    column_view lhs_child = l_scv.get_sliced_child(i);
                    column_view rhs_child = r_scv.get_sliced_child(i);
                    cudf::type_dispatcher(lhs_child.type(),
                                          column_comparator<check_exact_equality>{},
                                          lhs_child,
                                          rhs_child,
                                          print_all_differences,
                                          depth + 1);
                  });
  }
};

template <bool check_exact_equality>
struct column_comparator {
  template <typename T>
  void operator()(column_view const& lhs,
                  column_view const& rhs,
                  bool print_all_differences,
                  int depth = 0)
  {
    // compare properties
    cudf::type_dispatcher(lhs.type(), column_property_comparator<check_exact_equality>{}, lhs, rhs);

    // compare values
    column_comparator_impl<T, check_exact_equality> comparator{};
    comparator(lhs, rhs, print_all_differences, depth);
  }
};

}  // namespace

/**
 * @copydoc cudf::test::expect_column_properties_equal
 */
void expect_column_properties_equal(column_view const& lhs, column_view const& rhs)
{
  cudf::type_dispatcher(lhs.type(), column_property_comparator<true>{}, lhs, rhs);
}

/**
 * @copydoc cudf::test::expect_column_properties_equivalent
 */
void expect_column_properties_equivalent(column_view const& lhs, column_view const& rhs)
{
  cudf::type_dispatcher(lhs.type(), column_property_comparator<false>{}, lhs, rhs);
}

/**
 * @copydoc cudf::test::expect_columns_equal
 */
void expect_columns_equal(cudf::column_view const& lhs,
                          cudf::column_view const& rhs,
                          bool print_all_differences)
{
  cudf::type_dispatcher(lhs.type(), column_comparator<true>{}, lhs, rhs, print_all_differences);
}

/**
 * @copydoc cudf::test::expect_columns_equivalent
 */
void expect_columns_equivalent(cudf::column_view const& lhs,
                               cudf::column_view const& rhs,
                               bool print_all_differences)
{
  cudf::type_dispatcher(lhs.type(), column_comparator<false>{}, lhs, rhs, print_all_differences);
}

/**
 * @copydoc cudf::test::expect_equal_buffers
 */
void expect_equal_buffers(void const* lhs, void const* rhs, std::size_t size_bytes)
{
  if (size_bytes > 0) {
    EXPECT_NE(nullptr, lhs);
    EXPECT_NE(nullptr, rhs);
  }
  auto typed_lhs = static_cast<char const*>(lhs);
  auto typed_rhs = static_cast<char const*>(rhs);
  EXPECT_TRUE(thrust::equal(thrust::device, typed_lhs, typed_lhs + size_bytes, typed_rhs));
}

/**
 * @copydoc cudf::test::bitmask_to_host
 */
std::vector<bitmask_type> bitmask_to_host(cudf::column_view const& c)
{
  if (c.nullable()) {
    auto num_bitmasks = bitmask_allocation_size_bytes(c.size()) / sizeof(bitmask_type);
    std::vector<bitmask_type> host_bitmask(num_bitmasks);
    if (c.offset() == 0) {
      CUDA_TRY(cudaMemcpy(host_bitmask.data(),
                          c.null_mask(),
                          num_bitmasks * sizeof(bitmask_type),
                          cudaMemcpyDeviceToHost));
    } else {
      auto mask = copy_bitmask(c.null_mask(), c.offset(), c.offset() + c.size());
      CUDA_TRY(cudaMemcpy(host_bitmask.data(),
                          mask.data(),
                          num_bitmasks * sizeof(bitmask_type),
                          cudaMemcpyDeviceToHost));
    }

    return host_bitmask;
  } else {
    return std::vector<bitmask_type>{};
  }
}

namespace {

template <typename T, typename std::enable_if_t<std::is_integral<T>::value>* = nullptr>
static auto numeric_to_string_precise(T value)
{
  return std::to_string(value);
}

template <typename T, typename std::enable_if_t<std::is_floating_point<T>::value>* = nullptr>
static auto numeric_to_string_precise(T value)
{
  std::ostringstream o;
  o << std::setprecision(std::numeric_limits<T>::max_digits10) << value;
  return o.str();
}

static auto duration_suffix(cudf::duration_D) { return " days"; }

static auto duration_suffix(cudf::duration_s) { return " seconds"; }

static auto duration_suffix(cudf::duration_ms) { return " milliseconds"; }

static auto duration_suffix(cudf::duration_us) { return " microseconds"; }

static auto duration_suffix(cudf::duration_ns) { return " nanoseconds"; }

std::string get_nested_type_str(cudf::column_view const& view)
{
  if (view.type().id() == cudf::type_id::LIST) {
    lists_column_view lcv(view);
    return cudf::jit::get_type_name(view.type()) + "<" + (get_nested_type_str(lcv.child())) + ">";
  }

  if (view.type().id() == cudf::type_id::STRUCT) {
    std::ostringstream out;

    out << cudf::jit::get_type_name(view.type()) + "<";
    std::transform(view.child_begin(),
                   view.child_end(),
                   std::ostream_iterator<std::string>(out, ","),
                   [&out](auto const col) { return get_nested_type_str(col); });
    out << ">";
    return out.str();
  }

  return cudf::jit::get_type_name(view.type());
}

template <typename NestedColumnView>
std::string nested_offsets_to_string(NestedColumnView const& c, std::string const& delimiter = ", ")
{
  column_view offsets = (c.parent()).child(NestedColumnView::offsets_column_index);
  CUDF_EXPECTS(offsets.type().id() == type_id::INT32,
               "Column does not appear to be an offsets column");
  CUDF_EXPECTS(offsets.offset() == 0, "Offsets column has an internal offset!");
  size_type output_size = c.size() + 1;

  // the first offset value to normalize everything against
  size_type first = cudf::detail::get_value<size_type>(offsets, c.offset(), 0);
  rmm::device_vector<size_type> shifted_offsets(output_size);

  // normalize the offset values for the column offset
  size_type const* d_offsets = offsets.head<size_type>() + c.offset();
  thrust::transform(
    rmm::exec_policy(),
    d_offsets,
    d_offsets + output_size,
    shifted_offsets.begin(),
    [first] __device__(int32_t offset) { return static_cast<size_type>(offset - first); });

  thrust::host_vector<size_type> h_shifted_offsets(shifted_offsets);
  std::ostringstream buffer;
  for (size_t idx = 0; idx < h_shifted_offsets.size(); idx++) {
    buffer << h_shifted_offsets[idx];
    if (idx < h_shifted_offsets.size() - 1) { buffer << delimiter; }
  }
  return buffer.str();
}

struct column_view_printer {
  template <typename Element, typename std::enable_if_t<is_numeric<Element>()>* = nullptr>
  void operator()(cudf::column_view const& col,
                  std::vector<std::string>& out,
                  std::string const& indent)
  {
    auto h_data = cudf::test::to_host<Element>(col);

    out.resize(col.size());

    if (col.nullable()) {
      std::transform(thrust::make_counting_iterator(size_type{0}),
                     thrust::make_counting_iterator(col.size()),
                     out.begin(),
                     [&h_data](auto idx) {
                       return bit_is_set(h_data.second.data(), idx)
                                ? numeric_to_string_precise(h_data.first[idx])
                                : std::string("NULL");
                     });

    } else {
      std::transform(h_data.first.begin(), h_data.first.end(), out.begin(), [](Element el) {
        return numeric_to_string_precise(el);
      });
    }
  }

  template <typename Element, typename std::enable_if_t<is_timestamp<Element>()>* = nullptr>
  void operator()(cudf::column_view const& col,
                  std::vector<std::string>& out,
                  std::string const& indent)
  {
    //
    //  For timestamps, convert timestamp column to column of strings, then
    //  call string version
    //
    auto col_as_strings = cudf::strings::from_timestamps(col);
    if (col_as_strings->size() == 0) { return; }

    this->template operator()<cudf::string_view>(*col_as_strings, out, indent);
  }

  template <typename Element, typename std::enable_if_t<cudf::is_fixed_point<Element>()>* = nullptr>
  void operator()(cudf::column_view const& col,
                  std::vector<std::string>& out,
                  std::string const& indent)
  {
    auto const h_data = cudf::test::to_host<Element>(col);
    if (col.nullable()) {
      std::transform(thrust::make_counting_iterator(size_type{0}),
                     thrust::make_counting_iterator(col.size()),
                     std::back_inserter(out),
                     [&h_data](auto idx) {
                       return h_data.second.empty() || bit_is_set(h_data.second.data(), idx)
                                ? static_cast<std::string>(h_data.first[idx])
                                : std::string("NULL");
                     });
    } else {
      std::transform(std::cbegin(h_data.first),
                     std::cend(h_data.first),
                     std::back_inserter(out),
                     [col](auto const& fp) { return static_cast<std::string>(fp); });
    }
  }

  template <typename Element,
            typename std::enable_if_t<std::is_same<Element, cudf::string_view>::value>* = nullptr>
  void operator()(cudf::column_view const& col,
                  std::vector<std::string>& out,
                  std::string const& indent)
  {
    //
    //  Implementation for strings, call special to_host variant
    //
    if (col.is_empty()) return;
    auto h_data = cudf::test::to_host<std::string>(col);

    out.resize(col.size());
    std::transform(thrust::make_counting_iterator(size_type{0}),
                   thrust::make_counting_iterator(col.size()),
                   out.begin(),
                   [&h_data](auto idx) {
                     return h_data.second.empty() || bit_is_set(h_data.second.data(), idx)
                              ? h_data.first[idx]
                              : std::string("NULL");
                   });
  }

  template <typename Element,
            typename std::enable_if_t<std::is_same<Element, cudf::dictionary32>::value>* = nullptr>
  void operator()(cudf::column_view const& col,
                  std::vector<std::string>& out,
                  std::string const& indent)
  {
    cudf::dictionary_column_view dictionary(col);
    if (col.is_empty()) return;
    std::vector<std::string> keys    = to_strings(dictionary.keys());
    std::vector<std::string> indices = to_strings({dictionary.indices().type(),
                                                   dictionary.size(),
                                                   dictionary.indices().head(),
                                                   dictionary.null_mask(),
                                                   dictionary.null_count(),
                                                   dictionary.offset()});
    out.insert(out.end(), keys.begin(), keys.end());
    if (!indices.empty()) {
      std::string first = "\x08 : " + indices.front();  // use : as delimiter
      out.push_back(first);                             // between keys and indices
      out.insert(out.end(), indices.begin() + 1, indices.end());
    }
  }

  // Print the tick counts with the units
  template <typename Element, typename std::enable_if_t<is_duration<Element>()>* = nullptr>
  void operator()(cudf::column_view const& col,
                  std::vector<std::string>& out,
                  std::string const& indent)
  {
    auto h_data = cudf::test::to_host<Element>(col);

    out.resize(col.size());

    if (col.nullable()) {
      std::transform(thrust::make_counting_iterator(size_type{0}),
                     thrust::make_counting_iterator(col.size()),
                     out.begin(),
                     [&h_data](auto idx) {
                       return bit_is_set(h_data.second.data(), idx)
                                ? numeric_to_string_precise(h_data.first[idx].count()) +
                                    duration_suffix(h_data.first[idx])
                                : std::string("NULL");
                     });

    } else {
      std::transform(h_data.first.begin(), h_data.first.end(), out.begin(), [](Element el) {
        return numeric_to_string_precise(el.count()) + duration_suffix(el);
      });
    }
  }

  template <typename Element,
            typename std::enable_if_t<std::is_same<Element, cudf::list_view>::value>* = nullptr>
  void operator()(cudf::column_view const& col,
                  std::vector<std::string>& out,
                  std::string const& indent)
  {
    lists_column_view lcv(col);

    // propage slicing to the child if necessary
    column_view child    = lcv.get_sliced_child(0);
    bool const is_sliced = lcv.offset() > 0 || child.offset() > 0;

    std::string tmp =
      get_nested_type_str(col) + (is_sliced ? "(sliced)" : "") + ":\n" + indent +
      "Length : " + std::to_string(lcv.size()) + "\n" + indent +
      "Offsets : " + (lcv.size() > 0 ? nested_offsets_to_string(lcv) : "") + "\n" +
      (lcv.has_nulls() ? indent + "Null count: " + std::to_string(lcv.null_count()) + "\n" +
                           detail::to_string(bitmask_to_host(col), col.size(), indent) + "\n"
                       : "") +
      indent + "Children :\n" +
      (child.type().id() != type_id::LIST && child.has_nulls()
         ? indent + detail::to_string(bitmask_to_host(child), child.size(), indent) + "\n"
         : "") +
      (detail::to_string(child, ", ", indent + "   ")) + "\n";

    out.push_back(tmp);
  }

  template <typename Element,
            typename std::enable_if_t<std::is_same<Element, cudf::struct_view>::value>* = nullptr>
  void operator()(cudf::column_view const& col,
                  std::vector<std::string>& out,
                  std::string const& indent)
  {
    structs_column_view view{col};

    std::ostringstream out_stream;

    out_stream << get_nested_type_str(col) << ":\n"
               << indent << "Length : " << view.size() << ":\n";
    if (view.has_nulls()) {
      out_stream << indent << "Null count: " << view.null_count() << "\n"
                 << detail::to_string(bitmask_to_host(col), col.size(), indent) << "\n";
    }

    auto iter = thrust::make_counting_iterator(0);
    std::transform(iter,
                   iter + view.num_children(),
                   std::ostream_iterator<std::string>(out_stream, "\n"),
                   [&](size_type index) {
                     return detail::to_string(view.get_sliced_child(index), ", ", indent + "    ");
                   });

    out.push_back(out_stream.str());
  }
};

}  // namespace

namespace detail {

/**
 * @copydoc cudf::test::detail::to_strings
 */
std::vector<std::string> to_strings(cudf::column_view const& col, std::string const& indent)
{
  std::vector<std::string> reply;
  cudf::type_dispatcher(col.type(), column_view_printer{}, col, reply, indent);
  return reply;
}

/**
 * @copydoc cudf::test::detail::to_string(cudf::column_view, std::string, std::string)
 *
 * @param indent Indentation for all output
 */
std::string to_string(cudf::column_view const& col,
                      std::string const& delimiter,
                      std::string const& indent)
{
  std::ostringstream buffer;
  std::vector<std::string> h_data = to_strings(col, indent);

  buffer << indent;
  std::copy(h_data.begin(),
            h_data.end() - (!h_data.empty()),
            std::ostream_iterator<std::string>(buffer, delimiter.c_str()));
  if (!h_data.empty()) buffer << h_data.back();

  return buffer.str();
}

/**
 * @copydoc cudf::test::detail::to_string(std::vector<bitmask_type>, size_type, std::string)
 *
 * @param indent Indentation for all output.  See comment in `to_strings` for
 * a detailed description.
 */
std::string to_string(std::vector<bitmask_type> const& null_mask,
                      size_type null_mask_size,
                      std::string const& indent)
{
  std::ostringstream buffer;
  buffer << indent;
  for (int idx = null_mask_size - 1; idx >= 0; idx--) {
    buffer << (cudf::bit_is_set(null_mask.data(), idx) ? "1" : "0");
  }
  return buffer.str();
}

}  // namespace detail

/**
 * @copydoc cudf::test::to_strings
 */
std::vector<std::string> to_strings(cudf::column_view const& col)
{
  return detail::to_strings(col);
}

/**
 * @copydoc cudf::test::to_string(cudf::column_view, std::string)
 */
std::string to_string(cudf::column_view const& col, std::string const& delimiter)
{
  return detail::to_string(col, delimiter);
}

/**
 * @copydoc cudf::test::to_string(std::vector<bitmask_type>, size_type)
 */
std::string to_string(std::vector<bitmask_type> const& null_mask, size_type null_mask_size)
{
  return detail::to_string(null_mask, null_mask_size);
}

/**
 * @copydoc cudf::test::print
 */
void print(cudf::column_view const& col, std::ostream& os, std::string const& delimiter)
{
  os << to_string(col, delimiter) << std::endl;
}

/**
 * @copydoc cudf::test::validate_host_masks
 */
bool validate_host_masks(std::vector<bitmask_type> const& expected_mask,
                         std::vector<bitmask_type> const& got_mask,
                         size_type number_of_elements)
{
  return std::all_of(thrust::make_counting_iterator(0),
                     thrust::make_counting_iterator(number_of_elements),
                     [&expected_mask, &got_mask](auto index) {
                       return cudf::bit_is_set(expected_mask.data(), index) ==
                              cudf::bit_is_set(got_mask.data(), index);
                     });
}

}  // namespace test
}  // namespace cudf<|MERGE_RESOLUTION|>--- conflicted
+++ resolved
@@ -177,19 +177,9 @@
     // thus we construct fixed_width_column_wrapper from a host_vector instead
     thrust::host_vector<int> h_differences(differences);
     auto source_table = cudf::table_view({lhs, rhs});
-<<<<<<< HEAD
-
-    std::cout << "1\n";
-    auto diff_column = fixed_width_column_wrapper<int32_t>(differences.begin(), differences.end());
-
-    std::cout << "2\n";
-    auto diff_table = cudf::gather(source_table, diff_column);
-
-=======
     auto diff_column =
       fixed_width_column_wrapper<int32_t>(h_differences.begin(), h_differences.end());
     auto diff_table = cudf::gather(source_table, diff_column);
->>>>>>> 43b44e1c
     //  Need to pull back the differences
     auto const h_left_strings = to_strings(diff_table->get_column(0));
 
