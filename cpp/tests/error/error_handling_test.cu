/*
 * Copyright (c) 2018, NVIDIA CORPORATION.
 *
 * Licensed under the Apache License, Version 2.0 (the "License");
 * you may not use this file except in compliance with the License.
 * You may obtain a copy of the License at
 *
 *     http://www.apache.org/licenses/LICENSE-2.0
 *
 * Unless required by applicable law or agreed to in writing, software
 * distributed under the License is distributed on an "AS IS" BASIS,
 * WITHOUT WARRANTIES OR CONDITIONS OF ANY KIND, either express or implied.
 * See the License for the specific language governing permissions and
 * limitations under the License.
 */
#include <cudf/cudf.h>
#include <cudf/utilities/error.hpp>

#include <rmm/rmm.h>

#include <tests/utilities/base_fixture.hpp>

#include <cstring>

<<<<<<< HEAD
=======
// If this test fails, it means an error code was added without
// adding support to gdf_error_get_name().
TEST(ErrorTest, NameEveryError)
{
  for (int i = 0; i < N_GDF_ERRORS; i++) {
    const char* res = gdf_error_get_name((gdf_error)i);
    ASSERT_EQ(0, strstr(res, "Unknown error"));
  }
}
>>>>>>> 1e7640a9

TEST(ExpectsTest, FalseCondition)
{
  EXPECT_THROW(CUDF_EXPECTS(false, "condition is false"), cudf::logic_error);
}

TEST(ExpectsTest, TrueCondition) { EXPECT_NO_THROW(CUDF_EXPECTS(true, "condition is true")); }

TEST(ExpectsTest, TryCatch)
{
  CUDF_EXPECT_THROW_MESSAGE(CUDF_EXPECTS(false, "test reason"), "test reason");
}

TEST(CudaTryTest, Error)
{
  CUDA_EXPECT_THROW_MESSAGE(CUDA_TRY(cudaErrorLaunchFailure),
                            "cudaErrorLaunchFailure unspecified launch failure");
}
TEST(CudaTryTest, Success) { EXPECT_NO_THROW(CUDA_TRY(cudaSuccess)); }

TEST(CudaTryTest, TryCatch)
{
  CUDA_EXPECT_THROW_MESSAGE(CUDA_TRY(cudaErrorMemoryAllocation),
                            "cudaErrorMemoryAllocation out of memory");
}

TEST(StreamCheck, success) { EXPECT_NO_THROW(CHECK_CUDA(0)); }

namespace {
// Some silly kernel that will cause an error
void __global__ test_kernel(int* data) { data[threadIdx.x] = threadIdx.x; }
}  // namespace

// In a release build and without explicit synchronization, CHECK_CUDA may
// or may not fail on erroneous asynchronous CUDA calls. Invoke
// cudaStreamSynchronize to guarantee failure on error. In a non-release build,
// CHECK_CUDA deterministically fails on erroneous asynchronous CUDA
// calls.
TEST(StreamCheck, FailedKernel)
{
  cudaStream_t stream;
  CUDA_TRY(cudaStreamCreate(&stream));
  int a;
  test_kernel<<<0, 0, 0, stream>>>(&a);
#ifdef NDEBUG
  CUDA_TRY(cudaStreamSynchronize(stream));
#endif
  EXPECT_THROW(CHECK_CUDA(stream), cudf::cuda_error);
  CUDA_TRY(cudaStreamDestroy(stream));
}

TEST(StreamCheck, CatchFailedKernel)
{
  cudaStream_t stream;
  CUDA_TRY(cudaStreamCreate(&stream));
  int a;
  test_kernel<<<0, 0, 0, stream>>>(&a);
#ifndef NDEBUG
  CUDA_TRY(cudaStreamSynchronize(stream));
#endif
  CUDA_EXPECT_THROW_MESSAGE(CHECK_CUDA(stream),
                            "cudaErrorInvalidConfiguration "
                            "invalid configuration argument");
  CUDA_TRY(cudaStreamDestroy(stream));
}

CUDF_TEST_PROGRAM_MAIN()<|MERGE_RESOLUTION|>--- conflicted
+++ resolved
@@ -21,19 +21,6 @@
 #include <tests/utilities/base_fixture.hpp>
 
 #include <cstring>
-
-<<<<<<< HEAD
-=======
-// If this test fails, it means an error code was added without
-// adding support to gdf_error_get_name().
-TEST(ErrorTest, NameEveryError)
-{
-  for (int i = 0; i < N_GDF_ERRORS; i++) {
-    const char* res = gdf_error_get_name((gdf_error)i);
-    ASSERT_EQ(0, strstr(res, "Unknown error"));
-  }
-}
->>>>>>> 1e7640a9
 
 TEST(ExpectsTest, FalseCondition)
 {
