/*
 * Copyright (c) 2019-2020, NVIDIA CORPORATION.
 *
 * Licensed under the Apache License, Version 2.0 (the "License");
 * you may not use this file except in compliance with the License.
 * You may obtain a copy of the License at
 *
 *     http://www.apache.org/licenses/LICENSE-2.0
 *
 * Unless required by applicable law or agreed to in writing, software
 * distributed under the License is distributed on an "AS IS" BASIS,
 * WITHOUT WARRANTIES OR CONDITIONS OF ANY KIND, either express or implied.
 * See the License for the specific language governing permissions and
 * limitations under the License.
 */

#pragma once

#include <cudf/aggregation.hpp>
#include <cudf/detail/utilities/release_assert.cuh>
#include <cudf/types.hpp>
#include <cudf/utilities/error.hpp>
#include <cudf/utilities/traits.hpp>

#include <numeric>

namespace cudf {
namespace experimental {
namespace detail {
/**
 * @brief A wrapper to simplify inheritance of virtual methods from aggregation
 * 
 * Derived aggregations are required to implement operator==() and hash_impl().
 *
 * https://en.wikipedia.org/wiki/Curiously_recurring_template_pattern
 */
template <class Derived>
class derived_aggregation : public aggregation {
 public:
  derived_aggregation(aggregation::Kind a) : aggregation(a) {}

  bool is_equal(aggregation const& other) const override {
    if (this->aggregation::is_equal(other)) {
      // Dispatch to operator== using static polymorphism
      return static_cast<Derived const&>(*this) == static_cast<Derived const&>(other);
    } else {
      return false;
    }
  }

  size_t do_hash() const override {
    // Dispatch to hash_impl() using static polymorphism
    return this->aggregation::do_hash() ^ static_cast<Derived const&>(*this).hash_impl();
  }

  std::unique_ptr<aggregation> clone() const override {
    // Dispatch to copy constructor using static polymorphism
    return std::make_unique<Derived>(static_cast<Derived const&>(*this));
  }
};

/**
 * @brief Derived class for specifying a quantile aggregation
 */
struct quantile_aggregation final : derived_aggregation<quantile_aggregation> {
  quantile_aggregation(std::vector<double> const& q, experimental::interpolation i)
<<<<<<< HEAD
    : derived_aggregation{QUANTILE}, _quantiles{q}, _interpolation{i} {}
  std::vector<double> _quantiles;              ///< Desired quantile(s)
  experimental::interpolation _interpolation;  ///< Desired interpolation

 protected:
  friend class derived_aggregation<quantile_aggregation>;

  bool operator==(quantile_aggregation const& other) const {
    return _interpolation == other._interpolation and
=======
    : aggregation{QUANTILE}, _quantiles{q}, _interpolation{i}
  {
  }
  std::vector<double> _quantiles;              ///< Desired quantile(s)
  experimental::interpolation _interpolation;  ///< Desired interpolation

  bool operator==(quantile_aggregation const& other) const
  {
    return aggregation::operator==(other) and _interpolation == other._interpolation and
>>>>>>> 27cff076
           std::equal(_quantiles.begin(), _quantiles.end(), other._quantiles.begin());
  }

  size_t hash_impl() const {
    return std::hash<experimental::interpolation>{}(_interpolation) ^
           std::accumulate(_quantiles.cbegin(), _quantiles.cend(), 0, [](size_t a, double b) {
             return a ^ std::hash<double>{}(b);
           });
  }
};

/**
 * @brief Derived class for specifying a standard deviation/variance aggregation
 */
struct std_var_aggregation final : derived_aggregation<std_var_aggregation> {
  std_var_aggregation(aggregation::Kind k, size_type ddof) : derived_aggregation{k}, _ddof{ddof} {}
  size_type _ddof;  ///< Delta degrees of freedom

<<<<<<< HEAD
 protected:
  friend class derived_aggregation<std_var_aggregation>;

  bool operator==(std_var_aggregation const& other) const { return _ddof == other._ddof; }

  size_t hash_impl() const { return std::hash<size_type>{}(_ddof); }
=======
  bool operator==(std_var_aggregation const& other) const
  {
    return aggregation::operator==(other) and _ddof == other._ddof;
  }
>>>>>>> 27cff076
};

/**
 * @brief Derived class for specifying a nunique aggregation
 */
struct nunique_aggregation final : derived_aggregation<nunique_aggregation> {
  nunique_aggregation(aggregation::Kind k, include_nulls _include_nulls)
<<<<<<< HEAD
    : derived_aggregation{k}, _include_nulls{_include_nulls} {}
  include_nulls _include_nulls;  ///< include or exclude nulls

 protected:
  friend class derived_aggregation<nunique_aggregation>;

  bool operator==(nunique_aggregation const& other) const {
    return _include_nulls == other._include_nulls;
=======
    : aggregation{k}, _include_nulls{_include_nulls}
  {
  }
  include_nulls _include_nulls;  ///< include or exclude nulls

  bool operator==(nunique_aggregation const& other) const
  {
    return aggregation::operator==(other) and _include_nulls == other._include_nulls;
>>>>>>> 27cff076
  }

  size_t hash_impl() const { return std::hash<include_nulls>{}(_include_nulls); }
};

/**
 * @brief Derived class for specifying a nth element aggregation
 */
struct nth_element_aggregation final : derived_aggregation<nth_element_aggregation> {
  nth_element_aggregation(aggregation::Kind k, size_type n, include_nulls _include_nulls)
<<<<<<< HEAD
    : derived_aggregation{k}, n{n}, _include_nulls{_include_nulls} {}
  size_type n;                   ///< nth index to return
  include_nulls _include_nulls;  ///< include or exclude nulls

 protected:
  friend class derived_aggregation<nth_element_aggregation>;

  bool operator==(nth_element_aggregation const& other) const {
    return n == other.n and _include_nulls == other._include_nulls;
  }

  size_t hash_impl() const {
    return std::hash<size_type>{}(n) ^ std::hash<include_nulls>{}(_include_nulls);
=======
    : aggregation{k}, n{n}, _include_nulls{_include_nulls}
  {
  }
  size_type n;                   ///< nth index to return
  include_nulls _include_nulls;  ///< include or exclude nulls

  bool operator==(nth_element_aggregation const& other) const
  {
    return aggregation::operator==(other) and n == other.n and
           _include_nulls == other._include_nulls;
>>>>>>> 27cff076
  }
};

/**
 * @brief Derived class for specifying a custom aggregation
 * specified in udf
 */
struct udf_aggregation final : derived_aggregation<udf_aggregation> {
  udf_aggregation(aggregation::Kind type,
                  std::string const& user_defined_aggregator,
                  data_type output_type)
    : derived_aggregation{type},
      _source{user_defined_aggregator},
      _operator_name{(type == aggregation::PTX) ? "rolling_udf_ptx" : "rolling_udf_cuda"},
      _function_name{"rolling_udf"},
      _output_type{output_type}
  {
  }
  std::string const _source;
  std::string const _operator_name;
  std::string const _function_name;
  data_type _output_type;

 protected:
  friend class derived_aggregation<udf_aggregation>;

  bool operator==(udf_aggregation const& other) const {
    return _source == other._source and _operator_name == other._operator_name and
           _function_name == other._function_name and _output_type == other._output_type;
  }

  size_t hash_impl() const {
    return std::hash<std::string>{}(_source) ^ std::hash<std::string>{}(_operator_name) ^
           std::hash<std::string>{}(_function_name) ^ std::hash<type_id>{}(_output_type.id());
  }
};

/**
 * @brief Sentinel value used for `ARGMAX` aggregation.
 *
 * The output column for an `ARGMAX` aggregation is initialized with the
 * sentinel value to indicate an unused element.
 */
constexpr size_type ARGMAX_SENTINEL{-1};

/**
 * @brief Sentinel value used for `ARGMIN` aggregation.
 *
 * The output column for an `ARGMIN` aggregation is initialized with the
 * sentinel value to indicate an unused element.
 */
constexpr size_type ARGMIN_SENTINEL{-1};

/**---------------------------------------------------------------------------*
 * @brief Determines accumulator type based on input type and aggregation.
 *
 * @tparam Source The type on which the aggregation is computed
 * @tparam k The aggregation performed
 *---------------------------------------------------------------------------**/
template <typename Source, aggregation::Kind k, typename Enable = void>
struct target_type_impl {
  using type = void;
};

// Computing MIN of Source, use Source accumulator
template <typename Source>
struct target_type_impl<Source, aggregation::MIN> {
  using type = Source;
};

// Computing MAX of Source, use Source accumulator
template <typename Source>
struct target_type_impl<Source, aggregation::MAX> {
  using type = Source;
};

// Always use size_type accumulator for COUNT_VALID
template <typename Source>
struct target_type_impl<Source, aggregation::COUNT_VALID> {
  using type = cudf::size_type;
};

// Always use size_type accumulator for COUNT_ALL
template <typename Source>
struct target_type_impl<Source, aggregation::COUNT_ALL> {
  using type = cudf::size_type;
};

// Computing ANY of any type, use bool accumulator
template <typename Source>
struct target_type_impl<Source, aggregation::ANY> {
  using type = bool;
};

// Computing ALL of any type, use bool accumulator
template <typename Source>
struct target_type_impl<Source, aggregation::ALL> {
  using type = bool;
};

// Always use `double` for MEAN
// Except for timestamp where result is timestamp. (Use FloorDiv)
template <typename Source, aggregation::Kind k>
struct target_type_impl<Source,
                        k,
                        std::enable_if_t<!is_timestamp<Source>() && (k == aggregation::MEAN)>> {
  using type = double;
};

template <typename Source, aggregation::Kind k>
struct target_type_impl<Source,
                        k,
                        std::enable_if_t<is_timestamp<Source>() && (k == aggregation::MEAN)>> {
  using type = Source;
};

constexpr bool is_sum_product_agg(aggregation::Kind k)
{
  return (k == aggregation::SUM) || (k == aggregation::PRODUCT) ||
         (k == aggregation::SUM_OF_SQUARES);
}

// Summing/Multiplying integers of any type, always use int64_t accumulator
template <typename Source, aggregation::Kind k>
struct target_type_impl<
  Source,
  k,
  std::enable_if_t<std::is_integral<Source>::value && is_sum_product_agg(k)>> {
  using type = int64_t;
};

// Summing/Multiplying float/doubles, use same type accumulator
template <typename Source, aggregation::Kind k>
struct target_type_impl<
  Source,
  k,
  std::enable_if_t<std::is_floating_point<Source>::value && is_sum_product_agg(k)>> {
  using type = Source;
};

// Summing/Multiplying timestamps, use same type accumulator
template <typename Source, aggregation::Kind k>
struct target_type_impl<Source,
                        k,
                        std::enable_if_t<is_timestamp<Source>() && is_sum_product_agg(k)>> {
  using type = Source;
};

// Always use `double` for VARIANCE
template <typename SourceType>
struct target_type_impl<SourceType, aggregation::VARIANCE> {
  using type = double;
};

// Always use `double` for STD
template <typename SourceType>
struct target_type_impl<SourceType, aggregation::STD> {
  using type = double;
};

// Always use `double` for quantile
template <typename Source>
struct target_type_impl<Source, aggregation::QUANTILE> {
  using type = double;
};

// MEDIAN is a special case of a QUANTILE
template <typename Source>
struct target_type_impl<Source, aggregation::MEDIAN> {
  using type = typename target_type_impl<Source, aggregation::QUANTILE>::type;
};

// Always use `size_type` for ARGMAX index
template <typename Source>
struct target_type_impl<Source, aggregation::ARGMAX> {
  using type = size_type;
};

// Always use `size_type` for ARGMIN index
template <typename Source>
struct target_type_impl<Source, aggregation::ARGMIN> {
  using type = size_type;
};

// Always use size_type accumulator for NUNIQUE
template <typename Source>
struct target_type_impl<Source, aggregation::NUNIQUE> {
  using type = cudf::size_type;
};

// Always use Source for NTH_ELEMENT
template <typename Source>
struct target_type_impl<Source, aggregation::NTH_ELEMENT> {
  using type = Source;
};

/**
 * @brief Helper alias to get the accumulator type for performing aggregation
 * `k` on elements of type `Source`
 *
 * @tparam Source The type on which the aggregation is computed
 * @tparam k The aggregation performed
 */
template <typename Source, aggregation::Kind k>
using target_type_t = typename target_type_impl<Source, k>::type;

template <aggregation::Kind k>
struct kind_to_type_impl {
  using type = aggregation;
};

template <aggregation::Kind k>
using kind_to_type = typename kind_to_type_impl<k>::type;

#ifndef AGG_KIND_MAPPING
#define AGG_KIND_MAPPING(k, Type) \
  template <>                     \
  struct kind_to_type_impl<k> {   \
    using type = Type;            \
  }
#endif

AGG_KIND_MAPPING(aggregation::QUANTILE, quantile_aggregation);
AGG_KIND_MAPPING(aggregation::STD, std_var_aggregation);
AGG_KIND_MAPPING(aggregation::VARIANCE, std_var_aggregation);

/**
 * @brief Dispatches `k` as a non-type template parameter to a callable,  `f`.
 *
 * @tparam F Type of callable
 * @param k The `aggregation::Kind` value to dispatch
 * aram f The callable that accepts an `aggregation::Kind` non-type template
 * argument.
 * @param args Parameter pack forwarded to the `operator()` invocation
 * @return Forwards the return value of the callable.
 */
#pragma nv_exec_check_disable
template <typename F, typename... Ts>
CUDA_HOST_DEVICE_CALLABLE decltype(auto) aggregation_dispatcher(aggregation::Kind k,
                                                                F&& f,
                                                                Ts&&... args)
{
  switch (k) {
    case aggregation::SUM:
      return f.template operator()<aggregation::SUM>(std::forward<Ts>(args)...);
    case aggregation::PRODUCT:
      return f.template operator()<aggregation::PRODUCT>(std::forward<Ts>(args)...);
    case aggregation::MIN:
      return f.template operator()<aggregation::MIN>(std::forward<Ts>(args)...);
    case aggregation::MAX:
      return f.template operator()<aggregation::MAX>(std::forward<Ts>(args)...);
    case aggregation::COUNT_VALID:
      return f.template operator()<aggregation::COUNT_VALID>(std::forward<Ts>(args)...);
    case aggregation::COUNT_ALL:
      return f.template operator()<aggregation::COUNT_ALL>(std::forward<Ts>(args)...);
    case aggregation::ANY:
      return f.template operator()<aggregation::ANY>(std::forward<Ts>(args)...);
    case aggregation::ALL:
      return f.template operator()<aggregation::ALL>(std::forward<Ts>(args)...);
    case aggregation::SUM_OF_SQUARES:
      return f.template operator()<aggregation::SUM_OF_SQUARES>(std::forward<Ts>(args)...);
    case aggregation::MEAN:
      return f.template operator()<aggregation::MEAN>(std::forward<Ts>(args)...);
    case aggregation::VARIANCE:
      return f.template operator()<aggregation::VARIANCE>(std::forward<Ts>(args)...);
    case aggregation::STD:
      return f.template operator()<aggregation::STD>(std::forward<Ts>(args)...);
    case aggregation::MEDIAN:
      return f.template operator()<aggregation::MEDIAN>(std::forward<Ts>(args)...);
    case aggregation::QUANTILE:
      return f.template operator()<aggregation::QUANTILE>(std::forward<Ts>(args)...);
    case aggregation::ARGMAX:
      return f.template operator()<aggregation::ARGMAX>(std::forward<Ts>(args)...);
    case aggregation::ARGMIN:
      return f.template operator()<aggregation::ARGMIN>(std::forward<Ts>(args)...);
    case aggregation::NUNIQUE:
      return f.template operator()<aggregation::NUNIQUE>(std::forward<Ts>(args)...);
    case aggregation::NTH_ELEMENT:
      return f.template operator()<aggregation::NTH_ELEMENT>(std::forward<Ts>(args)...);
    default: {
#ifndef __CUDA_ARCH__
      CUDF_FAIL("Unsupported aggregation.");
#else
      release_assert(false && "Unsupported aggregation.");

      // The following code will never be reached, but the compiler generates a
      // warning if there isn't a return value.

      // Need to find out what the return type is in order to have a default
      // return value and solve the compiler warning for lack of a default
      // return
      using return_type =
        decltype(f.template operator()<aggregation::SUM>(std::forward<Ts>(args)...));
      return return_type();
#endif
    }
  }
}

template <typename Element>
struct dispatch_aggregation {
#pragma nv_exec_check_disable
  template <aggregation::Kind k, typename F, typename... Ts>
  CUDA_HOST_DEVICE_CALLABLE decltype(auto) operator()(F&& f, Ts&&... args) const noexcept
  {
    return f.template operator()<Element, k>(std::forward<Ts>(args)...);
  }
};

struct dispatch_source {
#pragma nv_exec_check_disable
  template <typename Element, typename F, typename... Ts>
  CUDA_HOST_DEVICE_CALLABLE decltype(auto) operator()(aggregation::Kind k,
                                                      F&& f,
                                                      Ts&&... args) const noexcept
  {
    return aggregation_dispatcher(
      k, dispatch_aggregation<Element>{}, std::forward<F>(f), std::forward<Ts>(args)...);
  }
};

/**
 * @brief Dispatches both a type and `aggregation::Kind` template parameters to
 * a callable.
 *
 * This function expects a callable `f` with an `operator()` template accepting
 * two template parameters. The first is a type dispatched from `type`. The
 * second is an `aggregation::Kind` dispatched from `k`.
 *
 * @param type The `data_type` used to dispatch a type for the first template
 * parameter of the callable `F`
 * @param k The `aggregation::Kind` used to dispatch an `aggregation::Kind`
 * non-type template parameter for the second template parameter of the callable
 * @param args Parameter pack forwarded to the `operator()` invocation
 * `F`.
 */
#pragma nv_exec_check_disable
template <typename F, typename... Ts>
CUDA_HOST_DEVICE_CALLABLE constexpr decltype(auto) dispatch_type_and_aggregation(
  data_type type, aggregation::Kind k, F&& f, Ts&&... args)
{
  return type_dispatcher(type, dispatch_source{}, k, std::forward<F>(f), std::forward<Ts>(args)...);
}
/**
 * @brief Returns the target `data_type` for the specified aggregation  k
 * performed on elements of type  source_type.
 *
 * aram source_type The element type to be aggregated
 * aram k The aggregation
 * @return data_type The target_type of  k performed on  source_type
 * elements
 */
data_type target_type(data_type source_type, aggregation::Kind k);

/**
 * @brief Indicates whether the specified aggregation `k` is valid to perform on
 * the type `Source`.
 *
 * @tparam Source Type on which the aggregation is performed
 * @tparam k The aggregation to perform
 */
template <typename Source, aggregation::Kind k>
constexpr inline bool is_valid_aggregation()
{
  return (not std::is_void<target_type_t<Source, k>>::value);
}

/**
 * @brief Indicates whether the specified aggregation `k` is valid to perform on
 * the `data_type` `source`.
 *
 * @param source Source `data_type` on which the aggregation is performed
 * @param k The aggregation to perform
 */
bool is_valid_aggregation(data_type source, aggregation::Kind k);

}  // namespace detail
}  // namespace experimental
}  // namespace cudf<|MERGE_RESOLUTION|>--- conflicted
+++ resolved
@@ -64,7 +64,6 @@
  */
 struct quantile_aggregation final : derived_aggregation<quantile_aggregation> {
   quantile_aggregation(std::vector<double> const& q, experimental::interpolation i)
-<<<<<<< HEAD
     : derived_aggregation{QUANTILE}, _quantiles{q}, _interpolation{i} {}
   std::vector<double> _quantiles;              ///< Desired quantile(s)
   experimental::interpolation _interpolation;  ///< Desired interpolation
@@ -74,17 +73,6 @@
 
   bool operator==(quantile_aggregation const& other) const {
     return _interpolation == other._interpolation and
-=======
-    : aggregation{QUANTILE}, _quantiles{q}, _interpolation{i}
-  {
-  }
-  std::vector<double> _quantiles;              ///< Desired quantile(s)
-  experimental::interpolation _interpolation;  ///< Desired interpolation
-
-  bool operator==(quantile_aggregation const& other) const
-  {
-    return aggregation::operator==(other) and _interpolation == other._interpolation and
->>>>>>> 27cff076
            std::equal(_quantiles.begin(), _quantiles.end(), other._quantiles.begin());
   }
 
@@ -103,19 +91,12 @@
   std_var_aggregation(aggregation::Kind k, size_type ddof) : derived_aggregation{k}, _ddof{ddof} {}
   size_type _ddof;  ///< Delta degrees of freedom
 
-<<<<<<< HEAD
  protected:
   friend class derived_aggregation<std_var_aggregation>;
 
   bool operator==(std_var_aggregation const& other) const { return _ddof == other._ddof; }
 
   size_t hash_impl() const { return std::hash<size_type>{}(_ddof); }
-=======
-  bool operator==(std_var_aggregation const& other) const
-  {
-    return aggregation::operator==(other) and _ddof == other._ddof;
-  }
->>>>>>> 27cff076
 };
 
 /**
@@ -123,7 +104,6 @@
  */
 struct nunique_aggregation final : derived_aggregation<nunique_aggregation> {
   nunique_aggregation(aggregation::Kind k, include_nulls _include_nulls)
-<<<<<<< HEAD
     : derived_aggregation{k}, _include_nulls{_include_nulls} {}
   include_nulls _include_nulls;  ///< include or exclude nulls
 
@@ -132,16 +112,6 @@
 
   bool operator==(nunique_aggregation const& other) const {
     return _include_nulls == other._include_nulls;
-=======
-    : aggregation{k}, _include_nulls{_include_nulls}
-  {
-  }
-  include_nulls _include_nulls;  ///< include or exclude nulls
-
-  bool operator==(nunique_aggregation const& other) const
-  {
-    return aggregation::operator==(other) and _include_nulls == other._include_nulls;
->>>>>>> 27cff076
   }
 
   size_t hash_impl() const { return std::hash<include_nulls>{}(_include_nulls); }
@@ -152,7 +122,6 @@
  */
 struct nth_element_aggregation final : derived_aggregation<nth_element_aggregation> {
   nth_element_aggregation(aggregation::Kind k, size_type n, include_nulls _include_nulls)
-<<<<<<< HEAD
     : derived_aggregation{k}, n{n}, _include_nulls{_include_nulls} {}
   size_type n;                   ///< nth index to return
   include_nulls _include_nulls;  ///< include or exclude nulls
@@ -166,18 +135,6 @@
 
   size_t hash_impl() const {
     return std::hash<size_type>{}(n) ^ std::hash<include_nulls>{}(_include_nulls);
-=======
-    : aggregation{k}, n{n}, _include_nulls{_include_nulls}
-  {
-  }
-  size_type n;                   ///< nth index to return
-  include_nulls _include_nulls;  ///< include or exclude nulls
-
-  bool operator==(nth_element_aggregation const& other) const
-  {
-    return aggregation::operator==(other) and n == other.n and
-           _include_nulls == other._include_nulls;
->>>>>>> 27cff076
   }
 };
 
