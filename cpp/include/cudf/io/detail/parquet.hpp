/*
 * Copyright (c) 2020, NVIDIA CORPORATION.
 *
 * Licensed under the Apache License, Version 2.0 (the "License");
 * you may not use this file except in compliance with the License.
 * You may obtain a copy of the License at
 *
 *     http://www.apache.org/licenses/LICENSE-2.0
 *
 * Unless required by applicable law or agreed to in writing, software
 * distributed under the License is distributed on an "AS IS" BASIS,
 * WITHOUT WARRANTIES OR CONDITIONS OF ANY KIND, either express or implied.
 * See the License for the specific language governing permissions and
 * limitations under the License.
 */

/**
 * @file parquet.hpp
 */

#pragma once

#include <cudf/io/parquet.hpp>

#include <rmm/cuda_stream_view.hpp>

namespace cudf {
namespace io {
namespace detail {
namespace parquet {
/**
 * @brief Class to read Parquet dataset data into columns.
 */
class reader {
 private:
  class impl;
  std::unique_ptr<impl> _impl;

 public:
  /**
   * @brief Constructor from an array of file paths
   *
   * @param filepaths Paths to the files containing the input dataset
   * @param options Settings for controlling reading behavior
   * @param mr Device memory resource to use for device memory allocation
   */
  explicit reader(std::vector<std::string> const& filepaths,
                  parquet_reader_options const& options,
                  rmm::mr::device_memory_resource* mr = rmm::mr::get_current_device_resource());

  /**
   * @brief Constructor from an array of datasources
   *
   * @param sources Input `datasource` objects to read the dataset from
   * @param options Settings for controlling reading behavior
   * @param mr Device memory resource to use for device memory allocation
   */
  explicit reader(std::vector<std::unique_ptr<cudf::io::datasource>>&& sources,
                  parquet_reader_options const& options,
                  rmm::mr::device_memory_resource* mr = rmm::mr::get_current_device_resource());

  /**
   * @brief Destructor explicitly-declared to avoid inlined in header
   */
  ~reader();

  /**
   * @brief Reads the dataset as per given options.
   *
   * @param options Settings for controlling reading behavior
   * @param stream CUDA stream used for device memory operations and kernel launches.
   *
   * @return The set of columns along with table metadata
   */
  table_with_metadata read(parquet_reader_options const& options,
                           rmm::cuda_stream_view stream = rmm::cuda_stream_default);
};

/**
 * @brief Class to write parquet dataset data into columns.
 */
class writer {
 private:
  class impl;
  std::unique_ptr<impl> _impl;

 public:
  /**
   * @brief Constructor for output to a file.
   *
   * @param sink The data sink to write the data to
   * @param options Settings for controlling writing behavior
   * @param mr Device memory resource to use for device memory allocation
   */
  explicit writer(std::unique_ptr<cudf::io::data_sink> sink,
                  parquet_writer_options const& options,
                  rmm::mr::device_memory_resource* mr = rmm::mr::get_current_device_resource());

  /**
   * @brief Destructor explicitly-declared to avoid inlined in header
   */
  ~writer();

  /**
   * @brief Writes the dataset as per options provided.
   *
   * @param table Set of columns to output
   * @param metadata Table metadata and column names
   * @param return_filemetadata If true, return the raw file metadata
   * @param column_chunks_file_path Column chunks file path to be set in the raw output metadata
   * @param int96_timestamps If true, write timestamps as INT96 values
   * @param stream CUDA stream used for device memory operations and kernel launches.
   */
<<<<<<< HEAD
  std::unique_ptr<std::vector<uint8_t>> write(
    table_view const& table,
    const table_metadata* metadata            = nullptr,
    bool return_filemetadata                  = false,
    const std::string column_chunks_file_path = "",
    rmm::cuda_stream_view stream              = rmm::cuda_stream_default);
=======
  std::unique_ptr<std::vector<uint8_t>> write(table_view const& table,
                                              const table_metadata* metadata            = nullptr,
                                              bool return_filemetadata                  = false,
                                              const std::string column_chunks_file_path = "",
                                              bool int96_timestamps                     = false,
                                              cudaStream_t stream                       = 0);
>>>>>>> b391cb77

  /**
   * @brief Begins the chunked/streamed write process.
   *
   * @param[in] pq_chunked_state Internal state maintained between chunks.
   */
  void write_chunked_begin(struct pq_chunked_state& state);

  /**
   * @brief Writes a single subtable as part of a larger parquet file/table write.
   *
   * @param[in] table The table information to be written
   * @param[in] pq_chunked_state Internal state maintained between chunks.
   */
  void write_chunk(table_view const& table, struct pq_chunked_state& state);

  /**
   * @brief Finishes the chunked/streamed write process.
   *
   * @param[in] pq_chunked_state Internal state maintained between chunks.
   * @param[in] return_filemetadata If true, return the raw file metadata
   * @param[in] column_chunks_file_path Column chunks file path to be set in the raw output metadata
   *
   * @return A parquet-compatible blob that contains the data for all rowgroups in the list
   */
  std::unique_ptr<std::vector<uint8_t>> write_chunked_end(
    struct pq_chunked_state& state,
    bool return_filemetadata                   = false,
    const std::string& column_chunks_file_path = "");

  /**
   * @brief Merges multiple metadata blobs returned by write_all into a single metadata blob
   *
   * @param[in] metadata_list List of input file metadata
   * @return A parquet-compatible blob that contains the data for all rowgroups in the list
   */
  static std::unique_ptr<std::vector<uint8_t>> merge_rowgroup_metadata(
    const std::vector<std::unique_ptr<std::vector<uint8_t>>>& metadata_list);
};

};  // namespace parquet
};  // namespace detail
};  // namespace io
};  // namespace cudf<|MERGE_RESOLUTION|>--- conflicted
+++ resolved
@@ -111,21 +111,13 @@
    * @param int96_timestamps If true, write timestamps as INT96 values
    * @param stream CUDA stream used for device memory operations and kernel launches.
    */
-<<<<<<< HEAD
   std::unique_ptr<std::vector<uint8_t>> write(
     table_view const& table,
     const table_metadata* metadata            = nullptr,
     bool return_filemetadata                  = false,
     const std::string column_chunks_file_path = "",
+    bool int96_timestamps                     = false,
     rmm::cuda_stream_view stream              = rmm::cuda_stream_default);
-=======
-  std::unique_ptr<std::vector<uint8_t>> write(table_view const& table,
-                                              const table_metadata* metadata            = nullptr,
-                                              bool return_filemetadata                  = false,
-                                              const std::string column_chunks_file_path = "",
-                                              bool int96_timestamps                     = false,
-                                              cudaStream_t stream                       = 0);
->>>>>>> b391cb77
 
   /**
    * @brief Begins the chunked/streamed write process.
