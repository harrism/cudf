#pragma once

/* --------------------------------------------------------------------------*/
/** 
 * @brief  Start a NVTX range with predefined color.
 *
 * This function is useful only for profiling with nvvp or Nsight Systems. It
 * demarcates the begining of a user-defined range with a specified name and
 * color that will show up in the timeline view of nvvp/Nsight Systems. Can be
 * nested within other ranges.
 * 
<<<<<<< HEAD
 * @param[in] name The name of the NVTX range
 * @param[in] color The predefined gdf_color enum to use to color this range
=======
 * @param name The name of the NVTX range
 * @param color The predefined gdf_color enum to use to color this range
>>>>>>> 5996c5b0
 * 
 * @returns   
 */
/* ----------------------------------------------------------------------------*/
gdf_error gdf_nvtx_range_push(char const * const name, gdf_color color );




/* --------------------------------------------------------------------------*/
/** 
 * @brief  Start a NVTX range with a custom ARGB color code.
 *
 * This function is useful only for profiling with nvvp or Nsight Systems. It
 * demarcates the begining of a user-defined range with a specified name and
 * color that will show up in the timeline view of nvvp/Nsight Systems. Can be
 * nested within other ranges.
 * 
<<<<<<< HEAD
 * @param[in] name The name of the NVTX range
 * @param[in] color The ARGB hex color code to use to color this range (e.g., 0xFF00FF00)
=======
 * @param name The name of the NVTX range
 * @param color The ARGB hex color code to use to color this range (e.g., 0xFF00FF00)
>>>>>>> 5996c5b0
 * 
 * @returns   
 */
/* ----------------------------------------------------------------------------*/
gdf_error gdf_nvtx_range_push_hex(char const * const name, unsigned int color );


/* --------------------------------------------------------------------------*/
/** 
 * @brief Ends the inner-most NVTX range.
 *
 * This function is useful only for profiling with nvvp or Nsight Systems. It
 * will demarcate the end of the inner-most range, i.e., the most recent call to
 * gdf_nvtx_range_push.
 * 
 * @returns   
 */
/* --------------------------------------------------------------------------*/
gdf_error gdf_nvtx_range_pop();

/* --------------------------------------------------------------------------*/
/** 
 * @brief  Counts the number of valid bits in the mask that corresponds to
 * the specified number of rows.
 * 
 * @param[in] masks Array of gdf_valid_types with enough bits to represent
 * num_rows number of rows
 * @param[in] num_rows The number of rows represented in the bit-validity mask.
 * @param[out] count The number of valid rows in the mask
 * 
 * @returns  GDF_SUCCESS upon successful completion. 
 */
/* --------------------------------------------------------------------------*/
gdf_error gdf_count_nonzero_mask(gdf_valid_type const *masks,
                                 gdf_size_type num_rows, gdf_size_type *count);


/* column operations */

/* --------------------------------------------------------------------------*/
/** 
 * @brief Return the size of the gdf_column data type.
 *
 * @Returns gdf_size_type Size of the gdf_column data type.
 */
/* ----------------------------------------------------------------------------*/
gdf_size_type gdf_column_sizeof();

/* --------------------------------------------------------------------------*/
/** 
 * @brief Create a GDF column given data and validity bitmask pointers, size, and
 *        datatype
 *
 * @param[out] column The output column.
 * @param[in] data Pointer to data.
 * @param[in] valid Pointer to validity bitmask for the data.
 * @param[in] size Number of rows in the column.
 * @param[in] dtype Data type of the column.
 * 
 * @Returns gdf_error Returns GDF_SUCCESS upon successful creation.
 */
/* ----------------------------------------------------------------------------*/
gdf_error gdf_column_view(gdf_column *column, void *data, gdf_valid_type *valid,
                          gdf_size_type size, gdf_dtype dtype);

/* --------------------------------------------------------------------------*/
/** 
 * @brief Create a GDF column given data and validity bitmask pointers, size, and
 *        datatype, and count of null (non-valid) elements
 *
 * @param[out] column The output column.
 * @param[in] data Pointer to data.
 * @param[in] valid Pointer to validity bitmask for the data.
 * @param[in] size Number of rows in the column.
 * @param[in] dtype Data type of the column.
 * @param[in] null_count The number of non-valid elements in the validity bitmask
 * 
 * @Returns gdf_error Returns GDF_SUCCESS upon successful creation.
 */
/* ----------------------------------------------------------------------------*/
gdf_error gdf_column_view_augmented(gdf_column *column, void *data, gdf_valid_type *valid,
                          gdf_size_type size, gdf_dtype dtype, gdf_size_type null_count);

/* --------------------------------------------------------------------------*/
/** 
 * @brief Free the CUDA device memory of a gdf_column
 *
 * @param[in,out] column Data and validity bitmask pointers of this column will be freed
 * 
 * @Returns gdf_error GDF_SUCCESS or GDF_ERROR if there is an error freeing the data
 */
/* ----------------------------------------------------------------------------*/
gdf_error gdf_column_free(gdf_column *column);

/* --------------------------------------------------------------------------*/
/** 
 * @brief  Concatenates the gdf_columns into a single, contiguous column,
 * including the validity bitmasks
 * 
 * @param[out] output A column whose buffers are already allocated that will 
 * @param[in] columns_to_conat[] The columns to concatenate
 * @param[in] num_columns The number of columns to concatenate
<<<<<<< HEAD
 * contain the concatenation of the input columns
=======
  * contain the concatenation of the input columns
>>>>>>> 5996c5b0
 * 
 * @returns GDF_SUCCESS upon successful completion
 */
/* ----------------------------------------------------------------------------*/
gdf_error gdf_column_concat(gdf_column *output, gdf_column *columns_to_concat[], int num_columns);


/* context operations */

/* --------------------------------------------------------------------------*/
/**
 * @brief  Constructor for the gdf_context struct
 *
 * @param[out] gdf_context being constructed
 * @param[in] Indicates if the input data is sorted. 0 = No, 1 = yes
 * @param[in] the method to be used for the operation (e.g., sort vs hash)
 * @param[in] for COUNT: DISTINCT = 1, else = 0
 *
 * @Returns GDF_SUCCESS upon successful compute, otherwise returns appropriate error code
 */
/* ----------------------------------------------------------------------------*/
gdf_error gdf_context_view(gdf_context *context, int flag_sorted, gdf_method flag_method,
                           int flag_distinct, int flag_sort_result, int flag_sort_inplace);


/* error handling */

/* --------------------------------------------------------------------------*/
/**
 * @brief  Converts a gdf_error error code into a string
 *
 * @param[in] gdf_error
 *
 * @Returns  name of the error
 */
/* ----------------------------------------------------------------------------*/
const char * gdf_error_get_name(gdf_error errcode);

/* --------------------------------------------------------------------------*/
/**
 * @brief  Returns the last error from a runtime call.
 *
 * @Returns  last error from a runtime call.
 */
/* ----------------------------------------------------------------------------*/
int gdf_cuda_last_error();

/* --------------------------------------------------------------------------*/
/**
 * @brief  Returns the description string for an error code.
 *
 * @param[in] cuda error code
 *
 * @Returns  description string for an error code.
 */
/* ----------------------------------------------------------------------------*/
const char * gdf_cuda_error_string(int cuda_error);

/* --------------------------------------------------------------------------*/
/**
 * @brief  Returns the string representation of an error code enum name.
 *
 * @param[in] cuda error code
 *
 * @Returns  string representation of an error code enum name.
 */
/* ----------------------------------------------------------------------------*/
const char * gdf_cuda_error_name(int cuda_error);


/* ipc */

/* --------------------------------------------------------------------------*/
/**
 * @brief  Opens a parser from a pyarrow RecordBatch schema
 *
 * @param[in] Pointer to a byte array containing the pyarrow RecordBatch schema
 * @param[in] Size of the byte array
  *
 * @Returns Pointer to a parsing struct gdf_ipc_parser_type
 */
/* ----------------------------------------------------------------------------*/
gdf_ipc_parser_type* gdf_ipc_parser_open(const uint8_t *schema, size_t length);

/* --------------------------------------------------------------------------*/
/**
 * @brief  Opens a pyarrow RecordBatch bytearray
 *
 * @param[in] Pointer to a parsing struct gdf_ipc_parser_type
 * @param[in] Pointer to a pyarrow RecordBatch bytearray
 * @param[in] Size of the byte array
 *
 * @Returns
 */
/* ----------------------------------------------------------------------------*/
void gdf_ipc_parser_open_recordbatches(gdf_ipc_parser_type *handle,
                                       const uint8_t *recordbatches,
                                       size_t length);

/* --------------------------------------------------------------------------*/
/**
 * @brief  Closes a parser from a pyarrow RecordBatch schema
 *
 * @param[in] Pointer to a parsing struct gdf_ipc_parser_type
 *
 * @Returns void
 */
/* ----------------------------------------------------------------------------*/
void gdf_ipc_parser_close(gdf_ipc_parser_type *handle);

/* --------------------------------------------------------------------------*/
/**
 * @brief  Checks for a failure in the parser
 *
 * @param[in] Pointer to a parsing struct gdf_ipc_parser_type
 *
 * @Returns 1 if error
 */
/* ----------------------------------------------------------------------------*/
int gdf_ipc_parser_failed(gdf_ipc_parser_type *handle);

/* --------------------------------------------------------------------------*/
/**
 * @brief  Returns parsed data as json
 *
 * @param[in] Pointer to a parsing struct gdf_ipc_parser_type
 *
 * @Returns char* of parsed data as json
 */
/* ----------------------------------------------------------------------------*/
const char* gdf_ipc_parser_to_json(gdf_ipc_parser_type *handle);

/* --------------------------------------------------------------------------*/
/**
 * @brief  Gets error from gdf_ipc_parser_type
 *
 * @param[in] Pointer to a parsing struct gdf_ipc_parser_type
 *
 * @Returns Error message as char*
 */
/* ----------------------------------------------------------------------------*/
const char* gdf_ipc_parser_get_error(gdf_ipc_parser_type *handle);

/* --------------------------------------------------------------------------*/
/**
 * @brief  Gets parsed data from gdf_ipc_parser_type
 *
 * @param[in] Pointer to a parsing struct gdf_ipc_parser_type
 *
 * @Returns Pointer parsed data
 */
/* ----------------------------------------------------------------------------*/
const void* gdf_ipc_parser_get_data(gdf_ipc_parser_type *handle);

/* --------------------------------------------------------------------------*/
/**
 * @brief  Gets data offset from gdf_ipc_parser_type
 *
 * @param[in] Pointer to a parsing struct gdf_ipc_parser_type
 *
 * @Returns Data offset
 */
/* ----------------------------------------------------------------------------*/
int64_t gdf_ipc_parser_get_data_offset(gdf_ipc_parser_type *handle);

/* --------------------------------------------------------------------------*/
/**
 * @brief  Returns parsed schema as json
 *
 * @param[in] Pointer to a parsing struct gdf_ipc_parser_type
 *
 * @Returns char* of parsed schema as json
 */
/* ----------------------------------------------------------------------------*/
const char *gdf_ipc_parser_get_schema_json(gdf_ipc_parser_type *handle);

/* --------------------------------------------------------------------------*/
/**
 * @brief  Returns layout as json
 *
 * @param[in] Pointer to a parsing struct gdf_ipc_parser_type
 *
 * @Returns char* of layout as json
 */
/* ----------------------------------------------------------------------------*/
const char *gdf_ipc_parser_get_layout_json(gdf_ipc_parser_type *handle);


/* sorting */

/* --------------------------------------------------------------------------*/
/**
 * @brief  Constructor for the gdf_radixsort_plan_type object
 *
 * @param[in] Number of items to sort
 * @param[in] Indicates if sort should be ascending or descending. 1 = Descending, 0 = Ascending
 * @param[in] The least-significant bit index (inclusive) needed for key comparison
 * @param[in] The most-significant bit index (exclusive) needed for key comparison (e.g., sizeof(unsigned int) * 8)
 *
 * @Returns  gdf_radixsort_plan_type object pointer
 */
/* ----------------------------------------------------------------------------*/
gdf_radixsort_plan_type* gdf_radixsort_plan(size_t num_items, int descending,
                                        unsigned begin_bit, unsigned end_bit);

/* --------------------------------------------------------------------------*/
/**
 * @brief  Allocates device memory for the radixsort
 *
 * @param[in] Radix sort plan
 * @param[in] sizeof data type of key
 * @param[in] sizeof data type of val
 *
 * @Returns GDF_SUCCESS upon successful compute, otherwise returns appropriate error code
 */
/* ----------------------------------------------------------------------------*/
gdf_error gdf_radixsort_plan_setup(gdf_radixsort_plan_type *hdl,
                                   size_t sizeof_key, size_t sizeof_val);

/* --------------------------------------------------------------------------*/
/**
 * @brief  Frees device memory used for the radixsort
 *
 * @param[in] Radix sort plan
 *
 * @Returns GDF_SUCCESS upon successful compute, otherwise returns appropriate error code
 */
/* ----------------------------------------------------------------------------*/
gdf_error gdf_radixsort_plan_free(gdf_radixsort_plan_type *hdl);


/*
 * The following function performs a sort on the key and value columns.
 * The null_count of the keycol and valcol columns are expected to be 0
 * otherwise a GDF_VALIDITY_UNSUPPORTED error is returned.
 */

/* --------------------------------------------------------------------------*/
/**
 * @brief  Performs a radixsort on the key and value columns where the key is an int8
 *
 * @param[in] Radix sort plan
 * @param[in] key gdf_column
 * @param[in] value gdf_column
 *
 * @Returns GDF_SUCCESS upon successful compute, otherwise returns appropriate error code
 */
/* ----------------------------------------------------------------------------*/
gdf_error gdf_radixsort_i8(gdf_radixsort_plan_type *hdl,
                           gdf_column *keycol,
                           gdf_column *valcol);

/* --------------------------------------------------------------------------*/
/**
 * @brief  Performs a radixsort on the key and value columns where the key is an int32
 *
 * @param[in] Radix sort plan
 * @param[in] key gdf_column
 * @param[in] value gdf_column
 *
 * @Returns GDF_SUCCESS upon successful compute, otherwise returns appropriate error code
 */
/* ----------------------------------------------------------------------------*/
gdf_error gdf_radixsort_i32(gdf_radixsort_plan_type *hdl,
                            gdf_column *keycol,
                            gdf_column *valcol);

/* --------------------------------------------------------------------------*/
/**
 * @brief  performs a radixsort on the key and value columns where the key is an int64
 *
 * @param[in] Radix sort plan
 * @param[in] key gdf_column
 * @param[in] value gdf_column
 *
 * @Returns GDF_SUCCESS upon successful compute, otherwise returns appropriate error code
 */
/* ----------------------------------------------------------------------------*/
gdf_error gdf_radixsort_i64(gdf_radixsort_plan_type *hdl,
                            gdf_column *keycol,
                            gdf_column *valcol);

/* --------------------------------------------------------------------------*/
/**
 * @brief  performs a radixsort on the key and value columns where the key is an float
 *
 * @param[in] Radix sort plan
 * @param[in] key gdf_column
 * @param[in] value gdf_column
 *
 * @Returns GDF_SUCCESS upon successful compute, otherwise returns appropriate error code
 */
/* ----------------------------------------------------------------------------*/
gdf_error gdf_radixsort_f32(gdf_radixsort_plan_type *hdl,
                            gdf_column *keycol,
                            gdf_column *valcol);

/* --------------------------------------------------------------------------*/
/**
 * @brief  performs a radixsort on the key and value columns where the key is an double
 *
 * @param[in] Radix sort plan
 * @param[in] key gdf_column
 * @param[in] value gdf_column
 *
 * @Returns GDF_SUCCESS upon successful compute, otherwise returns appropriate error code
 */
/* ----------------------------------------------------------------------------*/
gdf_error gdf_radixsort_f64(gdf_radixsort_plan_type *hdl,
                            gdf_column *keycol,
                            gdf_column *valcol);

/* --------------------------------------------------------------------------*/
/**
 * @brief  performs a radixsort on the key and value columns where the key is any type
 *
 * @param[in] Radix sort plan
 * @param[in] key gdf_column
 * @param[in] value gdf_column
 *
 * @Returns GDF_SUCCESS upon successful compute, otherwise returns appropriate error code
 */
/* ----------------------------------------------------------------------------*/
gdf_error gdf_radixsort_generic(gdf_radixsort_plan_type *hdl,
                                gdf_column *keycol,
                                gdf_column *valcol);


/* segmented sorting */

/* --------------------------------------------------------------------------*/
/**
 * @brief  Constructor for the gdf_segmented_radixsort_plan_type object
 *
 * @param[in] Number of items to sort
 * @param[in] Indicates if sort should be ascending or descending. 1 = Descending, 0 = Ascending
 * @param[in] The least-significant bit index (inclusive) needed for key comparison
 * @param[in] The most-significant bit index (exclusive) needed for key comparison (e.g., sizeof(unsigned int) * 8)
 *
 * @Returns  gdf_segmented_radixsort_plan_type object pointer
 */
/* ----------------------------------------------------------------------------*/
gdf_segmented_radixsort_plan_type* gdf_segmented_radixsort_plan(size_t num_items,
                                                                int descending,
                                                                unsigned begin_bit,
                                                                unsigned end_bit);

/* --------------------------------------------------------------------------*/
/**
 * @brief  Allocates device memory for the segmented radixsort
 *
 * @param[in] Segmented Radix sort plan
 * @param[in] sizeof data type of key
 * @param[in] sizeof data type of val
 *
 * @Returns GDF_SUCCESS upon successful compute, otherwise returns appropriate error code
 */
/* ----------------------------------------------------------------------------*/
gdf_error gdf_segmented_radixsort_plan_setup(gdf_segmented_radixsort_plan_type *hdl,
                                            size_t sizeof_key,
                                            size_t sizeof_val);

/* --------------------------------------------------------------------------*/
/**
 * @brief  Frees device memory used for the segmented radixsort
 *
 * @param[in] Segmented Radix sort plan
 *
 * @Returns GDF_SUCCESS upon successful compute, otherwise returns appropriate error code
 */
/* ----------------------------------------------------------------------------*/
gdf_error gdf_segmented_radixsort_plan_free(gdf_segmented_radixsort_plan_type *hdl);


/*
* The following function performs a sort on the key and value columns.
* The null_count of the keycol and valcol columns are expected to be 0
* otherwise a GDF_VALIDITY_UNSUPPORTED error is returned.
*/

/* --------------------------------------------------------------------------*/
/**
 * @brief  performs a segmented radixsort on the key and value columns where the key is an int8
 *
 * @param[in] Radix sort plan
 * @param[in] key gdf_column
 * @param[in] value gdf_column
 * @param[in] The number of segments that comprise the sorting data
 * @param[in] Pointer to the sequence of beginning offsets of length num_segments, such that d_begin_offsets[i] is the first element of the ith data segment in d_keys_* and d_values_*
 * @param[in] Pointer to the sequence of ending offsets of length num_segments, such that d_end_offsets[i]-1 is the last element of the ith data segment in d_keys_* and d_values_*. If d_end_offsets[i]-1 <= d_begin_offsets[i], the ith is considered empty.
 *
 * @Returns GDF_SUCCESS upon successful compute, otherwise returns appropriate error code
 */
/* ----------------------------------------------------------------------------*/
gdf_error gdf_segmented_radixsort_i8(gdf_segmented_radixsort_plan_type *hdl,
                                     gdf_column *keycol, gdf_column *valcol,
                                     unsigned num_segments,
                                     unsigned *d_begin_offsets,
                                     unsigned *d_end_offsets);

/* --------------------------------------------------------------------------*/
/**
 * @brief  performs a segmented radixsort on the key and value columns where the key is an int32
 *
 * @param[in] Radix sort plan
 * @param[in] key gdf_column
 * @param[in] value gdf_column
 * @param[in] The number of segments that comprise the sorting data
 * @param[in] Pointer to the sequence of beginning offsets of length num_segments, such that d_begin_offsets[i] is the first element of the ith data segment in d_keys_* and d_values_*
 * @param[in] Pointer to the sequence of ending offsets of length num_segments, such that d_end_offsets[i]-1 is the last element of the ith data segment in d_keys_* and d_values_*. If d_end_offsets[i]-1 <= d_begin_offsets[i], the ith is considered empty.
 *
 * @Returns GDF_SUCCESS upon successful compute, otherwise returns appropriate error code
 */
/* ----------------------------------------------------------------------------*/
gdf_error gdf_segmented_radixsort_i32(gdf_segmented_radixsort_plan_type *hdl,
                                     gdf_column *keycol, gdf_column *valcol,
                                     unsigned num_segments,
                                     unsigned *d_begin_offsets,
                                     unsigned *d_end_offsets);

/* --------------------------------------------------------------------------*/
/**
 * @brief  performs a segmented radixsort on the key and value columns where the key is an int64
 *
 * @param[in] Radix sort plan
 * @param[in] key gdf_column
 * @param[in] value gdf_column
 * @param[in] The number of segments that comprise the sorting data
 * @param[in] Pointer to the sequence of beginning offsets of length num_segments, such that d_begin_offsets[i] is the first element of the ith data segment in d_keys_* and d_values_*
 * @param[in] Pointer to the sequence of ending offsets of length num_segments, such that d_end_offsets[i]-1 is the last element of the ith data segment in d_keys_* and d_values_*. If d_end_offsets[i]-1 <= d_begin_offsets[i], the ith is considered empty.
 *
 * @Returns GDF_SUCCESS upon successful compute, otherwise returns appropriate error code
 */
/* ----------------------------------------------------------------------------*/
gdf_error gdf_segmented_radixsort_i64(gdf_segmented_radixsort_plan_type *hdl,
                                     gdf_column *keycol, gdf_column *valcol,
                                     unsigned num_segments,
                                     unsigned *d_begin_offsets,
                                     unsigned *d_end_offsets);

/* --------------------------------------------------------------------------*/
/**
 * @brief  performs a segmented radixsort on the key and value columns where the key is an float
 *
 * @param[in] Radix sort plan
 * @param[in] key gdf_column
 * @param[in] value gdf_column
 * @param[in] The number of segments that comprise the sorting data
 * @param[in] Pointer to the sequence of beginning offsets of length num_segments, such that d_begin_offsets[i] is the first element of the ith data segment in d_keys_* and d_values_*
 * @param[in] Pointer to the sequence of ending offsets of length num_segments, such that d_end_offsets[i]-1 is the last element of the ith data segment in d_keys_* and d_values_*. If d_end_offsets[i]-1 <= d_begin_offsets[i], the ith is considered empty.
 *
 * @Returns GDF_SUCCESS upon successful compute, otherwise returns appropriate error code
 */
/* ----------------------------------------------------------------------------*/
gdf_error gdf_segmented_radixsort_f32(gdf_segmented_radixsort_plan_type *hdl,
                                     gdf_column *keycol, gdf_column *valcol,
                                     unsigned num_segments,
                                     unsigned *d_begin_offsets,
                                     unsigned *d_end_offsets);
                                    
/* --------------------------------------------------------------------------*/
/**
 * @brief  performs a segmented radixsort on the key and value columns where the key is an double
 *
 * @param[in] Radix sort plan
 * @param[in] key gdf_column
 * @param[in] value gdf_column
 * @param[in] The number of segments that comprise the sorting data
 * @param[in] Pointer to the sequence of beginning offsets of length num_segments, such that d_begin_offsets[i] is the first element of the ith data segment in d_keys_* and d_values_*
 * @param[in] Pointer to the sequence of ending offsets of length num_segments, such that d_end_offsets[i]-1 is the last element of the ith data segment in d_keys_* and d_values_*. If d_end_offsets[i]-1 <= d_begin_offsets[i], the ith is considered empty.
 *
 * @Returns GDF_SUCCESS upon successful compute, otherwise returns appropriate error code
 */
/* ----------------------------------------------------------------------------*/
gdf_error gdf_segmented_radixsort_f64(gdf_segmented_radixsort_plan_type *hdl,
                                     gdf_column *keycol, gdf_column *valcol,
                                     unsigned num_segments,
                                     unsigned *d_begin_offsets,
                                     unsigned *d_end_offsets);
                                    
/* --------------------------------------------------------------------------*/
/**
 * @brief  performs a segmented radixsort on the key and value columns where the key is any type
 *
 * @param[in] Radix sort plan
 * @param[in] key gdf_column
 * @param[in] value gdf_column
 * @param[in] The number of segments that comprise the sorting data
 * @param[in] Pointer to the sequence of beginning offsets of length num_segments, such that d_begin_offsets[i] is the first element of the ith data segment in d_keys_* and d_values_*
 * @param[in] Pointer to the sequence of ending offsets of length num_segments, such that d_end_offsets[i]-1 is the last element of the ith data segment in d_keys_* and d_values_*. If d_end_offsets[i]-1 <= d_begin_offsets[i], the ith is considered empty.
 *
 * @Returns GDF_SUCCESS upon successful compute, otherwise returns appropriate error code
 */
/* ----------------------------------------------------------------------------*/
gdf_error gdf_segmented_radixsort_generic(gdf_segmented_radixsort_plan_type *hdl,
                                     gdf_column *keycol, gdf_column *valcol,
                                     unsigned num_segments,
                                     unsigned *d_begin_offsets,
                                     unsigned *d_end_offsets);


// transpose
/**
 * @brief Transposes the table in_cols and copies to out_cols
 * 
 * @param[in] ncols Number of columns in in_cols
 * @param[in] in_cols[] Input table of (ncols) number of columns each of size (nrows)
 * @param[out] out_cols[] Preallocated output_table of (nrows) columns each of size (ncols)
 * @return gdf_error GDF_SUCCESS if successful, else appropriate error code
 */
gdf_error gdf_transpose(gdf_size_type ncols,
                        gdf_column** in_cols,
                        gdf_column** out_cols);

// joins

// joins

/* --------------------------------------------------------------------------*/
/** 
 * @brief  Performs an inner join on the specified columns of two
 * dataframes (left, right)
 * If join_context->flag_method is set to GDF_SORT then the null_count of the
 * columns must be set to 0 otherwise a GDF_VALIDITY_UNSUPPORTED error is
 * returned.
 * 
 * @param[in] left_cols[] The columns of the left dataframe
 * @param[in] num_left_cols The number of columns in the left dataframe
 * @param[in] left_join_cols[] The column indices of columns from the left dataframe
 * to join on
 * @param[in] right_cols[] The columns of the right dataframe
 * @param[in] num_right_cols The number of columns in the right dataframe
 * @param[in] right_join_cols[] The column indices of columns from the right dataframe
 * to join on
 * @param[in] num_cols_to_join The total number of columns to join on
 * @param[in] result_num_cols The number of columns in the resulting dataframe
 * @param[out] gdf_column *result_cols[] If not nullptr, the dataframe that results from joining
 * the left and right tables on the specified columns
 * @param[out] gdf_column * left_indices If not nullptr, indices of rows from the left table that match rows in the right table
 * @param[out] gdf_column * right_indices If not nullptr, indices of rows from the right table that match rows in the left table
 * @param[in] join_context The context to use to control how the join is performed,e.g.,
 * sort vs hash based implementation
 * 
 * @returns   GDF_SUCCESS if the join operation was successful, otherwise an appropriate
 * error code
 */
/* ----------------------------------------------------------------------------*/
gdf_error gdf_inner_join(
                         gdf_column **left_cols, 
                         int num_left_cols,
                         int left_join_cols[],
                         gdf_column **right_cols,
                         int num_right_cols,
                         int right_join_cols[],
                         int num_cols_to_join,
                         int result_num_cols,
                         gdf_column **result_cols,
                         gdf_column * left_indices,
                         gdf_column * right_indices,
                         gdf_context *join_context);

/* --------------------------------------------------------------------------*/
/** 
 * @brief  Performs a left join (also known as left outer join) on the
 * specified columns of two dataframes (left, right)
 * If join_context->flag_method is set to GDF_SORT then the null_count of the
 * columns must be set to 0 otherwise a GDF_VALIDITY_UNSUPPORTED error is
 * returned.
 * 
 * @param[in] left_cols[] The columns of the left dataframe
 * @param[in] num_left_cols The number of columns in the left dataframe
 * @param[in] left_join_cols[] The column indices of columns from the left dataframe
 * to join on
 * @param[in] right_cols[] The columns of the right dataframe
 * @param[in] num_right_cols The number of columns in the right dataframe
 * @param[in] right_join_cols[] The column indices of columns from the right dataframe
 * to join on
 * @param[in] num_cols_to_join The total number of columns to join on
 * @param[in] result_num_cols The number of columns in the resulting dataframe
 * @param[out] gdf_column *result_cols[] If not nullptr, the dataframe that results from joining
 * the left and right tables on the specified columns
 * @param[out] gdf_column * left_indices If not nullptr, indices of rows from the left table that match rows in the right table
 * @param[out] gdf_column * right_indices If not nullptr, indices of rows from the right table that match rows in the left table
 * @param[in] join_context The context to use to control how the join is performed,e.g.,
 * sort vs hash based implementation
 * 
 * @returns   GDF_SUCCESS if the join operation was successful, otherwise an appropriate
 * error code
 */
/* ----------------------------------------------------------------------------*/
gdf_error gdf_left_join(
                         gdf_column **left_cols, 
                         int num_left_cols,
                         int left_join_cols[],
                         gdf_column **right_cols,
                         int num_right_cols,
                         int right_join_cols[],
                         int num_cols_to_join,
                         int result_num_cols,
                         gdf_column **result_cols,
                         gdf_column * left_indices,
                         gdf_column * right_indices,
                         gdf_context *join_context);

/* --------------------------------------------------------------------------*/
/** 
 * @brief  Performs a full join (also known as full outer join) on the
 * specified columns of two dataframes (left, right)
 * If join_context->flag_method is set to GDF_SORT then the null_count of the
 * columns must be set to 0 otherwise a GDF_VALIDITY_UNSUPPORTED error is
 * returned.
 * 
 * @param[in] left_cols[] The columns of the left dataframe
 * @param[in] num_left_cols The number of columns in the left dataframe
 * @param[in] left_join_cols[] The column indices of columns from the left dataframe
 * to join on
 * @param[in] right_cols[] The columns of the right dataframe
 * @param[in] num_right_cols The number of columns in the right dataframe
 * @param[in] right_join_cols[] The column indices of columns from the right dataframe
 * to join on
 * @param[in] num_cols_to_join The total number of columns to join on
 * @param[in] result_num_cols The number of columns in the resulting dataframe
 * @param[out] gdf_column *result_cols[] If not nullptr, the dataframe that results from joining
 * the left and right tables on the specified columns
 * @param[out] gdf_column * left_indices If not nullptr, indices of rows from the left table that match rows in the right table
 * @param[out] gdf_column * right_indices If not nullptr, indices of rows from the right table that match rows in the left table
 * @param[in] join_context The context to use to control how the join is performed,e.g.,
 * sort vs hash based implementation
 * 
 * @returns   GDF_SUCCESS if the join operation was successful, otherwise an appropriate
 * error code
 */
/* ----------------------------------------------------------------------------*/
gdf_error gdf_full_join(
                         gdf_column **left_cols, 
                         int num_left_cols,
                         int left_join_cols[],
                         gdf_column **right_cols,
                         int num_right_cols,
                         int right_join_cols[],
                         int num_cols_to_join,
                         int result_num_cols,
                         gdf_column **result_cols,
                         gdf_column * left_indices,
                         gdf_column * right_indices,
                         gdf_context *join_context);

/* partioning */

/* --------------------------------------------------------------------------*/
/** 
 * @brief Computes the hash values of the rows in the specified columns of the 
 * input columns and bins the hash values into the desired number of partitions. 
 * Rearranges the input columns such that rows with hash values in the same bin 
 * are contiguous.
 * 
 * @param[in] num_input_cols The number of columns in the input columns
 * @param[in] input[] The input set of columns
 * @param[in] columns_to_hash[] Indices of the columns in the input set to hash
 * @param[in] num_cols_to_hash The number of columns to hash
 * @param[in] num_partitions The number of partitions to rearrange the input rows into
 * @param[out] partitioned_output Preallocated gdf_columns to hold the rearrangement 
 * of the input columns into the desired number of partitions
 * @param[out] partition_offsets Preallocated array the size of the number of
 * partitions. Where partition_offsets[i] indicates the starting position
 * of partition 'i'
 * @param[in] hash The hash function to use
 * 
 * @returns  If the operation was successful, returns GDF_SUCCESS
 */
/* ----------------------------------------------------------------------------*/
gdf_error gdf_hash_partition(int num_input_cols, 
                             gdf_column * input[], 
                             int columns_to_hash[],
                             int num_cols_to_hash,
                             int num_partitions, 
                             gdf_column * partitioned_output[],
                             int partition_offsets[],
                             gdf_hash_func hash);

/* prefixsum */

/* --------------------------------------------------------------------------*/
/** 
 * @brief  Computes the prefix sum of a column
 * 
<<<<<<< HEAD
 * @param[in] inp Input column for prefix sum with null_count = 0
 * @param[out] out The output column containing the prefix sum of the input
 * @param[in] inclusive Flag for applying an inclusive prefix sum
=======
 * @param inp Input column for prefix sum with null_count = 0
 * @param out The output column containing the prefix sum of the input
 * @param inclusive Flag for applying an inclusive prefix sum
>>>>>>> 5996c5b0
 * 
 * @returns   GDF_SUCCESS if the operation was successful, otherwise an appropriate
 * error code. If inp->null_count is not set to 0 GDF_VALIDITY_UNSUPPORTED is
 * returned.
 */
/* ----------------------------------------------------------------------------*/
gdf_error gdf_prefixsum_generic(gdf_column *inp, gdf_column *out, int inclusive);

/* --------------------------------------------------------------------------*/
/** 
 * @brief  Computes the prefix sum of a column
 * 
<<<<<<< HEAD
 * @param[in] inp Input column for prefix sum with null_count = 0
 * @param[out] out The output column containing the prefix sum of the input
 * @param[in] inclusive Flag for applying an inclusive prefix sum
=======
 * @param inp Input column for prefix sum with null_count = 0
 * @param out The output column containing the prefix sum of the input
 * @param inclusive Flag for applying an inclusive prefix sum
>>>>>>> 5996c5b0
 * 
 * @returns   GDF_SUCCESS if the operation was successful, otherwise an appropriate
 * error code. If inp->null_count is not set to 0 GDF_VALIDITY_UNSUPPORTED is
 * returned.
 */
/* ----------------------------------------------------------------------------*/
gdf_error gdf_prefixsum_i8(gdf_column *inp, gdf_column *out, int inclusive);

/* --------------------------------------------------------------------------*/
/** 
 * @brief  Computes the prefix sum of a column
 * 
<<<<<<< HEAD
 * @param[in] inp Input column for prefix sum with null_count = 0
 * @param[out] out The output column containing the prefix sum of the input
 * @param[in] inclusive Flag for applying an inclusive prefix sum
=======
 * @param inp Input column for prefix sum with null_count = 0
 * @param out The output column containing the prefix sum of the input
 * @param inclusive Flag for applying an inclusive prefix sum
>>>>>>> 5996c5b0
 * 
 * @returns   GDF_SUCCESS if the operation was successful, otherwise an appropriate
 * error code. If inp->null_count is not set to 0 GDF_VALIDITY_UNSUPPORTED is
 * returned.
 */
/* ----------------------------------------------------------------------------*/
gdf_error gdf_prefixsum_i32(gdf_column *inp, gdf_column *out, int inclusive);

/* --------------------------------------------------------------------------*/
/** 
 * @brief  Computes the prefix sum of a column
 * 
<<<<<<< HEAD
 * @param[in] inp Input column for prefix sum with null_count = 0
 * @param[out] out The output column containing the prefix sum of the input
 * @param[in] inclusive Flag for applying an inclusive prefix sum
=======
 * @param inp Input column for prefix sum with null_count = 0
 * @param out The output column containing the prefix sum of the input
 * @param inclusive Flag for applying an inclusive prefix sum
>>>>>>> 5996c5b0
 * 
 * @returns   GDF_SUCCESS if the operation was successful, otherwise an appropriate
 * error code. If inp->null_count is not set to 0 GDF_VALIDITY_UNSUPPORTED is
 * returned.
 */
/* ----------------------------------------------------------------------------*/
gdf_error gdf_prefixsum_i64(gdf_column *inp, gdf_column *out, int inclusive);


/* unary operators */

/* hashing */
/** --------------------------------------------------------------------------*
 * @brief Computes the hash value of each row in the input set of columns.
 *
 * @param[in] num_cols The number of columns in the input set
 * @param[in] input The list of columns whose rows will be hashed
 * @param[in] hash The hash function to use
 * @param[in] initial_hash_values Optional array in device memory specifying an initial hash value for each column
 * that will be combined with the hash of every element in the column. If this argument is `nullptr`,
 * then each element will be hashed as-is.
 * @param[out] output The hash value of each row of the input
 *
 * @return    GDF_SUCCESS if the operation was successful, otherwise an
 *            appropriate error code.
 * ----------------------------------------------------------------------------**/
gdf_error gdf_hash(int num_cols,
                   gdf_column **input,
                   gdf_hash_func hash,
                   uint32_t *initial_hash_values,
                   gdf_column *output);

/* trig */

/* --------------------------------------------------------------------------*/
/**
 * @brief  Computes trigonometric sine function for any floating point data type
 *
 * @param[in] gdf_column of the input
 * @param[out] output gdf_column. The output memory needs to be preallocated
 *
* @Returns GDF_SUCCESS upon successful compute, otherwise returns appropriate error code
 */
/* ----------------------------------------------------------------------------*/
gdf_error gdf_sin_generic(gdf_column *input, gdf_column *output);

/* --------------------------------------------------------------------------*/
/**
 * @brief  Computes trigonometric sine function for float data type
 *
 * @param[in] gdf_column of the input
 * @param[out] output gdf_column. The output memory needs to be preallocated
 *
* @Returns GDF_SUCCESS upon successful compute, otherwise returns appropriate error code
 */
/* ----------------------------------------------------------------------------*/
gdf_error gdf_sin_f32(gdf_column *input, gdf_column *output);

/* --------------------------------------------------------------------------*/
/**
 * @brief  Computes trigonometric sine function for double data type
 *
 * @param[in] gdf_column of the input
 * @param[out] output gdf_column. The output memory needs to be preallocated
 *
* @Returns GDF_SUCCESS upon successful compute, otherwise returns appropriate error code
 */
/* ----------------------------------------------------------------------------*/
gdf_error gdf_sin_f64(gdf_column *input, gdf_column *output);

/* --------------------------------------------------------------------------*/
/**
 * @brief  Computes trigonometric cosine function for any floating point data type
 *
 * @param[in] gdf_column of the input
 * @param[out] output gdf_column. The output memory needs to be preallocated
 *
* @Returns GDF_SUCCESS upon successful compute, otherwise returns appropriate error code
 */
/* ----------------------------------------------------------------------------*/
gdf_error gdf_cos_generic(gdf_column *input, gdf_column *output);

/* --------------------------------------------------------------------------*/
/**
 * @brief  Computes trigonometric cosine function for float data type
 *
 * @param[in] gdf_column of the input
 * @param[out] output gdf_column. The output memory needs to be preallocated
 *
* @Returns GDF_SUCCESS upon successful compute, otherwise returns appropriate error code
 */
/* ----------------------------------------------------------------------------*/
gdf_error gdf_cos_f32(gdf_column *input, gdf_column *output);

/* --------------------------------------------------------------------------*/
/**
 * @brief  Computes trigonometric cosine function for double data type
 *
 * @param[in] gdf_column of the input
 * @param[out] output gdf_column. The output memory needs to be preallocated
 *
* @Returns GDF_SUCCESS upon successful compute, otherwise returns appropriate error code
 */
/* ----------------------------------------------------------------------------*/
gdf_error gdf_cos_f64(gdf_column *input, gdf_column *output);

/* --------------------------------------------------------------------------*/
/**
 * @brief  Computes trigonometric tangent function for any floating point data type
 *
 * @param[in] gdf_column of the input
 * @param[out] output gdf_column. The output memory needs to be preallocated
 *
* @Returns GDF_SUCCESS upon successful compute, otherwise returns appropriate error code
 */
/* ----------------------------------------------------------------------------*/
gdf_error gdf_tan_generic(gdf_column *input, gdf_column *output);

/* --------------------------------------------------------------------------*/
/**
 * @brief  Computes trigonometric tangent function for float data type
 *
 * @param[in] gdf_column of the input
 * @param[out] output gdf_column. The output memory needs to be preallocated
 *
* @Returns GDF_SUCCESS upon successful compute, otherwise returns appropriate error code
 */
/* ----------------------------------------------------------------------------*/
gdf_error gdf_tan_f32(gdf_column *input, gdf_column *output);

/* --------------------------------------------------------------------------*/
/**
 * @brief  Computes trigonometric tangent function for double data type
 *
 * @param[in] gdf_column of the input
 * @param[out] output gdf_column. The output memory needs to be preallocated
 *
* @Returns GDF_SUCCESS upon successful compute, otherwise returns appropriate error code
 */
/* ----------------------------------------------------------------------------*/
gdf_error gdf_tan_f64(gdf_column *input, gdf_column *output);

/* --------------------------------------------------------------------------*/
/**
 * @brief  Computes trigonometric arcsin function for any floating point data type
 *
 * @param[in] gdf_column of the input
 * @param[out] output gdf_column. The output memory needs to be preallocated
 *
* @Returns GDF_SUCCESS upon successful compute, otherwise returns appropriate error code
 */
/* ----------------------------------------------------------------------------*/
gdf_error gdf_asin_generic(gdf_column *input, gdf_column *output);

/* --------------------------------------------------------------------------*/
/**
 * @brief  Computes trigonometric arcsin function for float data type
 *
 * @param[in] gdf_column of the input
 * @param[out] output gdf_column. The output memory needs to be preallocated
 *
* @Returns GDF_SUCCESS upon successful compute, otherwise returns appropriate error code
 */
/* ----------------------------------------------------------------------------*/
gdf_error gdf_asin_f32(gdf_column *input, gdf_column *output);

/* --------------------------------------------------------------------------*/
/**
 * @brief  Computes trigonometric arcsin function for double data type
 *
 * @param[in] gdf_column of the input
 * @param[out] output gdf_column. The output memory needs to be preallocated
 *
* @Returns GDF_SUCCESS upon successful compute, otherwise returns appropriate error code
 */
/* ----------------------------------------------------------------------------*/
gdf_error gdf_asin_f64(gdf_column *input, gdf_column *output);

/* --------------------------------------------------------------------------*/
/**
 * @brief  Computes trigonometric arccos function for any floating point data type
 *
 * @param[in] gdf_column of the input
 * @param[out] output gdf_column. The output memory needs to be preallocated
 *
* @Returns GDF_SUCCESS upon successful compute, otherwise returns appropriate error code
 */
/* ----------------------------------------------------------------------------*/
gdf_error gdf_acos_generic(gdf_column *input, gdf_column *output);

/* --------------------------------------------------------------------------*/
/**
 * @brief  Computes trigonometric arccos function for float data type
 *
 * @param[in] gdf_column of the input
 * @param[out] output gdf_column. The output memory needs to be preallocated
 *
* @Returns GDF_SUCCESS upon successful compute, otherwise returns appropriate error code
 */
/* ----------------------------------------------------------------------------*/
gdf_error gdf_acos_f32(gdf_column *input, gdf_column *output);

/* --------------------------------------------------------------------------*/
/**
 * @brief  Computes trigonometric arccos function for double data type
 *
 * @param[in] gdf_column of the input
 * @param[out] output gdf_column. The output memory needs to be preallocated
 *
* @Returns GDF_SUCCESS upon successful compute, otherwise returns appropriate error code
 */
/* ----------------------------------------------------------------------------*/
gdf_error gdf_acos_f64(gdf_column *input, gdf_column *output);

/* --------------------------------------------------------------------------*/
/**
 * @brief  Computes trigonometric arctan function for any floating point data type
 *
 * @param[in] gdf_column of the input
 * @param[out] output gdf_column. The output memory needs to be preallocated
 *
* @Returns GDF_SUCCESS upon successful compute, otherwise returns appropriate error code
 */
/* ----------------------------------------------------------------------------*/
gdf_error gdf_atan_generic(gdf_column *input, gdf_column *output);

/* --------------------------------------------------------------------------*/
/**
 * @brief  Computes trigonometric arctan function for a float data type
 *
 * @param[in] gdf_column of the input
 * @param[out] output gdf_column. The output memory needs to be preallocated
 *
* @Returns GDF_SUCCESS upon successful compute, otherwise returns appropriate error code
 */
/* ----------------------------------------------------------------------------*/
gdf_error gdf_atan_f32(gdf_column *input, gdf_column *output);

/* --------------------------------------------------------------------------*/
/**
 * @brief  Computes trigonometric arctan function for a double data type
 *
 * @param[in] gdf_column of the input
 * @param[out] output gdf_column. The output memory needs to be preallocated
 *
* @Returns GDF_SUCCESS upon successful compute, otherwise returns appropriate error code
 */
/* ----------------------------------------------------------------------------*/
gdf_error gdf_atan_f64(gdf_column *input, gdf_column *output);


/* exponential */

/* --------------------------------------------------------------------------*/
/**
 * @brief  Computes e (Euler's number, 2.7182818...) raised to the given power arg for any floating point data type
 *
 * @param[in] gdf_column of the input
 * @param[out] output gdf_column. The output memory needs to be preallocated
 *
* @Returns GDF_SUCCESS upon successful compute, otherwise returns appropriate error code
 */
/* ----------------------------------------------------------------------------*/
gdf_error gdf_exp_generic(gdf_column *input, gdf_column *output);

/* --------------------------------------------------------------------------*/
/**
 * @brief  Computes e (Euler's number, 2.7182818...) raised to the given power arg float data type
 *
 * @param[in] gdf_column of the input
 * @param[out] output gdf_column. The output memory needs to be preallocated
 *
* @Returns GDF_SUCCESS upon successful compute, otherwise returns appropriate error code
 */
/* ----------------------------------------------------------------------------*/
gdf_error gdf_exp_f32(gdf_column *input, gdf_column *output);

/* --------------------------------------------------------------------------*/
/**
 * @brief  Computes e (Euler's number, 2.7182818...) raised to the given power arg for double data type
 *
 * @param[in] gdf_column of the input
 * @param[out] output gdf_column. The output memory needs to be preallocated
 *
* @Returns GDF_SUCCESS upon successful compute, otherwise returns appropriate error code
 */
/* ----------------------------------------------------------------------------*/
gdf_error gdf_exp_f64(gdf_column *input, gdf_column *output);

/* --------------------------------------------------------------------------*/
/**
 * @brief  Computes the natural (base e) logarithm of arg for any floating point data type
 *
 * @param[in] gdf_column of the input
 * @param[out] output gdf_column. The output memory needs to be preallocated
 *
* @Returns GDF_SUCCESS upon successful compute, otherwise returns appropriate error code
 */
/* ----------------------------------------------------------------------------*/
gdf_error gdf_log_generic(gdf_column *input, gdf_column *output);

/* --------------------------------------------------------------------------*/
/**
 * @brief  Computes the natural (base e) logarithm of arg for float data type
 *
 * @param[in] gdf_column of the input
 * @param[out] output gdf_column. The output memory needs to be preallocated
 *
* @Returns GDF_SUCCESS upon successful compute, otherwise returns appropriate error code
 */
/* ----------------------------------------------------------------------------*/
gdf_error gdf_log_f32(gdf_column *input, gdf_column *output);

/* --------------------------------------------------------------------------*/
/**
 * @brief  Computes the natural (base e) logarithm of arg for double data type
 *
 * @param[in] gdf_column of the input
 * @param[out] output gdf_column. The output memory needs to be preallocated
 *
* @Returns GDF_SUCCESS upon successful compute, otherwise returns appropriate error code
 */
/* ----------------------------------------------------------------------------*/
gdf_error gdf_log_f64(gdf_column *input, gdf_column *output);


/* power */

/* --------------------------------------------------------------------------*/
/**
 * @brief  Computes the square root for any floating point data type
 *
 * @param[in] gdf_column of the input
 * @param[out] output gdf_column. The output memory needs to be preallocated
 *
* @Returns GDF_SUCCESS upon successful compute, otherwise returns appropriate error code
 */
/* ----------------------------------------------------------------------------*/
gdf_error gdf_sqrt_generic(gdf_column *input, gdf_column *output);

/* --------------------------------------------------------------------------*/
/**
 * @brief  Computes the square root for float data type
 *
 * @param[in] gdf_column of the input
 * @param[out] output gdf_column. The output memory needs to be preallocated
 *
* @Returns GDF_SUCCESS upon successful compute, otherwise returns appropriate error code
 */
/* ----------------------------------------------------------------------------*/
gdf_error gdf_sqrt_f32(gdf_column *input, gdf_column *output);

/* --------------------------------------------------------------------------*/
/**
 * @brief  Computes the square root for double data type
 *
 * @param[in] gdf_column of the input
 * @param[out] output gdf_column. The output memory needs to be preallocated
 *
* @Returns GDF_SUCCESS upon successful compute, otherwise returns appropriate error code
 */
/* ----------------------------------------------------------------------------*/
gdf_error gdf_sqrt_f64(gdf_column *input, gdf_column *output);


/* rounding */

/* --------------------------------------------------------------------------*/
/**
 * @brief  Computes the smallest integer value not less than arg for any floating point data type
 *
 * @param[in] gdf_column of the input
 * @param[out] output gdf_column. The output memory needs to be preallocated
 *
* @Returns GDF_SUCCESS upon successful compute, otherwise returns appropriate error code
 */
/* ----------------------------------------------------------------------------*/
gdf_error gdf_ceil_generic(gdf_column *input, gdf_column *output);

/* --------------------------------------------------------------------------*/
/**
 * @brief  Computes the smallest integer value not less than arg for float data type
 *
 * @param[in] gdf_column of the input
 * @param[out] output gdf_column. The output memory needs to be preallocated
 *
* @Returns GDF_SUCCESS upon successful compute, otherwise returns appropriate error code
 */
/* ----------------------------------------------------------------------------*/
gdf_error gdf_ceil_f32(gdf_column *input, gdf_column *output);

/* --------------------------------------------------------------------------*/
/**
 * @brief  Computes the smallest integer value not less than arg for double data type
 *
 * @param[in] gdf_column of the input
 * @param[out] output gdf_column. The output memory needs to be preallocated
 *
* @Returns GDF_SUCCESS upon successful compute, otherwise returns appropriate error code
 */
/* ----------------------------------------------------------------------------*/
gdf_error gdf_ceil_f64(gdf_column *input, gdf_column *output);

/* --------------------------------------------------------------------------*/
/**
 * @brief  Computes the largest integer value not greater than arg for any floating point data type
 *
 * @param[in] gdf_column of the input
 * @param[out] output gdf_column. The output memory needs to be preallocated
 *
* @Returns GDF_SUCCESS upon successful compute, otherwise returns appropriate error code
 */
/* ----------------------------------------------------------------------------*/
gdf_error gdf_floor_generic(gdf_column *input, gdf_column *output);

/* --------------------------------------------------------------------------*/
/**
 * @brief  Computes the largest integer value not greater than arg for float data type
 *
 * @param[in] gdf_column of the input
 * @param[out] output gdf_column. The output memory needs to be preallocated
 *
* @Returns GDF_SUCCESS upon successful compute, otherwise returns appropriate error code
 */
/* ----------------------------------------------------------------------------*/
gdf_error gdf_floor_f32(gdf_column *input, gdf_column *output);

/* --------------------------------------------------------------------------*/
/**
 * @brief  Computes the largest integer value not greater than arg for double data type
 *
 * @param[in] gdf_column of the input
 * @param[out] output gdf_column. The output memory needs to be preallocated
 *
* @Returns GDF_SUCCESS upon successful compute, otherwise returns appropriate error code
 */
/* ----------------------------------------------------------------------------*/
gdf_error gdf_floor_f64(gdf_column *input, gdf_column *output);


/* casting */

/* --------------------------------------------------------------------------*/
/**
 * @brief  Casts data in a gdf_column of any data type to a GDF_FLOAT32
 *
 * @param[in] gdf_column of the input
 * @param[out] output gdf_column. The output memory needs to be preallocated
 *
* @Returns GDF_SUCCESS upon successful compute, otherwise returns appropriate error code
 */
/* ----------------------------------------------------------------------------*/
gdf_error gdf_cast_generic_to_f32(gdf_column *input, gdf_column *output);

/* --------------------------------------------------------------------------*/
/**
 * @brief  Casts data in a gdf_column of type GDF_INT8 to a GDF_FLOAT32
 *
 * @param[in] gdf_column of the input
 * @param[out] output gdf_column. The output memory needs to be preallocated
 *
* @Returns GDF_SUCCESS upon successful compute, otherwise returns appropriate error code
 */
/* ----------------------------------------------------------------------------*/
gdf_error gdf_cast_i8_to_f32(gdf_column *input, gdf_column *output);

/* --------------------------------------------------------------------------*/
/**
 * @brief  Casts data in a gdf_column of type GDF_INT32 to a GDF_FLOAT32
 *
 * @param[in] gdf_column of the input
 * @param[out] output gdf_column. The output memory needs to be preallocated
 *
* @Returns GDF_SUCCESS upon successful compute, otherwise returns appropriate error code
 */
/* ----------------------------------------------------------------------------*/
gdf_error gdf_cast_i32_to_f32(gdf_column *input, gdf_column *output);

/* --------------------------------------------------------------------------*/
/**
 * @brief  Casts data in a gdf_column of type GDF_INT64 to a GDF_FLOAT32
 *
 * @param[in] gdf_column of the input
 * @param[out] output gdf_column. The output memory needs to be preallocated
 *
* @Returns GDF_SUCCESS upon successful compute, otherwise returns appropriate error code
 */
/* ----------------------------------------------------------------------------*/
gdf_error gdf_cast_i64_to_f32(gdf_column *input, gdf_column *output);

/* --------------------------------------------------------------------------*/
/**
 * @brief  Casts data in a gdf_column of type GDF_FLOAT32 to a GDF_FLOAT32
 *
 * @param[in] gdf_column of the input
 * @param[out] output gdf_column. The output memory needs to be preallocated
 *
* @Returns GDF_SUCCESS upon successful compute, otherwise returns appropriate error code
 */
/* ----------------------------------------------------------------------------*/
gdf_error gdf_cast_f32_to_f32(gdf_column *input, gdf_column *output);

/* --------------------------------------------------------------------------*/
/**
 * @brief  Casts data in a gdf_column of type GDF_FLOAT64 to a GDF_FLOAT32
 *
 * @param[in] gdf_column of the input
 * @param[out] output gdf_column. The output memory needs to be preallocated
 *
* @Returns GDF_SUCCESS upon successful compute, otherwise returns appropriate error code
 */
/* ----------------------------------------------------------------------------*/
gdf_error gdf_cast_f64_to_f32(gdf_column *input, gdf_column *output);

/* --------------------------------------------------------------------------*/
/**
 * @brief  Casts data in a gdf_column of type GDF_DATE32 to a GDF_FLOAT32
 *
 * This is effectively casting the underlying GDF_INT32 physical data type of GDF_DATE32 to GDF_FLOAT32
 *
 * @param[in] gdf_column of the input
 * @param[out] output gdf_column. The output memory needs to be preallocated
 *
* @Returns GDF_SUCCESS upon successful compute, otherwise returns appropriate error code
 */
/* ----------------------------------------------------------------------------*/
gdf_error gdf_cast_date32_to_f32(gdf_column *input, gdf_column *output);

/* --------------------------------------------------------------------------*/
/**
 * @brief  Casts data in a gdf_column of type GDF_DATE64 to a GDF_FLOAT32
 *
 * This is effectively casting the underlying GDF_INT64 physical data type of GDF_DATE64 to GDF_FLOAT32
 *
 * @param[in] gdf_column of the input
 * @param[out] output gdf_column. The output memory needs to be preallocated
 *
* @Returns GDF_SUCCESS upon successful compute, otherwise returns appropriate error code
 */
/* ----------------------------------------------------------------------------*/
gdf_error gdf_cast_date64_to_f32(gdf_column *input, gdf_column *output);

/* --------------------------------------------------------------------------*/
/**
 * @brief  Casts data in a gdf_column of type GDF_TIMESTAMP to a GDF_FLOAT32
 *
 * This is effectively casting the underlying GDF_INT64 physical data type of GDF_TIMESTAMP to GDF_FLOAT32
 *
 * @param[in] gdf_column of the input
 * @param[out] output gdf_column. The output memory needs to be preallocated
 *
* @Returns GDF_SUCCESS upon successful compute, otherwise returns appropriate error code
 */
/* ----------------------------------------------------------------------------*/
gdf_error gdf_cast_timestamp_to_f32(gdf_column *input, gdf_column *output);

/* --------------------------------------------------------------------------*/
/**
 * @brief  Casts data in a gdf_column of any data type to a GDF_FLOAT64
 *
 * @param[in] gdf_column of the input
 * @param[out] output gdf_column. The output memory needs to be preallocated
 *
* @Returns GDF_SUCCESS upon successful compute, otherwise returns appropriate error code
 */
/* ----------------------------------------------------------------------------*/
gdf_error gdf_cast_generic_to_f64(gdf_column *input, gdf_column *output);

/* --------------------------------------------------------------------------*/
/**
 * @brief  Casts data in a gdf_column type GDF_INT8 to a GDF_FLOAT64
 *
 * @param[in] gdf_column of the input
 * @param[out] output gdf_column. The output memory needs to be preallocated
 *
* @Returns GDF_SUCCESS upon successful compute, otherwise returns appropriate error code
 */
/* ----------------------------------------------------------------------------*/
gdf_error gdf_cast_i8_to_f64(gdf_column *input, gdf_column *output);

/* --------------------------------------------------------------------------*/
/**
 * @brief  Casts data in a gdf_column type GDF_INT32 to a GDF_FLOAT64
 *
 * @param[in] gdf_column of the input
 * @param[out] output gdf_column. The output memory needs to be preallocated
 *
* @Returns GDF_SUCCESS upon successful compute, otherwise returns appropriate error code
 */
/* ----------------------------------------------------------------------------*/
gdf_error gdf_cast_i32_to_f64(gdf_column *input, gdf_column *output);

/* --------------------------------------------------------------------------*/
/**
 * @brief  Casts data in a gdf_column type GDF_INT64 to a GDF_FLOAT64
 *
 * @param[in] gdf_column of the input
 * @param[out] output gdf_column. The output memory needs to be preallocated
 *
* @Returns GDF_SUCCESS upon successful compute, otherwise returns appropriate error code
 */
/* ----------------------------------------------------------------------------*/
gdf_error gdf_cast_i64_to_f64(gdf_column *input, gdf_column *output);

/* --------------------------------------------------------------------------*/
/**
 * @brief  Casts data in a gdf_column type GDF_FLOAT32 to a GDF_FLOAT64
 *
 * @param[in] gdf_column of the input
 * @param[out] output gdf_column. The output memory needs to be preallocated
 *
* @Returns GDF_SUCCESS upon successful compute, otherwise returns appropriate error code
 */
/* ----------------------------------------------------------------------------*/
gdf_error gdf_cast_f32_to_f64(gdf_column *input, gdf_column *output);

/* --------------------------------------------------------------------------*/
/**
 * @brief  Casts data in a gdf_column type GDF_FLOAT64 to a GDF_FLOAT64
 *
 * @param[in] gdf_column of the input
 * @param[out] output gdf_column. The output memory needs to be preallocated
 *
* @Returns GDF_SUCCESS upon successful compute, otherwise returns appropriate error code
 */
/* ----------------------------------------------------------------------------*/
gdf_error gdf_cast_f64_to_f64(gdf_column *input, gdf_column *output);

/* --------------------------------------------------------------------------*/
/**
 * @brief  Casts data in a gdf_column type GDF_DATE32 to a GDF_FLOAT64
 *
 * This is effectively casting the underlying GDF_INT32 physical data type of GDF_DATE32 to GDF_FLOAT64
 *
 * @param[in] gdf_column of the input
 * @param[out] output gdf_column. The output memory needs to be preallocated
 *
* @Returns GDF_SUCCESS upon successful compute, otherwise returns appropriate error code
 */
/* ----------------------------------------------------------------------------*/
gdf_error gdf_cast_date32_to_f64(gdf_column *input, gdf_column *output);

/* --------------------------------------------------------------------------*/
/**
 * @brief  Casts data in a gdf_column type GDF_DATE64 to a GDF_FLOAT64
 *
 * This is effectively casting the underlying GDF_INT64 physical data type of GDF_DATE64 to GDF_FLOAT64
 *
 * @param[in] gdf_column of the input
 * @param[out] output gdf_column. The output memory needs to be preallocated
 *
* @Returns GDF_SUCCESS upon successful compute, otherwise returns appropriate error code
 */
/* ----------------------------------------------------------------------------*/
gdf_error gdf_cast_date64_to_f64(gdf_column *input, gdf_column *output);

/* --------------------------------------------------------------------------*/
/**
 * @brief  Casts data in a gdf_column type GDF_TIMESTAMP to a GDF_FLOAT64
 *
 * This is effectively casting the underlying GDF_INT64 physical data type of GDF_TIMESTAMP to GDF_FLOAT64
 *
 * @param[in] gdf_column of the input
 * @param[out] output gdf_column. The output memory needs to be preallocated
 *
* @Returns GDF_SUCCESS upon successful compute, otherwise returns appropriate error code
 */
/* ----------------------------------------------------------------------------*/
gdf_error gdf_cast_timestamp_to_f64(gdf_column *input, gdf_column *output);

/* --------------------------------------------------------------------------*/
/**
 * @brief  Casts data in a gdf_column of any data type to a GDF_INT8
 *
 * @param[in] gdf_column of the input
 * @param[out] output gdf_column. The output memory needs to be preallocated
 *
* @Returns GDF_SUCCESS upon successful compute, otherwise returns appropriate error code
 */
/* ----------------------------------------------------------------------------*/
gdf_error gdf_cast_generic_to_i8(gdf_column *input, gdf_column *output);

/* --------------------------------------------------------------------------*/
/**
 * @brief  Casts data in a gdf_column type GDF_INT8 to a GDF_INT8
 *
 * @param[in] gdf_column of the input
 * @param[out] output gdf_column. The output memory needs to be preallocated
 *
* @Returns GDF_SUCCESS upon successful compute, otherwise returns appropriate error code
 */
/* ----------------------------------------------------------------------------*/
gdf_error gdf_cast_i8_to_i8(gdf_column *input, gdf_column *output);

/* --------------------------------------------------------------------------*/
/**
 * @brief  Casts data in a gdf_column type GDF_INT32 to a GDF_INT8
 *
 * @param[in] gdf_column of the input
 * @param[out] output gdf_column. The output memory needs to be preallocated
 *
* @Returns GDF_SUCCESS upon successful compute, otherwise returns appropriate error code
 */
/* ----------------------------------------------------------------------------*/
gdf_error gdf_cast_i32_to_i8(gdf_column *input, gdf_column *output);

/* --------------------------------------------------------------------------*/
/**
 * @brief  Casts data in a gdf_column type GDF_INT64 to a GDF_INT8
 *
 * @param[in] gdf_column of the input
 * @param[out] output gdf_column. The output memory needs to be preallocated
 *
* @Returns GDF_SUCCESS upon successful compute, otherwise returns appropriate error code
 */
/* ----------------------------------------------------------------------------*/
gdf_error gdf_cast_i64_to_i8(gdf_column *input, gdf_column *output);

/* --------------------------------------------------------------------------*/
/**
 * @brief  Casts data in a gdf_column type GDF_FLOAT32 to a GDF_INT8
 *
 * @param[in] gdf_column of the input
 * @param[out] output gdf_column. The output memory needs to be preallocated
 *
* @Returns GDF_SUCCESS upon successful compute, otherwise returns appropriate error code
 */
/* ----------------------------------------------------------------------------*/
gdf_error gdf_cast_f32_to_i8(gdf_column *input, gdf_column *output);

/* --------------------------------------------------------------------------*/
/**
 * @brief  Casts data in a gdf_column type GDF_FLOAT64 to a GDF_INT8
 *
 * @param[in] gdf_column of the input
 * @param[out] output gdf_column. The output memory needs to be preallocated
 *
* @Returns GDF_SUCCESS upon successful compute, otherwise returns appropriate error code
 */
/* ----------------------------------------------------------------------------*/
gdf_error gdf_cast_f64_to_i8(gdf_column *input, gdf_column *output);

/* --------------------------------------------------------------------------*/
/**
 * @brief  Casts data in a gdf_column type GDF_DATE32 to a GDF_INT8
 *
 * This is effectively casting the underlying GDF_INT32 physical data type of GDF_DATE32 to GDF_INT8
 *
 * @param[in] gdf_column of the input
 * @param[out] output gdf_column. The output memory needs to be preallocated
 *
* @Returns GDF_SUCCESS upon successful compute, otherwise returns appropriate error code
 */
/* ----------------------------------------------------------------------------*/
gdf_error gdf_cast_date32_to_i8(gdf_column *input, gdf_column *output);

/* --------------------------------------------------------------------------*/
/**
 * @brief  Casts data in a gdf_column type GDF_DATE64 to a GDF_INT8
 *
 * This is effectively casting the underlying GDF_INT64 physical data type of GDF_DATE64 to GDF_INT8
 *
 * @param[in] gdf_column of the input
 * @param[out] output gdf_column. The output memory needs to be preallocated
 *
* @Returns GDF_SUCCESS upon successful compute, otherwise returns appropriate error code
 */
/* ----------------------------------------------------------------------------*/
gdf_error gdf_cast_date64_to_i8(gdf_column *input, gdf_column *output);

/* --------------------------------------------------------------------------*/
/**
 * @brief  Casts data in a gdf_column type GDF_TIMESTAMP to a GDF_INT8
 *
 * This is effectively casting the underlying GDF_INT64 physical data type of GDF_TIMESTAMP to GDF_INT8
 *
 * @param[in] gdf_column of the input
 * @param[out] output gdf_column. The output memory needs to be preallocated
 *
* @Returns GDF_SUCCESS upon successful compute, otherwise returns appropriate error code
 */
/* ----------------------------------------------------------------------------*/
gdf_error gdf_cast_timestamp_to_i8(gdf_column *input, gdf_column *output);

/* --------------------------------------------------------------------------*/
/**
 * @brief  Casts data in a gdf_column of any data type to a GDF_INT32
 *
 * @param[in] gdf_column of the input
 * @param[out] output gdf_column. The output memory needs to be preallocated
 *
* @Returns GDF_SUCCESS upon successful compute, otherwise returns appropriate error code
 */
/* ----------------------------------------------------------------------------*/
gdf_error gdf_cast_generic_to_i32(gdf_column *input, gdf_column *output);

/* --------------------------------------------------------------------------*/
/**
 * @brief  Casts data in a gdf_column type GDF_INT8 to a GDF_INT32
 *
 * @param[in] gdf_column of the input
 * @param[out] output gdf_column. The output memory needs to be preallocated
 *
* @Returns GDF_SUCCESS upon successful compute, otherwise returns appropriate error code
 */
/* ----------------------------------------------------------------------------*/
gdf_error gdf_cast_i8_to_i32(gdf_column *input, gdf_column *output);

/* --------------------------------------------------------------------------*/
/**
 * @brief  Casts data in a gdf_column type GDF_INT32 to a GDF_INT32
 *
 * @param[in] gdf_column of the input
 * @param[out] output gdf_column. The output memory needs to be preallocated
 *
* @Returns GDF_SUCCESS upon successful compute, otherwise returns appropriate error code
 */
/* ----------------------------------------------------------------------------*/
gdf_error gdf_cast_i32_to_i32(gdf_column *input, gdf_column *output);

/* --------------------------------------------------------------------------*/
/**
 * @brief  Casts data in a gdf_column type GDF_INT64 to a GDF_INT32
 *
 * @param[in] gdf_column of the input
 * @param[out] output gdf_column. The output memory needs to be preallocated
 *
* @Returns GDF_SUCCESS upon successful compute, otherwise returns appropriate error code
 */
/* ----------------------------------------------------------------------------*/
gdf_error gdf_cast_i64_to_i32(gdf_column *input, gdf_column *output);

/* --------------------------------------------------------------------------*/
/**
 * @brief  Casts data in a gdf_column type GDF_FLOAT32 to a GDF_INT32
 *
 * @param[in] gdf_column of the input
 * @param[out] output gdf_column. The output memory needs to be preallocated
 *
* @Returns GDF_SUCCESS upon successful compute, otherwise returns appropriate error code
 */
/* ----------------------------------------------------------------------------*/
gdf_error gdf_cast_f32_to_i32(gdf_column *input, gdf_column *output);

/* --------------------------------------------------------------------------*/
/**
 * @brief  Casts data in a gdf_column type GDF_FLOAT64 to a GDF_INT32
 *
 * @param[in] gdf_column of the input
 * @param[out] output gdf_column. The output memory needs to be preallocated
 *
* @Returns GDF_SUCCESS upon successful compute, otherwise returns appropriate error code
 */
/* ----------------------------------------------------------------------------*/
gdf_error gdf_cast_f64_to_i32(gdf_column *input, gdf_column *output);

/* --------------------------------------------------------------------------*/
/**
 * @brief  Casts data in a gdf_column type GDF_DATE32 to a GDF_INT32
 *
 * This is effectively casting the underlying GDF_INT32 physical data type of GDF_DATE32 to GDF_INT32
 *
 * @param[in] gdf_column of the input
 * @param[out] output gdf_column. The output memory needs to be preallocated
 *
* @Returns GDF_SUCCESS upon successful compute, otherwise returns appropriate error code
 */
/* ----------------------------------------------------------------------------*/
gdf_error gdf_cast_date32_to_i32(gdf_column *input, gdf_column *output);

/* --------------------------------------------------------------------------*/
/**
 * @brief  Casts data in a gdf_column type GDF_DATE64 to a GDF_INT32
 *
 * This is effectively casting the underlying GDF_INT64 physical data type of GDF_DATE64 to GDF_INT32
 *
 * @param[in] gdf_column of the input
 * @param[out] output gdf_column. The output memory needs to be preallocated
 *
* @Returns GDF_SUCCESS upon successful compute, otherwise returns appropriate error code
 */
/* ----------------------------------------------------------------------------*/
gdf_error gdf_cast_date64_to_i32(gdf_column *input, gdf_column *output);

/* --------------------------------------------------------------------------*/
/**
 * @brief  Casts data in a gdf_column type GDF_TIMESTAMP to a GDF_INT32
 *
 * This is effectively casting the underlying GDF_INT64 physical data type of GDF_TIMESTAMP to GDF_INT32
 *
 * @param[in] gdf_column of the input
 * @param[out] output gdf_column. The output memory needs to be preallocated
 *
* @Returns GDF_SUCCESS upon successful compute, otherwise returns appropriate error code
 */
/* ----------------------------------------------------------------------------*/
gdf_error gdf_cast_timestamp_to_i32(gdf_column *input, gdf_column *output);

/* --------------------------------------------------------------------------*/
/**
 * @brief  Casts data in a gdf_column of any data type to a GDF_INT64
 *
 * @param[in] gdf_column of the input
 * @param[out] output gdf_column. The output memory needs to be preallocated
 *
* @Returns GDF_SUCCESS upon successful compute, otherwise returns appropriate error code
 */
/* ----------------------------------------------------------------------------*/
gdf_error gdf_cast_generic_to_i64(gdf_column *input, gdf_column *output);

/* --------------------------------------------------------------------------*/
/**
 * @brief  Casts data in a gdf_column type GDF_INT8 to a GDF_INT64
 *
 * @param[in] gdf_column of the input
 * @param[out] output gdf_column. The output memory needs to be preallocated
 *
* @Returns GDF_SUCCESS upon successful compute, otherwise returns appropriate error code
 */
/* ----------------------------------------------------------------------------*/
gdf_error gdf_cast_i8_to_i64(gdf_column *input, gdf_column *output);

/* --------------------------------------------------------------------------*/
/**
 * @brief  Casts data in a gdf_column type GDF_INT32 to a GDF_INT64
 *
 * @param[in] gdf_column of the input
 * @param[out] output gdf_column. The output memory needs to be preallocated
 *
* @Returns GDF_SUCCESS upon successful compute, otherwise returns appropriate error code
 */
/* ----------------------------------------------------------------------------*/
gdf_error gdf_cast_i32_to_i64(gdf_column *input, gdf_column *output);

/* --------------------------------------------------------------------------*/
/**
 * @brief  Casts data in a gdf_column type GDF_INT64 to a GDF_INT64
 *
 * @param[in] gdf_column of the input
 * @param[out] output gdf_column. The output memory needs to be preallocated
 *
* @Returns GDF_SUCCESS upon successful compute, otherwise returns appropriate error code
 */
/* ----------------------------------------------------------------------------*/
gdf_error gdf_cast_i64_to_i64(gdf_column *input, gdf_column *output);

/* --------------------------------------------------------------------------*/
/**
 * @brief  Casts data in a gdf_column type GDF_FLOAT32 to a GDF_INT64
 *
 * @param[in] gdf_column of the input
 * @param[out] output gdf_column. The output memory needs to be preallocated
 *
* @Returns GDF_SUCCESS upon successful compute, otherwise returns appropriate error code
 */
/* ----------------------------------------------------------------------------*/
gdf_error gdf_cast_f32_to_i64(gdf_column *input, gdf_column *output);

/* --------------------------------------------------------------------------*/
/**
 * @brief  Casts data in a gdf_column type GDF_FLOAT64 to a GDF_INT64
 *
 * @param[in] gdf_column of the input
 * @param[out] output gdf_column. The output memory needs to be preallocated
 *
* @Returns GDF_SUCCESS upon successful compute, otherwise returns appropriate error code
 */
/* ----------------------------------------------------------------------------*/
gdf_error gdf_cast_f64_to_i64(gdf_column *input, gdf_column *output);

/* --------------------------------------------------------------------------*/
/**
 * @brief  Casts data in a gdf_column type GDF_DATE32 to a GDF_INT64
 *
 * This is effectively casting the underlying GDF_INT32 physical data type of GDF_DATE32 to GDF_INT64
 *
 * @param[in] gdf_column of the input
 * @param[out] output gdf_column. The output memory needs to be preallocated
 *
* @Returns GDF_SUCCESS upon successful compute, otherwise returns appropriate error code
 */
/* ----------------------------------------------------------------------------*/
gdf_error gdf_cast_date32_to_i64(gdf_column *input, gdf_column *output);

/* --------------------------------------------------------------------------*/
/**
 * @brief  Casts data in a gdf_column type GDF_DATE64 to a GDF_INT64
 *
 * This is effectively casting the underlying GDF_INT64 physical data type of GDF_DATE64 to GDF_INT64
 *
 * @param[in] gdf_column of the input
 * @param[out] output gdf_column. The output memory needs to be preallocated
 *
* @Returns GDF_SUCCESS upon successful compute, otherwise returns appropriate error code
 */
/* ----------------------------------------------------------------------------*/
gdf_error gdf_cast_date64_to_i64(gdf_column *input, gdf_column *output);

/* --------------------------------------------------------------------------*/
/**
 * @brief  Casts data in a gdf_column type GDF_TIMESTAMP to a GDF_INT64
 *
 * This is effectively casting the underlying GDF_INT64 physical data type of GDF_TIMESTAMP to GDF_INT64
 *
 * @param[in] gdf_column of the input
 * @param[out] output gdf_column. The output memory needs to be preallocated
 *
* @Returns GDF_SUCCESS upon successful compute, otherwise returns appropriate error code
 */
/* ----------------------------------------------------------------------------*/
gdf_error gdf_cast_timestamp_to_i64(gdf_column *input, gdf_column *output);

/* --------------------------------------------------------------------------*/
/**
 * @brief  Casts data in a gdf_column of any data type to a GDF_DATE32
 *
 * @param[in] gdf_column of the input
 * @param[out] output gdf_column. The output memory needs to be preallocated
 *
* @Returns GDF_SUCCESS upon successful compute, otherwise returns appropriate error code
 */
/* ----------------------------------------------------------------------------*/
gdf_error gdf_cast_generic_to_date32(gdf_column *input, gdf_column *output);

/* --------------------------------------------------------------------------*/
/**
 * @brief  Casts data in a gdf_column type GDF_INT8 to a GDF_DATE32
 *
 * This is effectively casting the GDF_INT8 to the underlying GDF_INT32 physical data type of GDF_DATE32
 *
 * @param[in] gdf_column of the input
 * @param[out] output gdf_column. The output memory needs to be preallocated
 *
* @Returns GDF_SUCCESS upon successful compute, otherwise returns appropriate error code
 */
/* ----------------------------------------------------------------------------*/
gdf_error gdf_cast_i8_to_date32(gdf_column *input, gdf_column *output);

/* --------------------------------------------------------------------------*/
/**
 * @brief  Casts data in a gdf_column type GDF_INT32 to a GDF_DATE32
 *
 * This is effectively casting the GDF_INT32 to the underlying GDF_INT32 physical data type of GDF_DATE32
 *
 * @param[in] gdf_column of the input
 * @param[out] output gdf_column. The output memory needs to be preallocated
 *
* @Returns GDF_SUCCESS upon successful compute, otherwise returns appropriate error code
 */
/* ----------------------------------------------------------------------------*/
gdf_error gdf_cast_i32_to_date32(gdf_column *input, gdf_column *output);

/* --------------------------------------------------------------------------*/
/**
 * @brief  Casts data in a gdf_column type GDF_INT64 to a GDF_DATE32
 *
 * This is effectively casting the GDF_INT64 to the underlying GDF_INT32 physical data type of GDF_DATE32
 *
 * @param[in] gdf_column of the input
 * @param[out] output gdf_column. The output memory needs to be preallocated
 *
* @Returns GDF_SUCCESS upon successful compute, otherwise returns appropriate error code
 */
/* ----------------------------------------------------------------------------*/
gdf_error gdf_cast_i64_to_date32(gdf_column *input, gdf_column *output);

/* --------------------------------------------------------------------------*/
/**
 * @brief  Casts data in a gdf_column type GDF_FLOAT32 to a GDF_DATE32
 *
 * This is effectively casting the GDF_FLOAT32 to the underlying GDF_INT32 physical data type of GDF_DATE32
 *
 * @param[in] gdf_column of the input
 * @param[out] output gdf_column. The output memory needs to be preallocated
 *
* @Returns GDF_SUCCESS upon successful compute, otherwise returns appropriate error code
 */
/* ----------------------------------------------------------------------------*/
gdf_error gdf_cast_f32_to_date32(gdf_column *input, gdf_column *output);

/* --------------------------------------------------------------------------*/
/**
 * @brief  Casts data in a gdf_column type GDF_FLOAT64 to a GDF_DATE32
 *
 * This is effectively casting the GDF_FLOAT64 to the underlying GDF_INT32 physical data type of GDF_DATE32
 *
 * @param[in] gdf_column of the input
 * @param[out] output gdf_column. The output memory needs to be preallocated
 *
* @Returns GDF_SUCCESS upon successful compute, otherwise returns appropriate error code
 */
/* ----------------------------------------------------------------------------*/
gdf_error gdf_cast_f64_to_date32(gdf_column *input, gdf_column *output);

/* --------------------------------------------------------------------------*/
/**
 * @brief  Casts data in a gdf_column type GDF_DATE32 to a GDF_DATE32
 *
 * @param[in] gdf_column of the input
 * @param[out] output gdf_column. The output memory needs to be preallocated
 *
* @Returns GDF_SUCCESS upon successful compute, otherwise returns appropriate error code
 */
/* ----------------------------------------------------------------------------*/
gdf_error gdf_cast_date32_to_date32(gdf_column *input, gdf_column *output);

/* --------------------------------------------------------------------------*/
/**
 * @brief  Casts data in a gdf_column type GDF_DATE64 to a GDF_DATE32
 *
 * This casting converts from milliseconds since the UNIX epoch to days since the UNIX epoch
 *
 * @param[in] gdf_column of the input
 * @param[out] output gdf_column. The output memory needs to be preallocated
 *
* @Returns GDF_SUCCESS upon successful compute, otherwise returns appropriate error code
 */
/* ----------------------------------------------------------------------------*/
gdf_error gdf_cast_date64_to_date32(gdf_column *input, gdf_column *output);

/* --------------------------------------------------------------------------*/
/**
 * @brief  Casts data in a gdf_column type GDF_TIMESTAMP to a GDF_DATE32
 *
 * This casting converts from gdf_time_unit since the UNIX epoch to days since the UNIX epoch
 *
 * @param[in] gdf_column of the input
 * @param[out] output gdf_column. The output memory needs to be preallocated
 *
* @Returns GDF_SUCCESS upon successful compute, otherwise returns appropriate error code
 */
/* ----------------------------------------------------------------------------*/
gdf_error gdf_cast_timestamp_to_date32(gdf_column *input, gdf_column *output);

/* --------------------------------------------------------------------------*/
/**
 * @brief  Casts data in a gdf_column of any data type to a GDF_FLOAT64
 *
 * @param[in] gdf_column of the input
 * @param[out] output gdf_column. The output memory needs to be preallocated
 *
* @Returns GDF_SUCCESS upon successful compute, otherwise returns appropriate error code
 */
/* ----------------------------------------------------------------------------*/
gdf_error gdf_cast_generic_to_date64(gdf_column *input, gdf_column *output);

/* --------------------------------------------------------------------------*/
/**
 * @brief  Casts data in a gdf_column type GDF_INT8 to a GDF_DATE64
 *
 * This is effectively casting the GDF_INT8 to the underlying GDF_INT64 physical data type of GDF_DATE64
 *
 * @param[in] gdf_column of the input
 * @param[out] output gdf_column. The output memory needs to be preallocated
 *
* @Returns GDF_SUCCESS upon successful compute, otherwise returns appropriate error code
 */
/* ----------------------------------------------------------------------------*/
gdf_error gdf_cast_i8_to_date64(gdf_column *input, gdf_column *output);

/* --------------------------------------------------------------------------*/
/**
 * @brief  Casts data in a gdf_column type GDF_INT32 to a GDF_DATE64
 *
 * This is effectively casting the GDF_INT32 to the underlying GDF_INT64 physical data type of GDF_DATE64
 *
 * @param[in] gdf_column of the input
 * @param[out] output gdf_column. The output memory needs to be preallocated
 *
* @Returns GDF_SUCCESS upon successful compute, otherwise returns appropriate error code
 */
/* ----------------------------------------------------------------------------*/
gdf_error gdf_cast_i32_to_date64(gdf_column *input, gdf_column *output);

/* --------------------------------------------------------------------------*/
/**
 * @brief  Casts data in a gdf_column type GDF_INT64 to a GDF_DATE64
 *
 * This is effectively casting the GDF_INT64 to the underlying GDF_INT64 physical data type of GDF_DATE64
 *
 * @param[in] gdf_column of the input
 * @param[out] output gdf_column. The output memory needs to be preallocated
 *
* @Returns GDF_SUCCESS upon successful compute, otherwise returns appropriate error code
 */
/* ----------------------------------------------------------------------------*/
gdf_error gdf_cast_i64_to_date64(gdf_column *input, gdf_column *output);

/* --------------------------------------------------------------------------*/
/**
 * @brief  Casts data in a gdf_column type GDF_FLOAT32 to a GDF_DATE64
 *
 * This is effectively casting the GDF_FLOAT32 to the underlying GDF_INT64 physical data type of GDF_DATE64
 *
 * @param[in] gdf_column of the input
 * @param[out] output gdf_column. The output memory needs to be preallocated
 *
* @Returns GDF_SUCCESS upon successful compute, otherwise returns appropriate error code
 */
/* ----------------------------------------------------------------------------*/
gdf_error gdf_cast_f32_to_date64(gdf_column *input, gdf_column *output);

/* --------------------------------------------------------------------------*/
/**
 * @brief  Casts data in a gdf_column type GDF_FLOAT64 to a GDF_DATE64
 *
 * This is effectively casting the GDF_FLOAT64 to the underlying GDF_INT64 physical data type of GDF_DATE64
 *
 * @param[in] gdf_column of the input
 * @param[out] output gdf_column. The output memory needs to be preallocated
 *
* @Returns GDF_SUCCESS upon successful compute, otherwise returns appropriate error code
 */
/* ----------------------------------------------------------------------------*/
gdf_error gdf_cast_f64_to_date64(gdf_column *input, gdf_column *output);

/* --------------------------------------------------------------------------*/
/**
 * @brief  Casts data in a gdf_column type GDF_DATE32 to a GDF_DATE64
 *
 * This casting converts from days since the UNIX epoch to milliseconds since the UNIX epoch
 *
 * @param[in] gdf_column of the input
 * @param[out] output gdf_column. The output memory needs to be preallocated
 *
* @Returns GDF_SUCCESS upon successful compute, otherwise returns appropriate error code
 */
/* ----------------------------------------------------------------------------*/
gdf_error gdf_cast_date32_to_date64(gdf_column *input, gdf_column *output);

/* --------------------------------------------------------------------------*/
/**
 * @brief  Casts data in a gdf_column type GDF_DATE64 to a GDF_DATE64
 *
 * @param[in] gdf_column of the input
 * @param[out] output gdf_column. The output memory needs to be preallocated
 *
* @Returns GDF_SUCCESS upon successful compute, otherwise returns appropriate error code
 */
/* ----------------------------------------------------------------------------*/
gdf_error gdf_cast_date64_to_date64(gdf_column *input, gdf_column *output);

/* --------------------------------------------------------------------------*/
/**
 * @brief  Casts data in a gdf_column type GDF_TIMESTAMP to a GDF_DATE32
 *
 * This casting converts from gdf_time_unit since the UNIX epoch to milliseconds since the UNIX epoch
 *
 * @param[in] gdf_column of the input
 * @param[out] output gdf_column. The output memory needs to be preallocated
 *
* @Returns GDF_SUCCESS upon successful compute, otherwise returns appropriate error code
 */
/* ----------------------------------------------------------------------------*/
gdf_error gdf_cast_timestamp_to_date64(gdf_column *input, gdf_column *output);

/* --------------------------------------------------------------------------*/
/**
 * @brief  Casts data in a gdf_column of any data type to a GDF_TIMESTAMP
 *
 * @param[in] gdf_column of the input
 * @param[out] output gdf_column. The output memory needs to be preallocated
 *
* @Returns GDF_SUCCESS upon successful compute, otherwise returns appropriate error code
 */
/* ----------------------------------------------------------------------------*/
gdf_error gdf_cast_generic_to_timestamp(gdf_column *input, gdf_column *output, gdf_time_unit time_unit);

/* --------------------------------------------------------------------------*/
/**
 * @brief  Casts data in a gdf_column type GDF_INT8 to a GDF_TIMESTAMP
 *
 * This is effectively casting the GDF_INT8 to the underlying GDF_INT64 physical data type of GDF_TIMESTAMP
 *
 * @param[in] gdf_column of the input
 * @param[out] output gdf_column. The output memory needs to be preallocated
 *
* @Returns GDF_SUCCESS upon successful compute, otherwise returns appropriate error code
 */
/* ----------------------------------------------------------------------------*/
gdf_error gdf_cast_i8_to_timestamp(gdf_column *input, gdf_column *output, gdf_time_unit time_unit);

/* --------------------------------------------------------------------------*/
/**
 * @brief  Casts data in a gdf_column type GDF_INT32 to a GDF_TIMESTAMP
 *
 * This is effectively casting the GDF_INT32 to the underlying GDF_INT64 physical data type of GDF_TIMESTAMP
 *
 * @param[in] gdf_column of the input
 * @param[out] output gdf_column. The output memory needs to be preallocated
 *
* @Returns GDF_SUCCESS upon successful compute, otherwise returns appropriate error code
 */
/* ----------------------------------------------------------------------------*/
gdf_error gdf_cast_i32_to_timestamp(gdf_column *input, gdf_column *output, gdf_time_unit time_unit);

/* --------------------------------------------------------------------------*/
/**
 * @brief  Casts data in a gdf_column type GDF_INT64 to a GDF_TIMESTAMP
 *
 * This is effectively casting the GDF_INT64 to the underlying GDF_INT64 physical data type of GDF_TIMESTAMP
 *
 * @param[in] gdf_column of the input
 * @param[out] output gdf_column. The output memory needs to be preallocated
 *
* @Returns GDF_SUCCESS upon successful compute, otherwise returns appropriate error code
 */
/* ----------------------------------------------------------------------------*/
gdf_error gdf_cast_i64_to_timestamp(gdf_column *input, gdf_column *output, gdf_time_unit time_unit);

/* --------------------------------------------------------------------------*/
/**
 * @brief  Casts data in a gdf_column type GDF_FLOAT32 to a GDF_TIMESTAMP
 *
 * This is effectively casting the GDF_FLOAT32 to the underlying GDF_INT64 physical data type of GDF_TIMESTAMP
 *
 * @param[in] gdf_column of the input
 * @param[out] output gdf_column. The output memory needs to be preallocated
 *
* @Returns GDF_SUCCESS upon successful compute, otherwise returns appropriate error code
 */
/* ----------------------------------------------------------------------------*/
gdf_error gdf_cast_f32_to_timestamp(gdf_column *input, gdf_column *output, gdf_time_unit time_unit);

/* --------------------------------------------------------------------------*/
/**
 * @brief  Casts data in a gdf_column type GDF_FLOAT64 to a GDF_TIMESTAMP
 *
 * This is effectively casting the GDF_FLOAT64 to the underlying GDF_INT64 physical data type of GDF_TIMESTAMP
 *
 * @param[in] gdf_column of the input
 * @param[out] output gdf_column. The output memory needs to be preallocated
 *
* @Returns GDF_SUCCESS upon successful compute, otherwise returns appropriate error code
 */
/* ----------------------------------------------------------------------------*/
gdf_error gdf_cast_f64_to_timestamp(gdf_column *input, gdf_column *output, gdf_time_unit time_unit);

/* --------------------------------------------------------------------------*/
/**
 * @brief  Casts data in a gdf_column type GDF_DATE32 to a GDF_TIMESTAMP
 *
 * This casting converts from days since UNIX epoch to gdf_time_unit since the UNIX epoch
 *
 * @param[in] gdf_column of the input
 * @param[out] output gdf_column. The output memory needs to be preallocated
 *
* @Returns GDF_SUCCESS upon successful compute, otherwise returns appropriate error code
 */
/* ----------------------------------------------------------------------------*/
gdf_error gdf_cast_date32_to_timestamp(gdf_column *input, gdf_column *output, gdf_time_unit time_unit);

/* --------------------------------------------------------------------------*/
/**
 * @brief  Casts data in a gdf_column type GDF_DATE64 to a GDF_TIMESTAMP
 *
 * This casting converts from milliseconds days since UNIX epoch to gdf_time_unit since the UNIX epoch
 *
 * @param[in] gdf_column of the input
 * @param[out] output gdf_column. The output memory needs to be preallocated
 *
* @Returns GDF_SUCCESS upon successful compute, otherwise returns appropriate error code
 */
/* ----------------------------------------------------------------------------*/
gdf_error gdf_cast_date64_to_timestamp(gdf_column *input, gdf_column *output, gdf_time_unit time_unit);

/* --------------------------------------------------------------------------*/
/**
 * @brief  Casts data in a gdf_column type GDF_TIMESTAMP to a GDF_TIMESTAMP
 *
 * @param[in] gdf_column of the input
 * @param[out] output gdf_column. The output memory needs to be preallocated
 *
* @Returns GDF_SUCCESS upon successful compute, otherwise returns appropriate error code
 */
/* ----------------------------------------------------------------------------*/
gdf_error gdf_cast_timestamp_to_timestamp(gdf_column *input, gdf_column *output, gdf_time_unit time_unit);


/* datetime extract*/

/* --------------------------------------------------------------------------*/
/**
 * @brief  Extracts year from any date time type and places results into a preallocated GDF_INT16 column
 *
 * @param[in] gdf_column of the input
 * @param[out] output gdf_column. The output memory needs to be preallocated
 *
* @Returns GDF_SUCCESS upon successful compute, otherwise returns appropriate error code
 */
/* ----------------------------------------------------------------------------*/
gdf_error gdf_extract_datetime_year(gdf_column *input, gdf_column *output);

/* --------------------------------------------------------------------------*/
/**
 * @brief  Extracts month from any date time type and places results into a preallocated GDF_INT16 column
 *
 * @param[in] gdf_column of the input
 * @param[out] output gdf_column. The output memory needs to be preallocated
 *
* @Returns GDF_SUCCESS upon successful compute, otherwise returns appropriate error code
 */
/* ----------------------------------------------------------------------------*/
gdf_error gdf_extract_datetime_month(gdf_column *input, gdf_column *output);

/* --------------------------------------------------------------------------*/
/**
 * @brief  Extracts day from any date time type and places results into a preallocated GDF_INT16 column
 *
 * @param[in] gdf_column of the input
 * @param[out] output gdf_column. The output memory needs to be preallocated
 *
* @Returns GDF_SUCCESS upon successful compute, otherwise returns appropriate error code
 */
/* ----------------------------------------------------------------------------*/
gdf_error gdf_extract_datetime_day(gdf_column *input, gdf_column *output);

/* --------------------------------------------------------------------------*/
/**
 * @brief  Extracts hour from either GDF_DATE64 or GDF_TIMESTAMP type and places results into a preallocated GDF_INT16 column
 *
 * @param[in] gdf_column of the input
 * @param[out] output gdf_column. The output memory needs to be preallocated
 *
* @Returns GDF_SUCCESS upon successful compute, otherwise returns appropriate error code
 */
/* ----------------------------------------------------------------------------*/
gdf_error gdf_extract_datetime_hour(gdf_column *input, gdf_column *output);

/* --------------------------------------------------------------------------*/
/**
 * @brief  Extracts minute from either GDF_DATE64 or GDF_TIMESTAMP type and places results into a preallocated GDF_INT16 column
 *
 * @param[in] gdf_column of the input
 * @param[out] output gdf_column. The output memory needs to be preallocated
 *
* @Returns GDF_SUCCESS upon successful compute, otherwise returns appropriate error code
 */
/* ----------------------------------------------------------------------------*/
gdf_error gdf_extract_datetime_minute(gdf_column *input, gdf_column *output);

/* --------------------------------------------------------------------------*/
/**
 * @brief  Extracts second from either GDF_DATE64 or GDF_TIMESTAMP type and places results into a preallocated GDF_INT16 column
 *
 * @param[in] gdf_column of the input
 * @param[out] output gdf_column. The output memory needs to be preallocated
 *
* @Returns GDF_SUCCESS upon successful compute, otherwise returns appropriate error code
 */
/* ----------------------------------------------------------------------------*/
gdf_error gdf_extract_datetime_second(gdf_column *input, gdf_column *output);


/* binary operators */

/* arith */

gdf_error gdf_add_generic(gdf_column *lhs, gdf_column *rhs, gdf_column *output);
gdf_error gdf_add_i32(gdf_column *lhs, gdf_column *rhs, gdf_column *output);
gdf_error gdf_add_i64(gdf_column *lhs, gdf_column *rhs, gdf_column *output);
gdf_error gdf_add_f32(gdf_column *lhs, gdf_column *rhs, gdf_column *output);
gdf_error gdf_add_f64(gdf_column *lhs, gdf_column *rhs, gdf_column *output);

gdf_error gdf_sub_generic(gdf_column *lhs, gdf_column *rhs, gdf_column *output);
gdf_error gdf_sub_i32(gdf_column *lhs, gdf_column *rhs, gdf_column *output);
gdf_error gdf_sub_i64(gdf_column *lhs, gdf_column *rhs, gdf_column *output);
gdf_error gdf_sub_f32(gdf_column *lhs, gdf_column *rhs, gdf_column *output);
gdf_error gdf_sub_f64(gdf_column *lhs, gdf_column *rhs, gdf_column *output);

gdf_error gdf_mul_generic(gdf_column *lhs, gdf_column *rhs, gdf_column *output);
gdf_error gdf_mul_i32(gdf_column *lhs, gdf_column *rhs, gdf_column *output);
gdf_error gdf_mul_i64(gdf_column *lhs, gdf_column *rhs, gdf_column *output);
gdf_error gdf_mul_f32(gdf_column *lhs, gdf_column *rhs, gdf_column *output);
gdf_error gdf_mul_f64(gdf_column *lhs, gdf_column *rhs, gdf_column *output);

gdf_error gdf_floordiv_generic(gdf_column *lhs, gdf_column *rhs, gdf_column *output);
gdf_error gdf_floordiv_i32(gdf_column *lhs, gdf_column *rhs, gdf_column *output);
gdf_error gdf_floordiv_i64(gdf_column *lhs, gdf_column *rhs, gdf_column *output);
gdf_error gdf_floordiv_f32(gdf_column *lhs, gdf_column *rhs, gdf_column *output);
gdf_error gdf_floordiv_f64(gdf_column *lhs, gdf_column *rhs, gdf_column *output);

gdf_error gdf_div_generic(gdf_column *lhs, gdf_column *rhs, gdf_column *output);
gdf_error gdf_div_f32(gdf_column *lhs, gdf_column *rhs, gdf_column *output);
gdf_error gdf_div_f64(gdf_column *lhs, gdf_column *rhs, gdf_column *output);

/* logical */

gdf_error gdf_gt_generic(gdf_column *lhs, gdf_column *rhs, gdf_column *output);
gdf_error gdf_gt_i8(gdf_column *lhs, gdf_column *rhs, gdf_column *output);
gdf_error gdf_gt_i32(gdf_column *lhs, gdf_column *rhs, gdf_column *output);
gdf_error gdf_gt_i64(gdf_column *lhs, gdf_column *rhs, gdf_column *output);
gdf_error gdf_gt_f32(gdf_column *lhs, gdf_column *rhs, gdf_column *output);
gdf_error gdf_gt_f64(gdf_column *lhs, gdf_column *rhs, gdf_column *output);

gdf_error gdf_ge_generic(gdf_column *lhs, gdf_column *rhs, gdf_column *output);
gdf_error gdf_ge_i8(gdf_column *lhs, gdf_column *rhs, gdf_column *output);
gdf_error gdf_ge_i32(gdf_column *lhs, gdf_column *rhs, gdf_column *output);
gdf_error gdf_ge_i64(gdf_column *lhs, gdf_column *rhs, gdf_column *output);
gdf_error gdf_ge_f32(gdf_column *lhs, gdf_column *rhs, gdf_column *output);
gdf_error gdf_ge_f64(gdf_column *lhs, gdf_column *rhs, gdf_column *output);

gdf_error gdf_lt_generic(gdf_column *lhs, gdf_column *rhs, gdf_column *output);
gdf_error gdf_lt_i8(gdf_column *lhs, gdf_column *rhs, gdf_column *output);
gdf_error gdf_lt_i32(gdf_column *lhs, gdf_column *rhs, gdf_column *output);
gdf_error gdf_lt_i64(gdf_column *lhs, gdf_column *rhs, gdf_column *output);
gdf_error gdf_lt_f32(gdf_column *lhs, gdf_column *rhs, gdf_column *output);
gdf_error gdf_lt_f64(gdf_column *lhs, gdf_column *rhs, gdf_column *output);

gdf_error gdf_le_generic(gdf_column *lhs, gdf_column *rhs, gdf_column *output);
gdf_error gdf_le_i8(gdf_column *lhs, gdf_column *rhs, gdf_column *output);
gdf_error gdf_le_i32(gdf_column *lhs, gdf_column *rhs, gdf_column *output);
gdf_error gdf_le_i64(gdf_column *lhs, gdf_column *rhs, gdf_column *output);
gdf_error gdf_le_f32(gdf_column *lhs, gdf_column *rhs, gdf_column *output);
gdf_error gdf_le_f64(gdf_column *lhs, gdf_column *rhs, gdf_column *output);

gdf_error gdf_eq_generic(gdf_column *lhs, gdf_column *rhs, gdf_column *output);
gdf_error gdf_eq_i8(gdf_column *lhs, gdf_column *rhs, gdf_column *output);
gdf_error gdf_eq_i32(gdf_column *lhs, gdf_column *rhs, gdf_column *output);
gdf_error gdf_eq_i64(gdf_column *lhs, gdf_column *rhs, gdf_column *output);
gdf_error gdf_eq_f32(gdf_column *lhs, gdf_column *rhs, gdf_column *output);
gdf_error gdf_eq_f64(gdf_column *lhs, gdf_column *rhs, gdf_column *output);

gdf_error gdf_ne_generic(gdf_column *lhs, gdf_column *rhs, gdf_column *output);
gdf_error gdf_ne_i8(gdf_column *lhs, gdf_column *rhs, gdf_column *output);
gdf_error gdf_ne_i32(gdf_column *lhs, gdf_column *rhs, gdf_column *output);
gdf_error gdf_ne_i64(gdf_column *lhs, gdf_column *rhs, gdf_column *output);
gdf_error gdf_ne_f32(gdf_column *lhs, gdf_column *rhs, gdf_column *output);
gdf_error gdf_ne_f64(gdf_column *lhs, gdf_column *rhs, gdf_column *output);

/* bitwise */

gdf_error gdf_bitwise_and_generic(gdf_column *lhs, gdf_column *rhs, gdf_column *output);
gdf_error gdf_bitwise_and_i8(gdf_column *lhs, gdf_column *rhs, gdf_column *output);
gdf_error gdf_bitwise_and_i32(gdf_column *lhs, gdf_column *rhs, gdf_column *output);
gdf_error gdf_bitwise_and_i64(gdf_column *lhs, gdf_column *rhs, gdf_column *output);

gdf_error gdf_bitwise_or_generic(gdf_column *lhs, gdf_column *rhs, gdf_column *output);
gdf_error gdf_bitwise_or_i8(gdf_column *lhs, gdf_column *rhs, gdf_column *output);
gdf_error gdf_bitwise_or_i32(gdf_column *lhs, gdf_column *rhs, gdf_column *output);
gdf_error gdf_bitwise_or_i64(gdf_column *lhs, gdf_column *rhs, gdf_column *output);


/*
 * Filtering and comparison operators
 */

gdf_error gdf_bitwise_xor_generic(gdf_column *lhs, gdf_column *rhs, gdf_column *output);
gdf_error gdf_bitwise_xor_i8(gdf_column *lhs, gdf_column *rhs, gdf_column *output);
gdf_error gdf_bitwise_xor_i32(gdf_column *lhs, gdf_column *rhs, gdf_column *output);
gdf_error gdf_bitwise_xor_i64(gdf_column *lhs, gdf_column *rhs, gdf_column *output);

/* validity */

gdf_error gdf_validity_and(gdf_column *lhs, gdf_column *rhs, gdf_column *output);

/* reductions

The following reduction functions use the result array as a temporary working
space.  Use gdf_reduction_get_intermediate_output_size() to get the necessary
size for this use.
*/


/* --------------------------------------------------------------------------*
 * @brief  Reports the intermediate buffer size in elements required for 
 *         all cuDF reduction operations (gdf_sum, gdf_product, 
 *         gdf_sum_of_squares, gdf_min and gdf_max)
 * * 
 * @return  The size of output/intermediate buffer to allocate for reductions
 * 
 * @todo Reductions should be re-implemented to use an atomic add for each
 *       block sum rather than launch a second kernel. When that happens, this
 *       function can go away and the output can be a single element.
 * --------------------------------------------------------------------------*/
unsigned int gdf_reduction_get_intermediate_output_size();

/* --------------------------------------------------------------------------*
 * @brief  Computes the sum of the values in all rows of a column
 * 
 * @param[in] col Input column
 * @param[out] dev_result The output sum 
 * @param[in] dev_result_size The size of dev_result in elements, which should
 *                            be computed using gdf_reduction_get_intermediate_output_size
 *                            This is used as intermediate storage, and the 
 *                            first element contains the total result
 * 
 * @return    GDF_SUCCESS if the operation was successful, otherwise an 
 *            appropriate error code. 
 * 
 * --------------------------------------------------------------------------*/
gdf_error gdf_sum(gdf_column *col, void *dev_result, gdf_size_type dev_result_size);

/* --------------------------------------------------------------------------*
 * @brief  Computes the multiplicative product of the values in all rows of 
 *         a column
 * 
 * @param[in] col Input column
 * @param[out] dev_result The output product
 * @param[in] dev_result_size The size of dev_result in elements, which should
 *                            be computed using gdf_reduction_get_intermediate_output_size
 *                            This is used as intermediate storage, and the 
 *                            first element contains the total result
 * 
 * @return    GDF_SUCCESS if the operation was successful, otherwise an 
 *            appropriate error code. 
 * --------------------------------------------------------------------------*/
gdf_error gdf_product(gdf_column *col, void *dev_result, gdf_size_type dev_result_size);

/* --------------------------------------------------------------------------*
 * @brief  Computes the sum of squares of the values in all rows of a column
 * 
 * Sum of squares is useful for variance implementation.
 * 
 * @param[in] col Input column
 * @param[out] dev_result The output sum of squares
 * @param[in] dev_result_size The size of dev_result in elements, which should
 *                            be computed using gdf_reduction_get_intermediate_output_size
 *                            This is used as intermediate storage, and the 
 *                            first element contains the total result
 * 
 * @return    GDF_SUCCESS if the operation was successful, otherwise an 
 *            appropriate error code. 
 * 
 * @todo could be implemented using inner_product if that function is 
 *       implemented
 * --------------------------------------------------------------------------*/
gdf_error gdf_sum_of_squares(gdf_column *col, void *dev_result, gdf_size_type dev_result_size);

/* --------------------------------------------------------------------------*
 * @brief  Computes the minimum of the values in all rows of a column
 * 
 * @param[in] col Input column
 * @param[out] dev_result The output minimum
 * @param[in] dev_result_size The size of dev_result in elements, which should
 *                            be computed using gdf_reduction_get_intermediate_output_size
 *                            This is used as intermediate storage, and the 
 *                            first element contains the total result
 * 
 * @return    GDF_SUCCESS if the operation was successful, otherwise an 
 *            appropriate error code. 
 * 
 * --------------------------------------------------------------------------*/
gdf_error gdf_min(gdf_column *col, void *dev_result, gdf_size_type dev_result_size);

/* --------------------------------------------------------------------------*
 * @brief  Computes the maximum of the values in all rows of a column
 * 
 * @param[in] col Input column
 * @param[out] dev_result The output maximum
 * @param[in] dev_result_size The size of dev_result in elements, which should
 *                            be computed using gdf_reduction_get_intermediate_output_size
 *                            This is used as intermediate storage, and the 
 *                            first element contains the total result
 * 
 * @return    GDF_SUCCESS if the operation was successful, otherwise an 
 *            appropriate error code. 
 * 
 * --------------------------------------------------------------------------*/
gdf_error gdf_max(gdf_column *col, void *dev_result, gdf_size_type dev_result_size);


/*
 * Filtering and comparison operators
 */

/* --------------------------------------------------------------------------*/
/**
 * @brief  Compare every value on the left hand side to a static value and return a stencil in output which will have 1 when the comparison operation returns 1 and 0 otherwise
 *
 * @param[in] gdf_column of the input of type GDF_INT8
 * @param[in] Static value to compare against the input
 * @param[out] output gdf_column of type GDF_INT8. The output memory needs to be preallocated
 * @param[in] gdf_comparison_operator enum defining the comparison operator to be used
 *
* @Returns GDF_SUCCESS upon successful compute, otherwise returns appropriate error code
 */
/* ----------------------------------------------------------------------------*/
gdf_error gdf_comparison_static_i8(gdf_column *lhs, int8_t value, gdf_column *output,gdf_comparison_operator operation);

/* --------------------------------------------------------------------------*/
/**
 * @brief  Compare every value on the left hand side to a static value and return a stencil in output which will have 1 when the comparison operation returns 1 and 0 otherwise
 *
 * @param[in] gdf_column of the input of type GDF_INT16
 * @param[in] Static value to compare against the input
 * @param[out] output gdf_column of type GDF_INT8. The output memory needs to be preallocated
 * @param[in] gdf_comparison_operator enum defining the comparison operator to be used
 *
* @Returns GDF_SUCCESS upon successful compute, otherwise returns appropriate error code
 */
/* ----------------------------------------------------------------------------*/
gdf_error gdf_comparison_static_i16(gdf_column *lhs, int16_t value, gdf_column *output,gdf_comparison_operator operation);

/* --------------------------------------------------------------------------*/
/**
 * @brief  Compare every value on the left hand side to a static value and return a stencil in output which will have 1 when the comparison operation returns 1 and 0 otherwise
 *
 * @param[in] gdf_column of the input of type GDF_INT32
 * @param[in] Static value to compare against the input
 * @param[out] output gdf_column of type GDF_INT8. The output memory needs to be preallocated
 * @param[in] gdf_comparison_operator enum defining the comparison operator to be used
 *
* @Returns GDF_SUCCESS upon successful compute, otherwise returns appropriate error code
 */
/* ----------------------------------------------------------------------------*/
gdf_error gdf_comparison_static_i32(gdf_column *lhs, int32_t value, gdf_column *output,gdf_comparison_operator operation);

/* --------------------------------------------------------------------------*/
/**
 * @brief  Compare every value on the left hand side to a static value and return a stencil in output which will have 1 when the comparison operation returns 1 and 0 otherwise
 *
 * @param[in] gdf_column of the input of type GDF_INT64
 * @param[in] Static value to compare against the input
 * @param[out] output gdf_column of type GDF_INT8. The output memory needs to be preallocated
 * @param[in] gdf_comparison_operator enum defining the comparison operator to be used
 *
* @Returns GDF_SUCCESS upon successful compute, otherwise returns appropriate error code
 */
/* ----------------------------------------------------------------------------*/
gdf_error gdf_comparison_static_i64(gdf_column *lhs, int64_t value, gdf_column *output,gdf_comparison_operator operation);

/* --------------------------------------------------------------------------*/
/**
 * @brief  Compare every value on the left hand side to a static value and return a stencil in output which will have 1 when the comparison operation returns 1 and 0 otherwise
 *
 * @param[in] gdf_column of the input of type GDF_FLOAT32
 * @param[in] Static value to compare against the input
 * @param[out] output gdf_column of type GDF_INT8. The output memory needs to be preallocated
 * @param[in] gdf_comparison_operator enum defining the comparison operator to be used
 *
* @Returns GDF_SUCCESS upon successful compute, otherwise returns appropriate error code
 */
/* ----------------------------------------------------------------------------*/
gdf_error gdf_comparison_static_f32(gdf_column *lhs, float value, gdf_column *output,gdf_comparison_operator operation);

/* --------------------------------------------------------------------------*/
/**
 * @brief  Compare every value on the left hand side to a static value and return a stencil in output which will have 1 when the comparison operation returns 1 and 0 otherwise
 *
 * @param[in] gdf_column of the input of type GDF_FLOAT64
 * @param[in] Static value to compare against the input
 * @param[out] output gdf_column of type GDF_INT8. The output memory needs to be preallocated
 * @param[in] gdf_comparison_operator enum defining the comparison operator to be used
 *
* @Returns GDF_SUCCESS upon successful compute, otherwise returns appropriate error code
 */
/* ----------------------------------------------------------------------------*/
gdf_error gdf_comparison_static_f64(gdf_column *lhs, double value, gdf_column *output,gdf_comparison_operator operation);

/* --------------------------------------------------------------------------*/
/**
 * @brief  Compare two columns of any types against each other using a comparison operation, returns a stencil in output which will have 1 when the comparison operation returns 1 and 0 otherwise
 *
 * @param[in] gdf_column of one input of any type
 * @param[in] gdf_column of second input of any type
 * @param[out] output gdf_column of type GDF_INT8. The output memory needs to be preallocated
 * @param[in] gdf_comparison_operator enum defining the comparison operator to be used
 *
* @Returns GDF_SUCCESS upon successful compute, otherwise returns appropriate error code
 */
/* ----------------------------------------------------------------------------*/
gdf_error gdf_comparison(gdf_column *lhs, gdf_column *rhs, gdf_column *output,gdf_comparison_operator operation);

/* --------------------------------------------------------------------------*/
/**
 * @brief  takes a stencil and uses it to compact a colum e.g. remove all values for which the stencil = 0
 *
 * @param[in] gdf_column of input of any type
 * @param[in] gdf_column holding the stencil
 * @param[out] output gdf_column of same type as input. The output memory needs to be preallocated to be the same size as input
 *
* @Returns GDF_SUCCESS upon successful compute, otherwise returns appropriate error code
 */
/* ----------------------------------------------------------------------------*/
gdf_error gdf_apply_stencil(gdf_column *lhs, gdf_column * stencil, gdf_column * output);

/* --------------------------------------------------------------------------*/
/**
 * @brief  Concatenates two gdf_columns
 *
 * @param[in] gdf_column of one input of any type
 * @param[in] gdf_column of same type as the first
 * @param[out] output gdf_column of same type as inputs. The output memory needs to be preallocated to be the same size as the sum of both inputs
 *
* @Returns GDF_SUCCESS upon successful compute, otherwise returns appropriate error code
 */
/* ----------------------------------------------------------------------------*/
gdf_error gdf_concat(gdf_column *lhs, gdf_column *rhs, gdf_column *output);


/*
 * Hashing
 */

/* --------------------------------------------------------------------------*/
/**
 * @brief  Creates a hash of multiple gdf_columns
 *
 * @param[in] an array of gdf_columns to be hashes together
 * @param[in] the number of columns in the array of gdf_columns to be hashes together
 * @param[out] output gdf_column of type GDF_INT64. The output memory needs to be preallocated
 * @param[in] A pointer to a cudaStream_t. If nullptr, the function will create a stream to use.
 *
* @Returns GDF_SUCCESS upon successful compute, otherwise returns appropriate error code
 */
/* ----------------------------------------------------------------------------*/
gdf_error gdf_hash_columns(gdf_column ** columns_to_hash, int num_columns, gdf_column * output_column, void * stream);


/*
 * gdf introspection utlities
 */

/* --------------------------------------------------------------------------*/
/**
 * @brief  Returns the byte width of the data type of the gdf_column
 *
 * @param[in] gdf_column whose data type's byte width will be determined
 * @param[out] the byte width of the data type
 *
* @Returns GDF_SUCCESS upon successful compute, otherwise returns appropriate error code
 */
/* ----------------------------------------------------------------------------*/
gdf_error get_column_byte_width(gdf_column * col, int * width);


/* 
 Multi-Column SQL ops:
   WHERE (Filtering)
   ORDER-BY
   GROUP-BY
 */

/* --------------------------------------------------------------------------*/
/**
 * @brief  Performs SQL like WHERE (Filtering)
 *
 * @param[in] # rows
 * @param[in] host-side array of gdf_columns with 0 null_count otherwise GDF_VALIDITY_UNSUPPORTED is returned
 * @param[in] # cols
 * @param[out] pre-allocated device-side array to be filled with gdf_column::data for each column; slicing of gdf_column array (host)
 * @param[out] pre-allocated device-side array to be filled with gdf_colum::dtype for each column; slicing of gdf_column array (host)
 * @param[in] device-side array of values to filter against (type-erased)
 * @param[out] device-side array of row indices that remain after filtering
 * @param[out] host-side # rows that remain after filtering
 *
* @Returns GDF_SUCCESS upon successful compute, otherwise returns appropriate error code
 */
/* ----------------------------------------------------------------------------*/
gdf_error gdf_filter(size_t nrows,
                    gdf_column* cols,
                    size_t ncols,
                    void** d_cols,
                    int* d_types, 
                    void** d_vals,
                    size_t* d_indx,
                    size_t* new_sz);

/**
 * @brief  Performs SQL like GROUP BY with SUM aggregation
 *
 * @param[in] # columns
 * @param[in] input cols
 * @param[in] column to aggregate on
 * @param[out] if not null return indices of re-ordered rows
 * @param[out] if not null return the grouped-by columns (multi-gather based on indices, which are needed anyway)
 * @param[out] aggregation result
 * @param[in] struct with additional info: bool is_sorted, flag_sort_or_hash, bool flag_count_distinct
  *
* @Returns GDF_SUCCESS upon successful compute, otherwise returns appropriate error code
 */
/* ----------------------------------------------------------------------------*/
gdf_error gdf_group_by_sum(int ncols,
                           gdf_column** cols,
                           gdf_column* col_agg,
                           gdf_column* out_col_indices,
                           gdf_column** out_col_values,
                           gdf_column* out_col_agg,
                           gdf_context* ctxt); 

/**
 * @brief  Performs SQL like GROUP BY with MIN aggregation
 *
 * @param[in] # columns
 * @param[in] input cols
 * @param[in] column to aggregate on
 * @param[out] if not null return indices of re-ordered rows
 * @param[out] if not null return the grouped-by columns (multi-gather based on indices, which are needed anyway)
 * @param[out] aggregation result
 * @param[in] struct with additional info: bool is_sorted, flag_sort_or_hash, bool flag_count_distinct
  *
* @Returns GDF_SUCCESS upon successful compute, otherwise returns appropriate error code
 */
/* ----------------------------------------------------------------------------*/
gdf_error gdf_group_by_min(int ncols,
                           gdf_column** cols,
                           gdf_column* col_agg,
                           gdf_column* out_col_indices,
                           gdf_column** out_col_values, 
                           gdf_column* out_col_agg,
                           gdf_context* ctxt);

/**
 * @brief  Performs SQL like GROUP BY with MAX aggregation
 *
 * @param[in] # columns
 * @param[in] input cols
 * @param[in] column to aggregate on
 * @param[out] if not null return indices of re-ordered rows
 * @param[out] if not null return the grouped-by columns (multi-gather based on indices, which are needed anyway)
 * @param[out] aggregation result
 * @param[in] struct with additional info: bool is_sorted, flag_sort_or_hash, bool flag_count_distinct
  *
* @Returns GDF_SUCCESS upon successful compute, otherwise returns appropriate error code
 */
/* ----------------------------------------------------------------------------*/
gdf_error gdf_group_by_max(int ncols,
                           gdf_column** cols,
                           gdf_column* col_agg,
                           gdf_column* out_col_indices,
                           gdf_column** out_col_values,
                           gdf_column* out_col_agg,
                           gdf_context* ctxt);

/**
 * @brief  Performs SQL like GROUP BY with AVG aggregation
 *
 * @param[in] # columns
 * @param[in] input cols
 * @param[in] column to aggregate on
 * @param[out] if not null return indices of re-ordered rows
 * @param[out] if not null return the grouped-by columns (multi-gather based on indices, which are needed anyway)
 * @param[out] aggregation result
 * @param[in] struct with additional info: bool is_sorted, flag_sort_or_hash, bool flag_count_distinct
  *
* @Returns GDF_SUCCESS upon successful compute, otherwise returns appropriate error code
 */
/* ----------------------------------------------------------------------------*/
gdf_error gdf_group_by_avg(int ncols,
                           gdf_column** cols,
                           gdf_column* col_agg,
                           gdf_column* out_col_indices,
                           gdf_column** out_col_values,
                           gdf_column* out_col_agg,
                           gdf_context* ctxt);

/**
 * @brief  Performs SQL like GROUP BY with COUNT aggregation
 *
 * @param[in] # columns
 * @param[in] input cols
 * @param[in] column to aggregate on
 * @param[out] if not null return indices of re-ordered rows
 * @param[out] if not null return the grouped-by columns (multi-gather based on indices, which are needed anyway)
 * @param[out] aggregation result
 * @param[in] struct with additional info: bool is_sorted, flag_sort_or_hash, bool flag_count_distinct
  *
* @Returns GDF_SUCCESS upon successful compute, otherwise returns appropriate error code
 */
/* ----------------------------------------------------------------------------*/
gdf_error gdf_group_by_count(int ncols,
                             gdf_column** cols,
                             gdf_column* col_agg,
                             gdf_column* out_col_indices,
                             gdf_column** out_col_values,      
                             gdf_column* out_col_agg,
                             gdf_context* ctxt);

/**
 * @brief  Calculates exact quantiles
 *
 * @param[in] input column
 * @param[in] precision: type of quantile method calculation
 * @param[in] requested quantile in [0,1]
 * @param[out] result; for <exact> should probably be double*; it's void* because: (1) for uniformity of interface with <approx>; (2) for possible types bigger than double, in the future;
 * @param[in] struct with additional info
  *
* @Returns GDF_SUCCESS upon successful compute, otherwise returns appropriate error code
 */
/* ----------------------------------------------------------------------------*/
gdf_error gdf_quantile_exact(gdf_column* col_in,
                            gdf_quantile_method prec,
                            double q,
                            void* t_erased_res,                            
                            gdf_context* ctxt);

/**
 * @brief  Calculates approximate quantiles
 *
 * @param[in] input column
 * @param[in] requested quantile in [0,1]
 * @param[out] result; type-erased result of same type as column;
 * @param[in] struct with additional info
  *
* @Returns GDF_SUCCESS upon successful compute, otherwise returns appropriate error code
 */
/* ----------------------------------------------------------------------------*/
gdf_error gdf_quantile_aprrox(gdf_column* col_in,
                              double q,
                              void* t_erased_res,
                              gdf_context* ctxt);

/* --------------------------------------------------------------------------*/
/** 
 * @brief Replace elements from `col` according to the mapping `old_values` to
 *        `new_values`, that is, replace all `old_values[i]` present in `col` 
 *        with `new_values[i]`.
 * 
 * @param[in,out] col gdf_column with the data to be modified
 * @param[in] old_values gdf_column with the old values to be replaced
 * @param[in] new_values gdf_column with the new values
 * 
<<<<<<< HEAD
 * @Returns GDF_SUCCESS upon successful completion
 */
/* ----------------------------------------------------------------------------*/
=======
 * @returns GDF_SUCCESS upon successful completion
 *
 * --------------------------------------------------------------------------*/
>>>>>>> 5996c5b0
gdf_error gdf_find_and_replace_all(gdf_column*       col,
                                   const gdf_column* old_values,
                                   const gdf_column* new_values);

/* --------------------------------------------------------------------------*/
/** 
 * @brief Sorts an array of gdf_column.
 * 
 * @param[in] input_columns Array of gdf_columns
 * @param[in] asc_desc Device array of sort order types for each column
 *                     (0 is ascending order and 1 is descending). If NULL
 *                     is provided defaults to ascending order for evey column.
 * @param[in] num_inputs # columns
 * @param[in] flag_nulls_are_smallest Flag to indicate if nulls are to be considered
 *                                    smaller than non-nulls or viceversa
 * @param[out] output_indices Pre-allocated gdf_column to be filled with sorted
 *                            indices
 * 
<<<<<<< HEAD
 * @Returns GDF_SUCCESS upon successful completion
 */
/* ----------------------------------------------------------------------------*/
=======
 * @returns GDF_SUCCESS upon successful completion
 *
 * ----------------------------------------------------------------------------*/
>>>>>>> 5996c5b0
gdf_error gdf_order_by(gdf_column** input_columns,
                       int8_t*      asc_desc,
                       size_t       num_inputs,
                       gdf_column*  output_indices,
                       int          flag_nulls_are_smallest);

/* --------------------------------------------------------------------------*
 * @brief Replaces all null values in a column with either a specific value or corresponding values of another column
 *
 * This function is a binary function. It will take in two gdf_columns.

 * The first one is expected to be a regular gdf_column, the second one
 * has to be a column of the same type as the first, and it has to be of
 * size one or of the same size as the other column.
 * 
 * case 1: If the second column contains only one value, then this funciton will
 * replace all nulls in the first column with the value in the second
 * column.
 *  
 * case 2: If the second column is of the same size as the first, then the function will
 * replace all nulls of the first column with the corresponding elemetns of the
 * second column
 * 
 * @param[in,out] col_out A gdf_column that is the output of this function with null values replaced
 * @param[in] col_in A gdf_column that is of size 1 or same size as col_out, contains value / values to be placed in col_out
 * 
 * @Returns GDF_SUCCESS upon successful completion
 *
 * --------------------------------------------------------------------------*/
gdf_error gdf_replace_nulls(gdf_column*       col_out,
                                   const gdf_column* col_in);
/* --------------------------------------------------------------------------*
 * @brief Finds the indices of the bins in which each value of the column
 * belongs.
 *
 * For `x` in `col`, if `right == false` this function finds
 * `i` such that `bins[i-1] <= x < bins[i]`. If `right == true`, it will find `i`
 * such that `bins[i - 1] < x <= bins[i]`. Finally, if `x < bins[0]` or
 * `x > bins[num_bins - 1]`, it sets the index to `0` or `num_bins`, respectively.
 *
 * NOTE: This function does not handle null values and will return an error if `col`
 * or `bins` contain any.
 *
 * @param[in] col gdf_column with the values to be binned
 * @param[in] bins gdf_column of ascending bin boundaries
 * @param[in] right Whether the intervals should include the left or right bin edge
 * @param[out] out_indices Output device array of same size as `col`
 * to be filled with bin indices
 *
 * @return GDF_SUCCESS upon successful completion, otherwise an
 *         appropriate error code.
 *
 * ----------------------------------------------------------------------------*/
gdf_error gdf_digitize(gdf_column* col,
                       gdf_column* bins,   // same type as col
                       bool right,
                       gdf_index_type out_indices[]);<|MERGE_RESOLUTION|>--- conflicted
+++ resolved
@@ -9,13 +9,8 @@
  * color that will show up in the timeline view of nvvp/Nsight Systems. Can be
  * nested within other ranges.
  * 
-<<<<<<< HEAD
  * @param[in] name The name of the NVTX range
  * @param[in] color The predefined gdf_color enum to use to color this range
-=======
- * @param name The name of the NVTX range
- * @param color The predefined gdf_color enum to use to color this range
->>>>>>> 5996c5b0
  * 
  * @returns   
  */
@@ -34,13 +29,8 @@
  * color that will show up in the timeline view of nvvp/Nsight Systems. Can be
  * nested within other ranges.
  * 
-<<<<<<< HEAD
  * @param[in] name The name of the NVTX range
  * @param[in] color The ARGB hex color code to use to color this range (e.g., 0xFF00FF00)
-=======
- * @param name The name of the NVTX range
- * @param color The ARGB hex color code to use to color this range (e.g., 0xFF00FF00)
->>>>>>> 5996c5b0
  * 
  * @returns   
  */
@@ -143,11 +133,7 @@
  * @param[out] output A column whose buffers are already allocated that will 
  * @param[in] columns_to_conat[] The columns to concatenate
  * @param[in] num_columns The number of columns to concatenate
-<<<<<<< HEAD
  * contain the concatenation of the input columns
-=======
-  * contain the concatenation of the input columns
->>>>>>> 5996c5b0
  * 
  * @returns GDF_SUCCESS upon successful completion
  */
@@ -834,15 +820,9 @@
 /** 
  * @brief  Computes the prefix sum of a column
  * 
-<<<<<<< HEAD
  * @param[in] inp Input column for prefix sum with null_count = 0
  * @param[out] out The output column containing the prefix sum of the input
  * @param[in] inclusive Flag for applying an inclusive prefix sum
-=======
- * @param inp Input column for prefix sum with null_count = 0
- * @param out The output column containing the prefix sum of the input
- * @param inclusive Flag for applying an inclusive prefix sum
->>>>>>> 5996c5b0
  * 
  * @returns   GDF_SUCCESS if the operation was successful, otherwise an appropriate
  * error code. If inp->null_count is not set to 0 GDF_VALIDITY_UNSUPPORTED is
@@ -855,15 +835,9 @@
 /** 
  * @brief  Computes the prefix sum of a column
  * 
-<<<<<<< HEAD
  * @param[in] inp Input column for prefix sum with null_count = 0
  * @param[out] out The output column containing the prefix sum of the input
  * @param[in] inclusive Flag for applying an inclusive prefix sum
-=======
- * @param inp Input column for prefix sum with null_count = 0
- * @param out The output column containing the prefix sum of the input
- * @param inclusive Flag for applying an inclusive prefix sum
->>>>>>> 5996c5b0
  * 
  * @returns   GDF_SUCCESS if the operation was successful, otherwise an appropriate
  * error code. If inp->null_count is not set to 0 GDF_VALIDITY_UNSUPPORTED is
@@ -876,15 +850,9 @@
 /** 
  * @brief  Computes the prefix sum of a column
  * 
-<<<<<<< HEAD
  * @param[in] inp Input column for prefix sum with null_count = 0
  * @param[out] out The output column containing the prefix sum of the input
  * @param[in] inclusive Flag for applying an inclusive prefix sum
-=======
- * @param inp Input column for prefix sum with null_count = 0
- * @param out The output column containing the prefix sum of the input
- * @param inclusive Flag for applying an inclusive prefix sum
->>>>>>> 5996c5b0
  * 
  * @returns   GDF_SUCCESS if the operation was successful, otherwise an appropriate
  * error code. If inp->null_count is not set to 0 GDF_VALIDITY_UNSUPPORTED is
@@ -897,15 +865,9 @@
 /** 
  * @brief  Computes the prefix sum of a column
  * 
-<<<<<<< HEAD
  * @param[in] inp Input column for prefix sum with null_count = 0
  * @param[out] out The output column containing the prefix sum of the input
  * @param[in] inclusive Flag for applying an inclusive prefix sum
-=======
- * @param inp Input column for prefix sum with null_count = 0
- * @param out The output column containing the prefix sum of the input
- * @param inclusive Flag for applying an inclusive prefix sum
->>>>>>> 5996c5b0
  * 
  * @returns   GDF_SUCCESS if the operation was successful, otherwise an appropriate
  * error code. If inp->null_count is not set to 0 GDF_VALIDITY_UNSUPPORTED is
@@ -2919,15 +2881,9 @@
  * @param[in] old_values gdf_column with the old values to be replaced
  * @param[in] new_values gdf_column with the new values
  * 
-<<<<<<< HEAD
- * @Returns GDF_SUCCESS upon successful completion
- */
-/* ----------------------------------------------------------------------------*/
-=======
  * @returns GDF_SUCCESS upon successful completion
  *
  * --------------------------------------------------------------------------*/
->>>>>>> 5996c5b0
 gdf_error gdf_find_and_replace_all(gdf_column*       col,
                                    const gdf_column* old_values,
                                    const gdf_column* new_values);
@@ -2946,15 +2902,9 @@
  * @param[out] output_indices Pre-allocated gdf_column to be filled with sorted
  *                            indices
  * 
-<<<<<<< HEAD
- * @Returns GDF_SUCCESS upon successful completion
- */
-/* ----------------------------------------------------------------------------*/
-=======
  * @returns GDF_SUCCESS upon successful completion
  *
  * ----------------------------------------------------------------------------*/
->>>>>>> 5996c5b0
 gdf_error gdf_order_by(gdf_column** input_columns,
                        int8_t*      asc_desc,
                        size_t       num_inputs,
