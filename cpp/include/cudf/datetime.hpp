--- conflicted
+++ resolved
@@ -154,45 +154,6 @@
 std::unique_ptr<cudf::column> day_of_year(
   cudf::column_view const& column,
   rmm::mr::device_memory_resource* mr = rmm::mr::get_default_resource());
-<<<<<<< HEAD
-
-/**
- * @brief  Adds or subtracts a number of months from the date time type and returns a
- * timestamp column that is of the same type as `timestamp_column`.
- *
- * For a given row, if the `timestamp_column` or the `months_column` value is null,
- * the output for that row is null.
- *
- * @code{.pseudo}
- * Example:
- * timestamp_column = [5/31/20 08:00:00, 5/31/20 00:00:00, 5/31/20 13:00:00, 5/31/20 23:00:00,
- *                     6/30/20 00:00:01, 6/30/20 14:12:13]
- * months_columns   = [1               , -1              , -3              , -15             ,
- *                     -1              , 1]
- * r = add_months(timestamp_column, months_column)
- * r[0] is [6/30/20 08:00:00]
- * r[1] is [4/30/20 00:00:00]
- * r[2] is [2/29/20 13:00:00]
- * r[3] is [2/28/19 23:00:00]
- * r[4] is [5/30/20 00:00:01]
- * r[5] is [7/30/20 14:12:13]
- * @endcode
-
- * @param timestamp_column cudf::column_view of the input datetime values
- * @param months_column cudf::column_view of the number of months to add or subtract
- *
- * @returns cudf::column of datatype `timestamp_column` containing the number of months
- * before or after the input datetime value.
- * @throw cudf::logic_error if `timestamp_column` datatype is not a TIMESTAMP or if
- * `months_column` datatype is not INT16
- */
-std::unique_ptr<cudf::column> add_months(
-  cudf::column_view const& timestamp_column,
-  cudf::column_view const& months_column,
-  rmm::mr::device_memory_resource* mr = rmm::mr::get_default_resource());
-
-=======
->>>>>>> 353e39a7
 /** @} */  // end of group
 }  // namespace datetime
 }  // namespace cudf