--- conflicted
+++ resolved
@@ -212,11 +212,8 @@
 - PR #3439 Fix index-name bug in StringColumn concat
 - PR #3445 Fix ORC Writer default stripe size
 - PR #3459 Fix printing of invalid entries
-<<<<<<< HEAD
 - PR #3466 Fix gather null mask allocation for invalid index
-=======
 - PR #3468 Fix memory leak issue in `drop_duplicates`
->>>>>>> 1f001ae2
 
 # cuDF 0.10.0 (16 Oct 2019)
 
