--- conflicted
+++ resolved
@@ -8,15 +8,12 @@
 - PR #501 CSV Reader: Add support for user-specified decimal point and thousands separator to read_csv_strings()
 - PR #455 CSV Reader: Add support for user-specified decimal point and thousands separator to read_csv()
 - PR #439 add `DataFrame.drop` method similar to pandas
-<<<<<<< HEAD
-- PR #524 Boolean indexing not supported
-=======
 - PR #505 CSV Reader: Add support for user-specified boolean values
 - PR #350 Implemented Series replace function
 - PR #490 Added print_env.sh script to gather relevant environment details when reporting cuDF issues.
->>>>>>> 5bf333b7
 - PR #474 add ZLIB-based GZIP/ZIP support to `read_csv()`
 - PR #558 Add CI scripts for cpu-based conda and gpu-based test builds
+- PR #524 Boolean indexing not supported
 
 ## Improvements
 
