--- conflicted
+++ resolved
@@ -88,9 +88,6 @@
 - PR #2420 Remove `cudautils.astype` and replace with `typecast.apply_cast`
 - PR #2456 Small improvement to typecast utility
 - PR #2458 Fix handling of thirdparty packages in `isort` config
-<<<<<<< HEAD
-- PR #2432 Use pandas formatting for console, html, and latex output
-=======
 - PR #2459 IO Readers: Consolidate all readers to use `datasource` class
 - PR #2475 Exposed type_dispatcher.hpp, nvcategory_util.hpp and wrapper_types.hpp in the include folder
 - PR #2484 Enabled building libcudf as a static library
@@ -100,7 +97,7 @@
 - PR #2481 Adds the ignore_null_keys option to the java api
 - PR #2490 Java api: support multiple aggregates for the same column
 - PR #2510 Java api: uses table based apply_boolean_mask
->>>>>>> 085bf2d4
+- PR #2432 Use pandas formatting for console, html, and latex output
 
 ## Bug Fixes
 
