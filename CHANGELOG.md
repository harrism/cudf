# cuDF 0.9.0 (Date TBD)

## New Features

- PR #2111 IO Readers: Support memory buffer, file-like object, and URL inputs
- PR #2012 Add `reindex()` to DataFrame and Series
- PR #2097 Add GPU-accelerated AVRO reader
- PR #2098 Align DataFrame and Series indices before executing binary ops
- PR #2160 Merge `dask-cudf` codebase into `cudf` repo
- PR #2149 CSV Reader: Add `hex` dtype for explicit hexadecimal parsing
- PR #2156 Add `upper_bound()` and `lower_bound()` for libcudf tables and `searchsorted()` for cuDF Series
- PR #2158 CSV Reader: Support single, non-list/dict argument for `dtype`
- PR #2177 CSV Reader: Add `parse_dates` parameter for explicit date inference
- PR #2171 Add CodeCov integration, fix doc version, make --skip-tests work when invoking with source
- PR #2215 `type_dispatcher` benchmark
- PR #2179 Added Java quantiles
- PR #2157 Add __array_function__ to DataFrame and Series
- PR #2212 Java support for ORC reader
- PR #2304 gdf_group_by_without_aggregations returns gdf_column
- PR #2105 Add google benchmark for hash-based join
<<<<<<< HEAD
- PR #2453 Streamline CUDA_REL environment variable
=======
- PR #2293 Improve `compute_join_output_size` performance
- PR #2316 Unique, nunique, and value_counts for datetime columns
- PR #2337 Add Java support for slicing a ColumnVector
- PR #2049 Implemented merge functionality
- PR #2368 Full cudf+dask Parquet Support
- PR #2380 New cudf::is_sorted checks whether cudf::table is sorted
- PR #2356 Java column vector standard deviation support
- PR #2221 MultiIndex Full Indexing - Support iloc and wildcards for loc
- PR #2429 Java column vector: added support for getting length of strings in a ColumnVector 
- PR #2415 Revamp `value_counts` to use groupby count series of any type
- PR #2446 Add __array_function__ for index
- PR #2437 ORC reader: Add 'use_np_dtypes' option
- PR #2382 Add CategoricalAccessor add, remove, rename, and ordering methods
- PR #2449 Java column vector: added support for getting byte count of strings in a ColumnVector 
>>>>>>> bc1bb7b5

## Improvements

- PR #2103 Move old `column` and `bitmask` files into `legacy/` directory
- PR #2109 added name to Python column classes
- PR #1947 Cleanup serialization code
- PR #2125 More aggregate in java API
- PR #2127 Add in java Scalar tests
- PR #2088 Refactor of Python groupby code
- PR #2130 Java serialization and deserialization of tables.
- PR #2131 Chunk rows logic added to csv_writer
- PR #2129 Add functions in the Java API to support nullable column filtering
- PR #2165 made changes to get_dummies api for it to be available in MethodCache
- PR #2184 handle remote orc files for dask-cudf
- PR #2186 Add `getitem` and `getattr` style access to Rolling objects
- PR #2168 Use cudf.Column for CategoricalColumn's categories instead of a tuple
- PR #2193 Added more docuemtnation to `type_dispatcher` for specializing dispatched functors
- PR #2197 CSV Writer: Expose `chunksize` as a parameter for `to_csv`
- PR #2199 Better java support for appending strings
- PR #2176 Added column dtype support for datetime, int8, int16 to csv_writer
- PR #2209 Matching `get_dummies` & `select_dtypes` behavior to pandas
- PR #2217 Updated Java bindings to use the new groupby API
- PR #2214 DOC: Update doc instructions to build/install `cudf` and `dask-cudf`
- PR #1993 Add iterator driven reduction for mean, var, std
- PR #2220 Update Java bindings for reduction rename
- PR #2224 implement isna, isnull, notna as dataframe functions
- PR #2232 Move CodeCov upload from build script to Jenkins
- PR #2236 Implement drop_duplicates for Series
- PR #2225 refactor to use libcudf for gathering columns in dataframes
- PR #2300 Create separate dask codeowners for dask-cudf codebase
- PR #2309 Java readers: remove redundant copy of result pointers
- PR #2307 Add `black` and `isort` to style checker script
- PR #2345 Restore removal of old groupby implementation
- PR #2342 Improve `astype()` to operate all ways
- PR #2329 using libcudf cudf::copy for column deep copy
- PR #2344 Add docs on how code formatting works for contributors
- PR #2353 Bump Arrow and Dask versions
- PR #2377 Replace `standard_python_slice` with just `slice.indices()`
- PR #2373 cudf.DataFrame enchancements & Series.values support
- PR #2392 Remove dlpack submodule; make cuDF's Cython API externally accessible
- PR #2430 Updated Java bindings to use the new unary API
- PR #2406 Moved all existing `table` related files to a `legacy/` directory
- PR #2350 Performance related changes to get_dummies
- PR #2420 Remove `cudautils.astype` and replace with `typecast.apply_cast`
- PR #2456 Small improvement to typecast utility
- PR #2458 Fix handling of thirdparty packages in `isort` config
- PR #2459 IO Readers: Consolidate all readers to use `datasource` class

## Bug Fixes

- PR #2086 Fixed quantile api behavior mismatch in series & dataframe
- PR #2128 Add offset param to host buffer readers in java API.
- PR #2145 Work around binops validity checks for java 
- PR #2146 Work around unary_math validity checks for java
- PR #2151 Fixes bug in cudf::copy_range where null_count was invalid
- PR #2139 matching to pandas describe behavior & fixing nan values issue
- PR #2161 Implicitly convert unsigned to signed integer types in binops
- PR #2154 CSV Reader: Fix bools misdetected as strings dtype
- PR #2178 Fix bug in rolling bindings where a view of an ephemeral column was being taken
- PR #2180 Fix issue with isort reordering `importorskip` below imports depending on them
- PR #2187 fix to honor dtype when numpy arrays are passed to columnops.as_column
- PR #2190 Fix issue in astype conversion of string column to 'str'
- PR #2208 Fix issue with calling `head()` on one row dataframe
- PR #2229 Propagate exceptions from Cython cdef functions
- PR #2234 Fix issue with local build script not properly building
- PR #2223 Fix CUDA invalid configuration errors reported after loading small compressed ORC files
- PR #2162 Setting is_unique and is_monotonic-related attributes
- PR #2244 Fix ORC RLEv2 delta mode decoding with nonzero residual delta width
- PR #2297 Work around `var/std` unsupported only at debug build
- PR #2302 Fixed java serialization corner case
- PR #2355 Handle float16 in binary operations
- PR #2311 Fix copy behaviour for GenericIndex
- PR #2349 Fix issues with String filter in java API
- PR #2323 Fix groupby on categoricals
- PR #2328 Ensure order is preserved in CategoricalAccessor._set_categories
- PR #2202 Fix issue with unary ops mishandling empty input
- PR #2326 Fix for bug in DLPack when reading multiple columns
- PR #2324 Fix cudf Docker build
- PR #2325 Fix ORC RLEv2 patched base mode decoding with nonzero patch width
- PR #2235 Fix get_dummies to be compatible with dask
- PR #2332 Zero initialize gdf_dtype_extra_info
- PR #2355 Handle float16 in binary operations
- PR #2360 Fix missing dtype handling in cudf.Series & columnops.as_column
- PR #2364 Fix quantile api and other trivial issues around it
- PR #2361 Fixed issue with `codes` of CategoricalIndex
- PR #2357 Fixed inconsistent type of index created with from_pandas vs direct construction
- PR #2389 Fixed Rolling __getattr__ and __getitem__ for offset based windows
- PR #2402 Fixed bug in valid mask computation in cudf::copy_if (apply_boolean_mask)
- PR #2401 Fix to a scalar datetime(of type Days) issue
- PR #2386 Correctly allocate output valids in groupby
- PR #2411 Fixed failures on binary op on single element string column
- PR #2422 Fix Pandas logical binary operation incompatibilites
- PR #2447 Fix CodeCov posting build statuses temporarily
- PR #2450 Fix erroneous null handling in `cudf.DataFrame`'s `apply_rows`
- PR #2470 Fix issues with empty strings and string categories (Java)
- PR #2471 Fix String Column Validity.


# cuDF 0.8.0 (27 June 2019)

## New Features

- PR #1524 Add GPU-accelerated JSON Lines parser with limited feature set
- PR #1569 Add support for Json objects to the JSON Lines reader
- PR #1622 Add Series.loc
- PR #1654 Add cudf::apply_boolean_mask: faster replacement for gdf_apply_stencil
- PR #1487 cython gather/scatter
- PR #1310 Implemented the slice/split functionality.
- PR #1630 Add Python layer to the GPU-accelerated JSON reader
- PR #1745 Add rounding of numeric columns via Numba
- PR #1772 JSON reader: add support for BytesIO and StringIO input
- PR #1527 Support GDF_BOOL8 in readers and writers
- PR #1819 Logical operators (AND, OR, NOT) for libcudf and cuDF
- PR #1813 ORC Reader: Add support for stripe selection
- PR #1828 JSON Reader: add suport for bool8 columns
- PR #1833 Add column iterator with/without nulls
- PR #1665 Add the point-in-polygon GIS function
- PR #1863 Series and Dataframe methods for all and any
- PR #1908 cudf::copy_range and cudf::fill for copying/assigning an index or range to a constant
- PR #1921 Add additional formats for typecasting to/from strings
- PR #1807 Add Series.dropna()
- PR #1987 Allow user defined functions in the form of ptx code to be passed to binops
- PR #1948 Add operator functions like `Series.add()` to DataFrame and Series
- PR #1954 Add skip test argument to GPU build script
- PR #2018 Add bindings for new groupby C++ API
- PR #1984 Add rolling window operations Series.rolling() and DataFrame.rolling()
- PR #1542 Python method and bindings for to_csv
- PR #1995 Add Java API
- PR #1998 Add google benchmark to cudf
- PR #1845 Add cudf::drop_duplicates, DataFrame.drop_duplicates
- PR #1652 Added `Series.where()` feature 
- PR #2074 Java Aggregates, logical ops, and better RMM support 
- PR #2140 Add a `cudf::transform` function

## Improvements

- PR #1538 Replacing LesserRTTI with inequality_comparator
- PR #1703 C++: Added non-aggregating `insert` to `concurrent_unordered_map` with specializations to store pairs with a single atomicCAS when possible.
- PR #1422 C++: Added a RAII wrapper for CUDA streams
- PR #1701 Added `unique` method for stringColumns
- PR #1713 Add documentation for Dask-XGBoost
- PR #1666 CSV Reader: Improve performance for files with large number of columns
- PR #1725 Enable the ability to use a single column groupby as its own index
- PR #1759 Add an example showing simultaneous rolling averages to `apply_grouped` documentation
- PR #1746 C++: Remove unused code: `windowed_ops.cu`, `sorting.cu`, `hash_ops.cu`
- PR #1748 C++: Add `bool` nullability flag to `device_table` row operators
- PR #1764 Improve Numerical column: `mean_var` and `mean`
- PR #1767 Speed up Python unit tests
- PR #1770 Added build.sh script, updated CI scripts and documentation
- PR #1739 ORC Reader: Add more pytest coverage
- PR #1696 Added null support in `Series.replace()`.
- PR #1390 Added some basic utility functions for `gdf_column`'s
- PR #1791 Added general column comparison code for testing
- PR #1795 Add printing of git submodule info to `print_env.sh`
- PR #1796 Removing old sort based group by code and gdf_filter
- PR #1811 Added funtions for copying/allocating `cudf::table`s
- PR #1838 Improve columnops.column_empty so that it returns typed columns instead of a generic Column
- PR #1890 Add utils.get_dummies- a pandas-like wrapper around one_hot-encoding
- PR #1823 CSV Reader: default the column type to string for empty dataframes
- PR #1827 Create bindings for scalar-vector binops, and update one_hot_encoding to use them
- PR #1817 Operators now support different sized dataframes as long as they don't share different sized columns
- PR #1855 Transition replace_nulls to new C++ API and update corresponding Cython/Python code
- PR #1858 Add `std::initializer_list` constructor to `column_wrapper`
- PR #1846 C++ type-erased gdf_equal_columns test util; fix gdf_equal_columns logic error
- PR #1390 Added some basic utility functions for `gdf_column`s
- PR #1391 Tidy up bit-resolution-operation and bitmask class code
- PR #1882 Add iloc functionality to MultiIndex dataframes
- PR #1884 Rolling windows: general enhancements and better coverage for unit tests
- PR #1886 support GDF_STRING_CATEGORY columns in apply_boolean_mask, drop_nulls and other libcudf functions
- PR #1896 Improve performance of groupby with levels specified in dask-cudf
- PR #1915 Improve iloc performance for non-contiguous row selection
- PR #1859 Convert read_json into a C++ API
- PR #1919 Rename libcudf namespace gdf to namespace cudf
- PR #1850 Support left_on and right_on for DataFrame merge operator
- PR #1930 Specialize constructor for `cudf::bool8` to cast argument to `bool`
- PR #1938 Add default constructor for `column_wrapper`
- PR #1930 Specialize constructor for `cudf::bool8` to cast argument to `bool`
- PR #1952 consolidate libcudf public API headers in include/cudf
- PR #1949 Improved selection with boolmask using libcudf `apply_boolean_mask`
- PR #1956 Add support for nulls in `query()`
- PR #1973 Update `std::tuple` to `std::pair` in top-most libcudf APIs and C++ transition guide
- PR #1981 Convert read_csv into a C++ API
- PR #1868 ORC Reader: Support row index for speed up on small/medium datasets
- PR #1964 Added support for list-like types in Series.str.cat
- PR #2005 Use HTML5 details tag in bug report issue template
- PR #2003 Removed few redundant unit-tests from test_string.py::test_string_cat
- PR #1944 Groupby design improvements
- PR #2017 Convert `read_orc()` into a C++ API
- PR #2011 Convert `read_parquet()` into a C++ API
- PR #1756 Add documentation "10 Minutes to cuDF and dask_cuDF"
- PR #2034 Adding support for string columns concatenation using "add" binary operator
- PR #2042 Replace old "10 Minutes" guide with new guide for docs build process
- PR #2036 Make library of common test utils to speed up tests compilation
- PR #2022 Facilitating get_dummies to be a high level api too
- PR #2050 Namespace IO readers and add back free-form `read_xxx` functions
- PR #2104 Add a functional ``sort=`` keyword argument to groupby
- PR #2108 Add `find_and_replace` for StringColumn for replacing single values

## Bug Fixes

- PR #1465 Fix for test_orc.py and test_sparse_df.py test failures
- PR #1583 Fix underlying issue in `as_index()` that was causing `Series.quantile()` to fail
- PR #1680 Add errors= keyword to drop() to fix cudf-dask bug
- PR #1651 Fix `query` function on empty dataframe
- PR #1616 Fix CategoricalColumn to access categories by index instead of iteration
- PR #1660 Fix bug in `loc` when indexing with a column name (a string)
- PR #1683 ORC reader: fix timestamp conversion to UTC
- PR #1613 Improve CategoricalColumn.fillna(-1) performance
- PR #1642 Fix failure of CSV_TEST gdf_csv_test.SkiprowsNrows on multiuser systems
- PR #1709 Fix handling of `datetime64[ms]` in `dataframe.select_dtypes`
- PR #1704 CSV Reader: Add support for the plus sign in number fields
- PR #1687 CSV reader: return an empty dataframe for zero size input
- PR #1757 Concatenating columns with null columns
- PR #1755 Add col_level keyword argument to melt
- PR #1758 Fix df.set_index() when setting index from an empty column
- PR #1749 ORC reader: fix long strings of NULL values resulting in incorrect data
- PR #1742 Parquet Reader: Fix index column name to match PANDAS compat
- PR #1782 Update libcudf doc version
- PR #1783 Update conda dependencies
- PR #1786 Maintain the original series name in series.unique output
- PR #1760 CSV Reader: fix segfault when dtype list only includes columns from usecols list
- PR #1831 build.sh: Assuming python is in PATH instead of using PYTHON env var
- PR #1839 Raise an error instead of segfaulting when transposing a DataFrame with StringColumns
- PR #1840 Retain index correctly during merge left_on right_on
- PR #1825 cuDF: Multiaggregation Groupby Failures
- PR #1789 CSV Reader: Fix missing support for specifying `int8` and `int16` dtypes
- PR #1857 Cython Bindings: Handle `bool` columns while calling `column_view_from_NDArrays`
- PR #1849 Allow DataFrame support methods to pass arguments to the methods
- PR #1847 Fixed #1375 by moving the nvstring check into the wrapper function
- PR #1864 Fixing cudf reduction for POWER platform
- PR #1869 Parquet reader: fix Dask timestamps not matching with Pandas (convert to milliseconds)
- PR #1876 add dtype=bool for `any`, `all` to treat integer column correctly
- PR #1875 CSV reader: take NaN values into account in dtype detection
- PR #1873 Add column dtype checking for the all/any methods
- PR #1902 Bug with string iteration in _apply_basic_agg
- PR #1887 Fix for initialization issue in pq_read_arg,orc_read_arg
- PR #1867 JSON reader: add support for null/empty fields, including the 'null' literal
- PR #1891 Fix bug #1750 in string column comparison
- PR #1909 Support of `to_pandas()` of boolean series with null values
- PR #1923 Use prefix removal when two aggs are called on a SeriesGroupBy
- PR #1914 Zero initialize gdf_column local variables
- PR #1959 Add support for comparing boolean Series to scalar
- PR #1966 Ignore index fix in series append
- PR #1967 Compute index __sizeof__ only once for DataFrame __sizeof__
- PR #1977 Support CUDA installation in default system directories
- PR #1982 Fixes incorrect index name after join operation
- PR #1985 Implement `GDF_PYMOD`, a special modulo that follows python's sign rules
- PR #1991 Parquet reader: fix decoding of NULLs
- PR #1990 Fixes a rendering bug in the `apply_grouped` documentation
- PR #1978 Fix for values being filled in an empty dataframe
- PR #2001 Correctly create MultiColumn from Pandas MultiColumn
- PR #2006 Handle empty dataframe groupby construction for dask
- PR #1965 Parquet Reader: Fix duplicate index column when it's already in `use_cols`
- PR #2033 Add pip to conda environment files to fix warning
- PR #2028 CSV Reader: Fix reading of uncompressed files without a recognized file extension
- PR #2073 Fix an issue when gathering columns with NVCategory and nulls
- PR #2053 cudf::apply_boolean_mask return empty column for empty boolean mask
- PR #2066 exclude `IteratorTest.mean_var_output` test from debug build
- PR #2069 Fix JNI code to use read_csv and read_parquet APIs
- PR #2071 Fix bug with unfound transitive dependencies for GTests in Ubuntu 18.04
- PR #2089 Configure Sphinx to render params correctly
- PR #2091 Fix another bug with unfound transitive dependencies for `cudftestutils` in Ubuntu 18.04
- PR #2115 Just apply `--disable-new-dtags` instead of trying to define all the transitive dependencies
- PR #2106 Fix errors in JitCache tests caused by sharing of device memory between processes
- PR #2120 Fix errors in JitCache tests caused by running multiple threads on the same data
- PR #2102 Fix memory leak in groupby
- PR #2113 fixed typo in to_csv code example


# cudf 0.7.2 (16 May 2019)

## New Features

- PR #1735 Added overload for atomicAdd on int64. Streamlined implementation of custom atomic overloads.
- PR #1741 Add MultiIndex concatenation

## Bug Fixes

- PR #1718 Fix issue with SeriesGroupBy MultiIndex in dask-cudf
- PR #1734 Python: fix performance regression for groupby count() aggregations
- PR #1768 Cython: fix handling read only schema buffers in gpuarrow reader


# cudf 0.7.1 (11 May 2019)

## New Features

- PR #1702 Lazy load MultiIndex to return groupby performance to near optimal.

## Bug Fixes

- PR #1708 Fix handling of `datetime64[ms]` in `dataframe.select_dtypes`


# cuDF 0.7.0 (10 May 2019)

## New Features

- PR #982 Implement gdf_group_by_without_aggregations and gdf_unique_indices functions
- PR #1142 Add `GDF_BOOL` column type
- PR #1194 Implement overloads for CUDA atomic operations
- PR #1292 Implemented Bitwise binary ops AND, OR, XOR (&, |, ^)
- PR #1235 Add GPU-accelerated Parquet Reader
- PR #1335 Added local_dict arg in `DataFrame.query()`.
- PR #1282 Add Series and DataFrame.describe()
- PR #1356 Rolling windows
- PR #1381 Add DataFrame._get_numeric_data
- PR #1388 Add CODEOWNERS file to auto-request reviews based on where changes are made
- PR #1396 Add DataFrame.drop method
- PR #1413 Add DataFrame.melt method
- PR #1412 Add DataFrame.pop()
- PR #1419 Initial CSV writer function
- PR #1441 Add Series level cumulative ops (cumsum, cummin, cummax, cumprod)
- PR #1420 Add script to build and test on a local gpuCI image
- PR #1440 Add DatetimeColumn.min(), DatetimeColumn.max()
- PR #1455 Add Series.Shift via Numba kernel
- PR #1441 Add Series level cumulative ops (cumsum, cummin, cummax, cumprod)
- PR #1461 Add Python coverage test to gpu build
- PR #1445 Parquet Reader: Add selective reading of rows and row group
- PR #1532 Parquet Reader: Add support for INT96 timestamps
- PR #1516 Add Series and DataFrame.ndim
- PR #1556 Add libcudf C++ transition guide
- PR #1466 Add GPU-accelerated ORC Reader
- PR #1565 Add build script for nightly doc builds
- PR #1508 Add Series isna, isnull, and notna
- PR #1456 Add Series.diff() via Numba kernel
- PR #1588 Add Index `astype` typecasting
- PR #1301 MultiIndex support
- PR #1599 Level keyword supported in groupby
- PR #929 Add support operations to dataframe
- PR #1609 Groupby accept list of Series
- PR #1658 Support `group_keys=True` keyword in groupby method

## Improvements

- PR #1531 Refactor closures as private functions in gpuarrow
- PR #1404 Parquet reader page data decoding speedup
- PR #1076 Use `type_dispatcher` in join, quantiles, filter, segmented sort, radix sort and hash_groupby
- PR #1202 Simplify README.md
- PR #1149 CSV Reader: Change convertStrToValue() functions to `__device__` only
- PR #1238 Improve performance of the CUDA trie used in the CSV reader
- PR #1245 Use file cache for JIT kernels
- PR #1278 Update CONTRIBUTING for new conda environment yml naming conventions
- PR #1163 Refactored UnaryOps. Reduced API to two functions: `gdf_unary_math` and `gdf_cast`. Added `abs`, `-`, and `~` ops. Changed bindings to Cython
- PR #1284 Update docs version
- PR #1287 add exclude argument to cudf.select_dtype function
- PR #1286 Refactor some of the CSV Reader kernels into generic utility functions
- PR #1291 fillna in `Series.to_gpu_array()` and `Series.to_array()` can accept the scalar too now.
- PR #1005 generic `reduction` and `scan` support
- PR #1349 Replace modernGPU sort join with thrust.
- PR #1363 Add a dataframe.mean(...) that raises NotImplementedError to satisfy `dask.dataframe.utils.is_dataframe_like`
- PR #1319 CSV Reader: Use column wrapper for gdf_column output alloc/dealloc
- PR #1376 Change series quantile default to linear
- PR #1399 Replace CFFI bindings for NVTX functions with Cython bindings
- PR #1389 Refactored `set_null_count()`
- PR #1386 Added macros `GDF_TRY()`, `CUDF_TRY()` and `ASSERT_CUDF_SUCCEEDED()`
- PR #1435 Rework CMake and conda recipes to depend on installed libraries
- PR #1391 Tidy up bit-resolution-operation and bitmask class code
- PR #1439 Add cmake variable to enable compiling CUDA code with -lineinfo
- PR #1462 Add ability to read parquet files from arrow::io::RandomAccessFile
- PR #1453 Convert CSV Reader CFFI to Cython
- PR #1479 Convert Parquet Reader CFFI to Cython
- PR #1397 Add a utility function for producing an overflow-safe kernel launch grid configuration
- PR #1382 Add GPU parsing of nested brackets to cuIO parsing utilities
- PR #1481 Add cudf::table constructor to allocate a set of `gdf_column`s
- PR #1484 Convert GroupBy CFFI to Cython
- PR #1463 Allow and default melt keyword argument var_name to be None
- PR #1486 Parquet Reader: Use device_buffer rather than device_ptr
- PR #1525 Add cudatoolkit conda dependency
- PR #1520 Renamed `src/dataframe` to `src/table` and moved `table.hpp`. Made `types.hpp` to be type declarations only.
- PR #1492 Convert transpose CFFI to Cython
- PR #1495 Convert binary and unary ops CFFI to Cython
- PR #1503 Convert sorting and hashing ops CFFI to Cython
- PR #1522 Use latest release version in update-version CI script
- PR #1533 Remove stale join CFFI, fix memory leaks in join Cython
- PR #1521 Added `row_bitmask` to compute bitmask for rows of a table. Merged `valids_ops.cu` and `bitmask_ops.cu`
- PR #1553 Overload `hash_row` to avoid using intial hash values. Updated `gdf_hash` to select between overloads
- PR #1585 Updated `cudf::table` to maintain own copy of wrapped `gdf_column*`s
- PR #1559 Add `except +` to all Cython function definitions to catch C++ exceptions properly
- PR #1617 `has_nulls` and `column_dtypes` for `cudf::table`
- PR #1590 Remove CFFI from the build / install process entirely
- PR #1536 Convert gpuarrow CFFI to Cython
- PR #1655 Add `Column._pointer` as a way to access underlying `gdf_column*` of a `Column`
- PR #1655 Update readme conda install instructions for cudf version 0.6 and 0.7


## Bug Fixes

- PR #1233 Fix dtypes issue while adding the column to `str` dataframe.
- PR #1254 CSV Reader: fix data type detection for floating-point numbers in scientific notation
- PR #1289 Fix looping over each value instead of each category in concatenation
- PR #1293 Fix Inaccurate error message in join.pyx
- PR #1308 Add atomicCAS overload for `int8_t`, `int16_t`
- PR #1317 Fix catch polymorphic exception by reference in ipc.cu
- PR #1325 Fix dtype of null bitmasks to int8
- PR #1326 Update build documentation to use -DCMAKE_CXX11_ABI=ON
- PR #1334 Add "na_position" argument to CategoricalColumn sort_by_values
- PR #1321 Fix out of bounds warning when checking Bzip2 header
- PR #1359 Add atomicAnd/Or/Xor for integers
- PR #1354 Fix `fillna()` behaviour when replacing values with different dtypes
- PR #1347 Fixed core dump issue while passing dict_dtypes without column names in `cudf.read_csv()`
- PR #1379 Fixed build failure caused due to error: 'col_dtype' may be used uninitialized
- PR #1392 Update cudf Dockerfile and package_versions.sh
- PR #1385 Added INT8 type to `_schema_to_dtype` for use in GpuArrowReader
- PR #1393 Fixed a bug in `gdf_count_nonzero_mask()` for the case of 0 bits to count
- PR #1395 Update CONTRIBUTING to use the environment variable CUDF_HOME
- PR #1416 Fix bug at gdf_quantile_exact and gdf_quantile_appox
- PR #1421 Fix remove creation of series multiple times during `add_column()`
- PR #1405 CSV Reader: Fix memory leaks on read_csv() failure
- PR #1328 Fix CategoricalColumn to_arrow() null mask
- PR #1433 Fix NVStrings/categories includes
- PR #1432 Update NVStrings to 0.7.* to coincide with 0.7 development
- PR #1483 Modify CSV reader to avoid cropping blank quoted characters in non-string fields
- PR #1446 Merge 1275 hotfix from master into branch-0.7
- PR #1447 Fix legacy groupby apply docstring
- PR #1451 Fix hash join estimated result size is not correct
- PR #1454 Fix local build script improperly change directory permissions
- PR #1490 Require Dask 1.1.0+ for `is_dataframe_like` test or skip otherwise.
- PR #1491 Use more specific directories & groups in CODEOWNERS
- PR #1497 Fix Thrust issue on CentOS caused by missing default constructor of host_vector elements
- PR #1498 Add missing include guard to device_atomics.cuh and separated DEVICE_ATOMICS_TEST
- PR #1506 Fix csv-write call to updated NVStrings method
- PR #1510 Added nvstrings `fillna()` function
- PR #1507 Parquet Reader: Default string data to GDF_STRING
- PR #1535 Fix doc issue to ensure correct labelling of cudf.series
- PR #1537 Fix `undefined reference` link error in HashPartitionTest
- PR #1548 Fix ci/local/build.sh README from using an incorrect image example
- PR #1551 CSV Reader: Fix integer column name indexing
- PR #1586 Fix broken `scalar_wrapper::operator==`
- PR #1591 ORC/Parquet Reader: Fix missing import for FileNotFoundError exception
- PR #1573 Parquet Reader: Fix crash due to clash with ORC reader datasource
- PR #1607 Revert change of `column.to_dense_buffer` always return by copy for performance concerns
- PR #1618 ORC reader: fix assert & data output when nrows/skiprows isn't aligned to stripe boundaries
- PR #1631 Fix failure of TYPES_TEST on some gcc-7 based systems.
- PR #1641 CSV Reader: Fix skip_blank_lines behavior with Windows line terminators (\r\n)
- PR #1648 ORC reader: fix non-deterministic output when skiprows is non-zero
- PR #1676 Fix groupby `as_index` behaviour with `MultiIndex`
- PR #1659 Fix bug caused by empty groupbys and multiindex slicing throwing exceptions
- PR #1656 Correct Groupby failure in dask when un-aggregable columns are left in dataframe.
- PR #1689 Fix groupby performance regression
- PR #1694 Add Cython as a runtime dependency since it's required in `setup.py`


# cuDF 0.6.1 (25 Mar 2019)

## Bug Fixes

- PR #1275 Fix CentOS exception in DataFrame.hash_partition from using value "returned" by a void function


# cuDF 0.6.0 (22 Mar 2019)

## New Features

- PR #760 Raise `FileNotFoundError` instead of `GDF_FILE_ERROR` in `read_csv` if the file does not exist
- PR #539 Add Python bindings for replace function
- PR #823 Add Doxygen configuration to enable building HTML documentation for libcudf C/C++ API
- PR #807 CSV Reader: Add byte_range parameter to specify the range in the input file to be read
- PR #857 Add Tail method for Series/DataFrame and update Head method to use iloc
- PR #858 Add series feature hashing support
- PR #871 CSV Reader: Add support for NA values, including user specified strings
- PR #893 Adds PyArrow based parquet readers / writers to Python, fix category dtype handling, fix arrow ingest buffer size issues
- PR #867 CSV Reader: Add support for ignoring blank lines and comment lines
- PR #887 Add Series digitize method
- PR #895 Add Series groupby
- PR #898 Add DataFrame.groupby(level=0) support
- PR #920 Add feather, JSON, HDF5 readers / writers from PyArrow / Pandas
- PR #888 CSV Reader: Add prefix parameter for column names, used when parsing without a header
- PR #913 Add DLPack support: convert between cuDF DataFrame and DLTensor
- PR #939 Add ORC reader from PyArrow
- PR #918 Add Series.groupby(level=0) support
- PR #906 Add binary and comparison ops to DataFrame
- PR #958 Support unary and binary ops on indexes
- PR #964 Add `rename` method to `DataFrame`, `Series`, and `Index`
- PR #985 Add `Series.to_frame` method
- PR #985 Add `drop=` keyword to reset_index method
- PR #994 Remove references to pygdf
- PR #990 Add external series groupby support
- PR #988 Add top-level merge function to cuDF
- PR #992 Add comparison binaryops to DateTime columns
- PR #996 Replace relative path imports with absolute paths in tests
- PR #995 CSV Reader: Add index_col parameter to specify the column name or index to be used as row labels
- PR #1004 Add `from_gpu_matrix` method to DataFrame
- PR #997 Add property index setter
- PR #1007 Replace relative path imports with absolute paths in cudf
- PR #1013 select columns with df.columns
- PR #1016 Rename Series.unique_count() to nunique() to match pandas API
- PR #947 Prefixsum to handle nulls and float types
- PR #1029 Remove rest of relative path imports
- PR #1021 Add filtered selection with assignment for Dataframes
- PR #872 Adding NVCategory support to cudf apis
- PR #1052 Add left/right_index and left/right_on keywords to merge
- PR #1091 Add `indicator=` and `suffixes=` keywords to merge
- PR #1107 Add unsupported keywords to Series.fillna
- PR #1032 Add string support to cuDF python
- PR #1136 Removed `gdf_concat`
- PR #1153 Added function for getting the padded allocation size for valid bitmask
- PR #1148 Add cudf.sqrt for dataframes and Series
- PR #1159 Add Python bindings for libcudf dlpack functions
- PR #1155 Add __array_ufunc__ for DataFrame and Series for sqrt
- PR #1168 to_frame for series accepts a name argument


## Improvements

- PR #1218 Add dask-cudf page to API docs
- PR #892 Add support for heterogeneous types in binary ops with JIT
- PR #730 Improve performance of `gdf_table` constructor
- PR #561 Add Doxygen style comments to Join CUDA functions
- PR #813 unified libcudf API functions by replacing gpu_ with gdf_
- PR #822 Add support for `__cuda_array_interface__` for ingest
- PR #756 Consolidate common helper functions from unordered map and multimap
- PR #753 Improve performance of groupby sum and average, especially for cases with few groups.
- PR #836 Add ingest support for arrow chunked arrays in Column, Series, DataFrame creation
- PR #763 Format doxygen comments for csv_read_arg struct
- PR #532 CSV Reader: Use type dispatcher instead of switch block
- PR #694 Unit test utilities improvements
- PR #878 Add better indexing to Groupby
- PR #554 Add `empty` method and `is_monotonic` attribute to `Index`
- PR #1040 Fixed up Doxygen comment tags
- PR #909 CSV Reader: Avoid host->device->host copy for header row data
- PR #916 Improved unit testing and error checking for `gdf_column_concat`
- PR #941 Replace `numpy` call in `Series.hash_encode` with `numba`
- PR #942 Added increment/decrement operators for wrapper types
- PR #943 Updated `count_nonzero_mask` to return `num_rows` when the mask is null
- PR #952 Added trait to map C++ type to `gdf_dtype`
- PR #966 Updated RMM submodule.
- PR #998 Add IO reader/writer modules to API docs, fix for missing cudf.Series docs
- PR #1017 concatenate along columns for Series and DataFrames
- PR #1002 Support indexing a dataframe with another boolean dataframe
- PR #1018 Better concatenation for Series and Dataframes
- PR #1036 Use Numpydoc style docstrings
- PR #1047 Adding gdf_dtype_extra_info to gdf_column_view_augmented
- PR #1054 Added default ctor to SerialTrieNode to overcome Thrust issue in CentOS7 + CUDA10
- PR #1024 CSV Reader: Add support for hexadecimal integers in integral-type columns
- PR #1033 Update `fillna()` to use libcudf function `gdf_replace_nulls`
- PR #1066 Added inplace assignment for columns and select_dtypes for dataframes
- PR #1026 CSV Reader: Change the meaning and type of the quoting parameter to match Pandas
- PR #1100 Adds `CUDF_EXPECTS` error-checking macro
- PR #1092 Fix select_dtype docstring
- PR #1111 Added cudf::table
- PR #1108 Sorting for datetime columns
- PR #1120 Return a `Series` (not a `Column`) from `Series.cat.set_categories()`
- PR #1128 CSV Reader: The last data row does not need to be line terminated
- PR #1183 Bump Arrow version to 0.12.1
- PR #1208 Default to CXX11_ABI=ON
- PR #1252 Fix NVStrings dependencies for cuda 9.2 and 10.0
- PR #2037 Optimize the existing `gather` and `scatter` routines in `libcudf`

## Bug Fixes

- PR #821 Fix flake8 issues revealed by flake8 update
- PR #808 Resolved renamed `d_columns_valids` variable name
- PR #820 CSV Reader: fix the issue where reader adds additional rows when file uses \r\n as a line terminator
- PR #780 CSV Reader: Fix scientific notation parsing and null values for empty quotes
- PR #815 CSV Reader: Fix data parsing when tabs are present in the input CSV file
- PR #850 Fix bug where left joins where the left df has 0 rows causes a crash
- PR #861 Fix memory leak by preserving the boolean mask index
- PR #875 Handle unnamed indexes in to/from arrow functions
- PR #877 Fix ingest of 1 row arrow tables in from arrow function
- PR #876 Added missing `<type_traits>` include
- PR #889 Deleted test_rmm.py which has now moved to RMM repo
- PR #866 Merge v0.5.1 numpy ABI hotfix into 0.6
- PR #917 value_counts return int type on empty columns
- PR #611 Renamed `gdf_reduce_optimal_output_size()` -> `gdf_reduction_get_intermediate_output_size()`
- PR #923 fix index for negative slicing for cudf dataframe and series
- PR #927 CSV Reader: Fix category GDF_CATEGORY hashes not being computed properly
- PR #921 CSV Reader: Fix parsing errors with delim_whitespace, quotations in the header row, unnamed columns
- PR #933 Fix handling objects of all nulls in series creation
- PR #940 CSV Reader: Fix an issue where the last data row is missing when using byte_range
- PR #945 CSV Reader: Fix incorrect datetime64 when milliseconds or space separator are used
- PR #959 Groupby: Problem with column name lookup
- PR #950 Converting dataframe/recarry with non-contiguous arrays
- PR #963 CSV Reader: Fix another issue with missing data rows when using byte_range
- PR #999 Fix 0 sized kernel launches and empty sort_index exception
- PR #993 Fix dtype in selecting 0 rows from objects
- PR #1009 Fix performance regression in `to_pandas` method on DataFrame
- PR #1008 Remove custom dask communication approach
- PR #1001 CSV Reader: Fix a memory access error when reading a large (>2GB) file with date columns
- PR #1019 Binary Ops: Fix error when one input column has null mask but other doesn't
- PR #1014 CSV Reader: Fix false positives in bool value detection
- PR #1034 CSV Reader: Fix parsing floating point precision and leading zero exponents
- PR #1044 CSV Reader: Fix a segfault when byte range aligns with a page
- PR #1058 Added support for `DataFrame.loc[scalar]`
- PR #1060 Fix column creation with all valid nan values
- PR #1073 CSV Reader: Fix an issue where a column name includes the return character
- PR #1090 Updating Doxygen Comments
- PR #1080 Fix dtypes returned from loc / iloc because of lists
- PR #1102 CSV Reader: Minor fixes and memory usage improvements
- PR #1174: Fix release script typo
- PR #1137 Add prebuild script for CI
- PR #1118 Enhanced the `DataFrame.from_records()` feature
- PR #1129 Fix join performance with index parameter from using numpy array
- PR #1145 Issue with .agg call on multi-column dataframes
- PR #908 Some testing code cleanup
- PR #1167 Fix issue with null_count not being set after inplace fillna()
- PR #1184 Fix iloc performance regression
- PR #1185 Support left_on/right_on and also on=str in merge
- PR #1200 Fix allocating bitmasks with numba instead of rmm in allocate_mask function
- PR #1213 Fix bug with csv reader requesting subset of columns using wrong datatype
- PR #1223 gpuCI: Fix label on rapidsai channel on gpu build scripts
- PR #1242 Add explicit Thrust exec policy to fix NVCATEGORY_TEST segfault on some platforms
- PR #1246 Fix categorical tests that failed due to bad implicit type conversion
- PR #1255 Fix overwriting conda package main label uploads
- PR #1259 Add dlpack includes to pip build


# cuDF 0.5.1 (05 Feb 2019)

## Bug Fixes

- PR #842 Avoid using numpy via cimport to prevent ABI issues in Cython compilation


# cuDF 0.5.0 (28 Jan 2019)

## New Features

- PR #722 Add bzip2 decompression support to `read_csv()`
- PR #693 add ZLIB-based GZIP/ZIP support to `read_csv_strings()`
- PR #411 added null support to gdf_order_by (new API) and cudf_table::sort
- PR #525 Added GitHub Issue templates for bugs, documentation, new features, and questions
- PR #501 CSV Reader: Add support for user-specified decimal point and thousands separator to read_csv_strings()
- PR #455 CSV Reader: Add support for user-specified decimal point and thousands separator to read_csv()
- PR #439 add `DataFrame.drop` method similar to pandas
- PR #356 add `DataFrame.transpose` method and `DataFrame.T` property similar to pandas
- PR #505 CSV Reader: Add support for user-specified boolean values
- PR #350 Implemented Series replace function
- PR #490 Added print_env.sh script to gather relevant environment details when reporting cuDF issues
- PR #474 add ZLIB-based GZIP/ZIP support to `read_csv()`
- PR #547 Added melt similar to `pandas.melt()`
- PR #491 Add CI test script to check for updates to CHANGELOG.md in PRs
- PR #550 Add CI test script to check for style issues in PRs
- PR #558 Add CI scripts for cpu-based conda and gpu-based test builds
- PR #524 Add Boolean Indexing
- PR #564 Update python `sort_values` method to use updated libcudf `gdf_order_by` API
- PR #509 CSV Reader: Input CSV file can now be passed in as a text or a binary buffer
- PR #607 Add `__iter__` and iteritems to DataFrame class
- PR #643 added a new api gdf_replace_nulls that allows a user to replace nulls in a column

## Improvements

- PR #426 Removed sort-based groupby and refactored existing groupby APIs. Also improves C++/CUDA compile time.
- PR #461 Add `CUDF_HOME` variable in README.md to replace relative pathing.
- PR #472 RMM: Created centralized rmm::device_vector alias and rmm::exec_policy
- PR #500 Improved the concurrent hash map class to support partitioned (multi-pass) hash table building.
- PR #454 Improve CSV reader docs and examples
- PR #465 Added templated C++ API for RMM to avoid explicit cast to `void**`
- PR #513 `.gitignore` tweaks
- PR #521 Add `assert_eq` function for testing
- PR #502 Simplify Dockerfile for local dev, eliminate old conda/pip envs
- PR #549 Adds `-rdynamic` compiler flag to nvcc for Debug builds
- PR #472 RMM: Created centralized rmm::device_vector alias and rmm::exec_policy
- PR #577 Added external C++ API for scatter/gather functions
- PR #500 Improved the concurrent hash map class to support partitioned (multi-pass) hash table building
- PR #583 Updated `gdf_size_type` to `int`
- PR #500 Improved the concurrent hash map class to support partitioned (multi-pass) hash table building
- PR #617 Added .dockerignore file. Prevents adding stale cmake cache files to the docker container
- PR #658 Reduced `JOIN_TEST` time by isolating overflow test of hash table size computation
- PR #664 Added Debuging instructions to README
- PR #651 Remove noqa marks in `__init__.py` files
- PR #671 CSV Reader: uncompressed buffer input can be parsed without explicitly specifying compression as None
- PR #684 Make RMM a submodule
- PR #718 Ensure sum, product, min, max methods pandas compatibility on empty datasets
- PR #720 Refactored Index classes to make them more Pandas-like, added CategoricalIndex
- PR #749 Improve to_arrow and from_arrow Pandas compatibility
- PR #766 Remove TravisCI references, remove unused variables from CMake, fix ARROW_VERSION in Cmake
- PR #773 Add build-args back to Dockerfile and handle dependencies based on environment yml file
- PR #781 Move thirdparty submodules to root and symlink in /cpp
- PR #843 Fix broken cudf/python API examples, add new methods to the API index

## Bug Fixes

- PR #569 CSV Reader: Fix days being off-by-one when parsing some dates
- PR #531 CSV Reader: Fix incorrect parsing of quoted numbers
- PR #465 Added templated C++ API for RMM to avoid explicit cast to `void**`
- PR #473 Added missing <random> include
- PR #478 CSV Reader: Add api support for auto column detection, header, mangle_dupe_cols, usecols
- PR #495 Updated README to correct where cffi pytest should be executed
- PR #501 Fix the intermittent segfault caused by the `thousands` and `compression` parameters in the csv reader
- PR #502 Simplify Dockerfile for local dev, eliminate old conda/pip envs
- PR #512 fix bug for `on` parameter in `DataFrame.merge` to allow for None or single column name
- PR #511 Updated python/cudf/bindings/join.pyx to fix cudf merge printing out dtypes
- PR #513 `.gitignore` tweaks
- PR #521 Add `assert_eq` function for testing
- PR #537 Fix CMAKE_CUDA_STANDARD_REQURIED typo in CMakeLists.txt
- PR #447 Fix silent failure in initializing DataFrame from generator
- PR #545 Temporarily disable csv reader thousands test to prevent segfault (test re-enabled in PR #501)
- PR #559 Fix Assertion error while using `applymap` to change the output dtype
- PR #575 Update `print_env.sh` script to better handle missing commands
- PR #612 Prevent an exception from occuring with true division on integer series.
- PR #630 Fix deprecation warning for `pd.core.common.is_categorical_dtype`
- PR #622 Fix Series.append() behaviour when appending values with different numeric dtype
- PR #603 Fix error while creating an empty column using None.
- PR #673 Fix array of strings not being caught in from_pandas
- PR #644 Fix return type and column support of dataframe.quantile()
- PR #634 Fix create `DataFrame.from_pandas()` with numeric column names
- PR #654 Add resolution check for GDF_TIMESTAMP in Join
- PR #648 Enforce one-to-one copy required when using `numba>=0.42.0`
- PR #645 Fix cmake build type handling not setting debug options when CMAKE_BUILD_TYPE=="Debug"
- PR #669 Fix GIL deadlock when launching multiple python threads that make Cython calls
- PR #665 Reworked the hash map to add a way to report the destination partition for a key
- PR #670 CMAKE: Fix env include path taking precedence over libcudf source headers
- PR #674 Check for gdf supported column types
- PR #677 Fix 'gdf_csv_test_Dates' gtest failure due to missing nrows parameter
- PR #604 Fix the parsing errors while reading a csv file using `sep` instead of `delimiter`.
- PR #686 Fix converting nulls to NaT values when converting Series to Pandas/Numpy
- PR #689 CSV Reader: Fix behavior with skiprows+header to match pandas implementation
- PR #691 Fixes Join on empty input DFs
- PR #706 CSV Reader: Fix broken dtype inference when whitespace is in data
- PR #717 CSV reader: fix behavior when parsing a csv file with no data rows
- PR #724 CSV Reader: fix build issue due to parameter type mismatch in a std::max call
- PR #734 Prevents reading undefined memory in gpu_expand_mask_bits numba kernel
- PR #747 CSV Reader: fix an issue where CUDA allocations fail with some large input files
- PR #750 Fix race condition for handling NVStrings in CMake
- PR #719 Fix merge column ordering
- PR #770 Fix issue where RMM submodule pointed to wrong branch and pin other to correct branches
- PR #778 Fix hard coded ABI off setting
- PR #784 Update RMM submodule commit-ish and pip paths
- PR #794 Update `rmm::exec_policy` usage to fix segmentation faults when used as temprory allocator.
- PR #800 Point git submodules to branches of forks instead of exact commits


# cuDF 0.4.0 (05 Dec 2018)

## New Features

- PR #398 add pandas-compatible `DataFrame.shape()` and `Series.shape()`
- PR #394 New documentation feature "10 Minutes to cuDF"
- PR #361 CSV Reader: Add support for strings with delimiters

## Improvements

 - PR #436 Improvements for type_dispatcher and wrapper structs
 - PR #429 Add CHANGELOG.md (this file)
 - PR #266 use faster CUDA-accelerated DataFrame column/Series concatenation.
 - PR #379 new C++ `type_dispatcher` reduces code complexity in supporting many data types.
 - PR #349 Improve performance for creating columns from memoryview objects
 - PR #445 Update reductions to use type_dispatcher. Adds integer types support to sum_of_squares.
 - PR #448 Improve installation instructions in README.md
 - PR #456 Change default CMake build to Release, and added option for disabling compilation of tests

## Bug Fixes

 - PR #444 Fix csv_test CUDA too many resources requested fail.
 - PR #396 added missing output buffer in validity tests for groupbys.
 - PR #408 Dockerfile updates for source reorganization
 - PR #437 Add cffi to Dockerfile conda env, fixes "cannot import name 'librmm'"
 - PR #417 Fix `map_test` failure with CUDA 10
 - PR #414 Fix CMake installation include file paths
 - PR #418 Properly cast string dtypes to programmatic dtypes when instantiating columns
 - PR #427 Fix and tests for Concatenation illegal memory access with nulls


# cuDF 0.3.0 (23 Nov 2018)

## New Features

 - PR #336 CSV Reader string support

## Improvements

 - PR #354 source code refactored for better organization. CMake build system overhaul. Beginning of transition to Cython bindings.
 - PR #290 Add support for typecasting to/from datetime dtype
 - PR #323 Add handling pyarrow boolean arrays in input/out, add tests
 - PR #325 GDF_VALIDITY_UNSUPPORTED now returned for algorithms that don't support non-empty valid bitmasks
 - PR #381 Faster InputTooLarge Join test completes in ms rather than minutes.
 - PR #373 .gitignore improvements
 - PR #367 Doc cleanup & examples for DataFrame methods
 - PR #333 Add Rapids Memory Manager documentation
 - PR #321 Rapids Memory Manager adds file/line location logging and convenience macros
 - PR #334 Implement DataFrame `__copy__` and `__deepcopy__`
 - PR #271 Add NVTX ranges to pygdf
 - PR #311 Document system requirements for conda install

## Bug Fixes

 - PR #337 Retain index on `scale()` function
 - PR #344 Fix test failure due to PyArrow 0.11 Boolean handling
 - PR #364 Remove noexcept from managed_allocator;  CMakeLists fix for NVstrings
 - PR #357 Fix bug that made all series be considered booleans for indexing
 - PR #351 replace conda env configuration for developers
 - PRs #346 #360 Fix CSV reading of negative numbers
 - PR #342 Fix CMake to use conda-installed nvstrings
 - PR #341 Preserve categorical dtype after groupby aggregations
 - PR #315 ReadTheDocs build update to fix missing libcuda.so
 - PR #320 FIX out-of-bounds access error in reductions.cu
 - PR #319 Fix out-of-bounds memory access in libcudf count_valid_bits
 - PR #303 Fix printing empty dataframe


# cuDF 0.2.0 and cuDF 0.1.0

These were initial releases of cuDF based on previously separate pyGDF and libGDF libraries.<|MERGE_RESOLUTION|>--- conflicted
+++ resolved
@@ -18,9 +18,6 @@
 - PR #2212 Java support for ORC reader
 - PR #2304 gdf_group_by_without_aggregations returns gdf_column
 - PR #2105 Add google benchmark for hash-based join
-<<<<<<< HEAD
-- PR #2453 Streamline CUDA_REL environment variable
-=======
 - PR #2293 Improve `compute_join_output_size` performance
 - PR #2316 Unique, nunique, and value_counts for datetime columns
 - PR #2337 Add Java support for slicing a ColumnVector
@@ -35,7 +32,6 @@
 - PR #2437 ORC reader: Add 'use_np_dtypes' option
 - PR #2382 Add CategoricalAccessor add, remove, rename, and ordering methods
 - PR #2449 Java column vector: added support for getting byte count of strings in a ColumnVector 
->>>>>>> bc1bb7b5
 
 ## Improvements
 
@@ -83,6 +79,7 @@
 - PR #2456 Small improvement to typecast utility
 - PR #2458 Fix handling of thirdparty packages in `isort` config
 - PR #2459 IO Readers: Consolidate all readers to use `datasource` class
+- PR #2453 Streamline CUDA_REL environment variable
 
 ## Bug Fixes
 
