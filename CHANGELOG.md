# cuDF 0.8.0 (Date TBD)

## New Features

- PR #1524 Add GPU-accelerated JSON Lines parser with limited feature set
- PR #1569 Add support for Json objects to the JSON Lines reader
- PR #1622 Add Series.loc
- PR #1654 Add cudf::apply_boolean_mask: faster replacement for gdf_apply_stencil
- PR #1487 cython gather/scatter
- PR #1310 Implemented the slice/split functionality.
- PR #1630 Add Python layer to the GPU-accelerated JSON reader
- PR #1745 Add rounding of numeric columns via Numba
- PR #1772 JSON reader: add support for BytesIO and StringIO input
- PR #1527 Support GDF_BOOL8 in readers and writers
- PR #1819 Logical operators (AND, OR, NOT) for libcudf and cuDF
- PR #1813 ORC Reader: Add support for stripe selection
- PR #1828 JSON Reader: add suport for bool8 columns
- PR #1665 Add the point-in-polygon GIS function
- PR #1863 Series and Dataframe methods for all and any
- PR #1921 Add additional formats for typecasting to/from strings
- PR #1807 Add Series.dropna()
- PR #1948 Add operator functions like `Series.add()` to DataFrame and Series
- PR #1954 Add skip test argument to GPU build script
<<<<<<< HEAD
- PR #1478 Refactored groupby implementation: sorts nulls in keys/values, does aggregations a single pass

=======
- PR #1542 Python method and bindings for to_csv
>>>>>>> dff2b20f

## Improvements

- PR #1538 Replacing LesserRTTI with inequality_comparator
- PR #1703 C++: Added non-aggregating `insert` to `concurrent_unordered_map` with specializations to store pairs with a single atomicCAS when possible.
- PR #1422 C++: Added a RAII wrapper for CUDA streams
- PR #1701 Added `unique` method for stringColumns
- PR #1713 Add documentation for Dask-XGBoost
- PR #1666 CSV Reader: Improve performance for files with large number of columns
- PR #1725 Enable the ability to use a single column groupby as its own index
- PR #1759 Add an example showing simultaneous rolling averages to `apply_grouped` documentation
- PR #1746 C++: Remove unused code: `windowed_ops.cu`, `sorting.cu`, `hash_ops.cu`
- PR #1748 C++: Add `bool` nullability flag to `device_table` row operators
- PR #1764 Improve Numerical column: `mean_var` and `mean`
- PR #1767 Speed up Python unit tests
- PR #1770 Added build.sh script, updated CI scripts and documentation
- PR #1739 ORC Reader: Add more pytest coverage
- PR #1390 Added some basic utility functions for `gdf_column`'s
- PR #1791 Added general column comparison code for testing
- PR #1795 Add printing of git submodule info to `print_env.sh`
- PR #1796 Removing old sort based group by code and gdf_filter
- PR #1811 Added funtions for copying/allocating `cudf::table`s
- PR #1838 Improve columnops.column_empty so that it returns typed columns instead of a generic Column
- PR #1890 Add utils.get_dummies- a pandas-like wrapper around one_hot-encoding
- PR #1823 CSV Reader: default the column type to string for empty dataframes
- PR #1827 Create bindings for scalar-vector binops, and update one_hot_encoding to use them
- PR #1817 Operators now support different sized dataframes as long as they don't share different sized columns
- PR #1855 Transition replace_nulls to new C++ API and update corresponding Cython/Python code
- PR #1858 Add `std::initializer_list` constructor to `column_wrapper`
- PR #1846 C++ type-erased gdf_equal_columns test util; fix gdf_equal_columns logic error
- PR #1390 Added some basic utility functions for `gdf_column`s
- PR #1391 Tidy up bit-resolution-operation and bitmask class code
- PR #1882 Add iloc functionality to MultiIndex dataframes
- PR #1884 Rolling windows: general enhancements and better coverage for unit tests
- PR #1886 support GDF_STRING_CATEGORY columns in apply_boolean_mask, drop_nulls and other libcudf functions
- PR #1896 Improve performance of groupby with levels specified in dask-cudf
- PR #1915 Improve iloc performance for non-contiguous row selection
- PR #1859 Convert read_json into a C++ API
- PR #1919 Rename libcudf namespace gdf to namespace cudf
- PR #1850 Support left_on and right_on for DataFrame merge operator  
- PR #1938 Add default constructor for `column_wrapper`
- PR #1930 Specialize constructor for `cudf::bool8` to cast argument to `bool`
- PR #1938 Add default constructor for `column_wrapper`
- PR #1952 consolidate libcudf public API headers in include/cudf
- PR #1949 Improved selection with boolmask using libcudf `apply_boolean_mask`
- PR #1956 Add support for nulls in `query()`
- PR #1973 Update `std::tuple` to `std::pair` in top-most libcudf APIs and C++ transition guide
- PR #1981 Convert read_csv into a C++ API
- PR #1868 ORC Reader: Support row index for speed up on small/medium datasets
- PR #1964 Added support for list-like types in Series.str.cat

## Bug Fixes

- PR #1465 Fix for test_orc.py and test_sparse_df.py test failures
- PR #1583 Fix underlying issue in `as_index()` that was causing `Series.quantile()` to fail
- PR #1680 Add errors= keyword to drop() to fix cudf-dask bug
- PR #1651 Fix `query` function on empty dataframe
- PR #1616 Fix CategoricalColumn to access categories by index instead of iteration
- PR #1660 Fix bug in `loc` when indexing with a column name (a string)
- PR #1683 ORC reader: fix timestamp conversion to UTC
- PR #1613 Improve CategoricalColumn.fillna(-1) performance
- PR #1642 Fix failure of CSV_TEST gdf_csv_test.SkiprowsNrows on multiuser systems
- PR #1709 Fix handling of `datetime64[ms]` in `dataframe.select_dtypes`
- PR #1704 CSV Reader: Add support for the plus sign in number fields
- PR #1687 CSV reader: return an empty dataframe for zero size input
- PR #1757 Concatenating columns with null columns
- PR #1755 Add col_level keyword argument to melt
- PR #1758 Fix df.set_index() when setting index from an empty column
- PR #1749 ORC reader: fix long strings of NULL values resulting in incorrect data
- PR #1742 Parquet Reader: Fix index column name to match PANDAS compat
- PR #1782 Update libcudf doc version
- PR #1783 Update conda dependencies
- PR #1786 Maintain the original series name in series.unique output
- PR #1760 CSV Reader: fix segfault when dtype list only includes columns from usecols list
- PR #1831 build.sh: Assuming python is in PATH instead of using PYTHON env var
- PR #1839 Raise an error instead of segfaulting when transposing a DataFrame with StringColumns
- PR #1840 Retain index correctly during merge left_on right_on
- PR #1825 cuDF: Multiaggregation Groupby Failures
- PR #1789 CSV Reader: Fix missing support for specifying `int8` and `int16` dtypes
- PR #1857 Cython Bindings: Handle `bool` columns while calling `column_view_from_NDArrays`
- PR #1849 Allow DataFrame support methods to pass arguments to the methods
- PR #1847 Fixed #1375 by moving the nvstring check into the wrapper function
- PR #1864 Fixing cudf reduction for POWER platform
- PR #1869 Parquet reader: fix Dask timestamps not matching with Pandas (convert to milliseconds)
- PR #1876 add dtype=bool for `any`, `all` to treat integer column correctly
- PR #1875 CSV reader: take NaN values into account in dtype detection
- PR #1873 Add column dtype checking for the all/any methods
- PR #1902 Bug with string iteration in _apply_basic_agg
- PR #1887 Fix for initialization issue in pq_read_arg,orc_read_arg
- PR #1867 JSON reader: add support for null/empty fields, including the 'null' literal
- PR #1891 Fix bug #1750 in string column comparison
- PR #1909 Support of `to_pandas()` of boolean series with null values
- PR #1923 Use prefix removal when two aggs are called on a SeriesGroupBy
- PR #1914 Zero initialize gdf_column local variables
- PR #1959 Add support for comparing boolean Series to scalar
- PR #1966 Ignore index fix in series append
- PR #1967 Compute index __sizeof__ only once for DataFrame __sizeof__
- PR #1982 Fixes incorrect index name after join operation
- PR #1985 Implement `GDF_PYMOD`, a special modulo that follows python's sign rules
- PR #1991 Parquet reader: fix decoding of NULLs
- PR #1990 Fixes a rendering bug in the `apply_grouped` documentation
- PR #1978 Fix for values being filled in an empty dataframe 


# cudf 0.7.2 (16 May 2019)

## New Features

- PR #1735 Added overload for atomicAdd on int64. Streamlined implementation of custom atomic overloads.
- PR #1741 Add MultiIndex concatenation

## Bug Fixes

- PR #1718 Fix issue with SeriesGroupBy MultiIndex in dask-cudf
- PR #1734 Python: fix performance regression for groupby count() aggregations
- PR #1768 Cython: fix handling read only schema buffers in gpuarrow reader


# cudf 0.7.1 (11 May 2019)

## New Features

- PR #1702 Lazy load MultiIndex to return groupby performance to near optimal.

## Bug Fixes

- PR #1708 Fix handling of `datetime64[ms]` in `dataframe.select_dtypes`


# cuDF 0.7.0 (10 May 2019)

## New Features

- PR #982 Implement gdf_group_by_without_aggregations and gdf_unique_indices functions
- PR #1142 Add `GDF_BOOL` column type
- PR #1194 Implement overloads for CUDA atomic operations
- PR #1292 Implemented Bitwise binary ops AND, OR, XOR (&, |, ^)
- PR #1235 Add GPU-accelerated Parquet Reader
- PR #1335 Added local_dict arg in `DataFrame.query()`.
- PR #1282 Add Series and DataFrame.describe()
- PR #1356 Rolling windows
- PR #1381 Add DataFrame._get_numeric_data
- PR #1388 Add CODEOWNERS file to auto-request reviews based on where changes are made
- PR #1396 Add DataFrame.drop method
- PR #1413 Add DataFrame.melt method
- PR #1412 Add DataFrame.pop()
- PR #1419 Initial CSV writer function
- PR #1441 Add Series level cumulative ops (cumsum, cummin, cummax, cumprod)
- PR #1420 Add script to build and test on a local gpuCI image
- PR #1440 Add DatetimeColumn.min(), DatetimeColumn.max()
- PR #1455 Add Series.Shift via Numba kernel
- PR #1441 Add Series level cumulative ops (cumsum, cummin, cummax, cumprod)
- PR #1461 Add Python coverage test to gpu build
- PR #1445 Parquet Reader: Add selective reading of rows and row group
- PR #1532 Parquet Reader: Add support for INT96 timestamps
- PR #1516 Add Series and DataFrame.ndim
- PR #1556 Add libcudf C++ transition guide
- PR #1466 Add GPU-accelerated ORC Reader
- PR #1565 Add build script for nightly doc builds
- PR #1508 Add Series isna, isnull, and notna
- PR #1456 Add Series.diff() via Numba kernel
- PR #1588 Add Index `astype` typecasting
- PR #1301 MultiIndex support
- PR #1599 Level keyword supported in groupby
- PR #929 Add support operations to dataframe
- PR #1609 Groupby accept list of Series
- PR #1658 Support `group_keys=True` keyword in groupby method

## Improvements

- PR #1531 Refactor closures as private functions in gpuarrow
- PR #1404 Parquet reader page data decoding speedup
- PR #1076 Use `type_dispatcher` in join, quantiles, filter, segmented sort, radix sort and hash_groupby
- PR #1202 Simplify README.md
- PR #1149 CSV Reader: Change convertStrToValue() functions to `__device__` only
- PR #1238 Improve performance of the CUDA trie used in the CSV reader
- PR #1278 Update CONTRIBUTING for new conda environment yml naming conventions
- PR #1163 Refactored UnaryOps. Reduced API to two functions: `gdf_unary_math` and `gdf_cast`. Added `abs`, `-`, and `~` ops. Changed bindings to Cython
- PR #1284 Update docs version
- PR #1287 add exclude argument to cudf.select_dtype function
- PR #1286 Refactor some of the CSV Reader kernels into generic utility functions
- PR #1291 fillna in `Series.to_gpu_array()` and `Series.to_array()` can accept the scalar too now.
- PR #1005 generic `reduction` and `scan` support
- PR #1349 Replace modernGPU sort join with thrust.
- PR #1363 Add a dataframe.mean(...) that raises NotImplementedError to satisfy `dask.dataframe.utils.is_dataframe_like`
- PR #1319 CSV Reader: Use column wrapper for gdf_column output alloc/dealloc
- PR #1376 Change series quantile default to linear
- PR #1399 Replace CFFI bindings for NVTX functions with Cython bindings
- PR #1389 Refactored `set_null_count()`
- PR #1386 Added macros `GDF_TRY()`, `CUDF_TRY()` and `ASSERT_CUDF_SUCCEEDED()`
- PR #1435 Rework CMake and conda recipes to depend on installed libraries
- PR #1391 Tidy up bit-resolution-operation and bitmask class code
- PR #1439 Add cmake variable to enable compiling CUDA code with -lineinfo
- PR #1462 Add ability to read parquet files from arrow::io::RandomAccessFile
- PR #1453 Convert CSV Reader CFFI to Cython
- PR #1479 Convert Parquet Reader CFFI to Cython
- PR #1397 Add a utility function for producing an overflow-safe kernel launch grid configuration
- PR #1382 Add GPU parsing of nested brackets to cuIO parsing utilities
- PR #1481 Add cudf::table constructor to allocate a set of `gdf_column`s
- PR #1484 Convert GroupBy CFFI to Cython
- PR #1463 Allow and default melt keyword argument var_name to be None
- PR #1486 Parquet Reader: Use device_buffer rather than device_ptr
- PR #1525 Add cudatoolkit conda dependency
- PR #1520 Renamed `src/dataframe` to `src/table` and moved `table.hpp`. Made `types.hpp` to be type declarations only.
- PR #1492 Convert transpose CFFI to Cython
- PR #1495 Convert binary and unary ops CFFI to Cython
- PR #1503 Convert sorting and hashing ops CFFI to Cython
- PR #1522 Use latest release version in update-version CI script
- PR #1533 Remove stale join CFFI, fix memory leaks in join Cython
- PR #1521 Added `row_bitmask` to compute bitmask for rows of a table. Merged `valids_ops.cu` and `bitmask_ops.cu`
- PR #1553 Overload `hash_row` to avoid using intial hash values. Updated `gdf_hash` to select between overloads
- PR #1585 Updated `cudf::table` to maintain own copy of wrapped `gdf_column*`s
- PR #1559 Add `except +` to all Cython function definitions to catch C++ exceptions properly
- PR #1617 `has_nulls` and `column_dtypes` for `cudf::table`
- PR #1590 Remove CFFI from the build / install process entirely
- PR #1536 Convert gpuarrow CFFI to Cython
- PR #1655 Add `Column._pointer` as a way to access underlying `gdf_column*` of a `Column`
- PR #1655 Update readme conda install instructions for cudf version 0.6 and 0.7


## Bug Fixes

- PR #1233 Fix dtypes issue while adding the column to `str` dataframe.
- PR #1254 CSV Reader: fix data type detection for floating-point numbers in scientific notation
- PR #1289 Fix looping over each value instead of each category in concatenation
- PR #1293 Fix Inaccurate error message in join.pyx
- PR #1308 Add atomicCAS overload for `int8_t`, `int16_t`
- PR #1317 Fix catch polymorphic exception by reference in ipc.cu
- PR #1325 Fix dtype of null bitmasks to int8
- PR #1326 Update build documentation to use -DCMAKE_CXX11_ABI=ON
- PR #1334 Add "na_position" argument to CategoricalColumn sort_by_values
- PR #1321 Fix out of bounds warning when checking Bzip2 header
- PR #1359 Add atomicAnd/Or/Xor for integers
- PR #1354 Fix `fillna()` behaviour when replacing values with different dtypes
- PR #1347 Fixed core dump issue while passing dict_dtypes without column names in `cudf.read_csv()`
- PR #1379 Fixed build failure caused due to error: 'col_dtype' may be used uninitialized
- PR #1392 Update cudf Dockerfile and package_versions.sh
- PR #1385 Added INT8 type to `_schema_to_dtype` for use in GpuArrowReader
- PR #1393 Fixed a bug in `gdf_count_nonzero_mask()` for the case of 0 bits to count
- PR #1395 Update CONTRIBUTING to use the environment variable CUDF_HOME
- PR #1416 Fix bug at gdf_quantile_exact and gdf_quantile_appox
- PR #1421 Fix remove creation of series multiple times during `add_column()`
- PR #1405 CSV Reader: Fix memory leaks on read_csv() failure
- PR #1328 Fix CategoricalColumn to_arrow() null mask
- PR #1433 Fix NVStrings/categories includes
- PR #1432 Update NVStrings to 0.7.* to coincide with 0.7 development
- PR #1483 Modify CSV reader to avoid cropping blank quoted characters in non-string fields
- PR #1446 Merge 1275 hotfix from master into branch-0.7
- PR #1447 Fix legacy groupby apply docstring
- PR #1451 Fix hash join estimated result size is not correct
- PR #1454 Fix local build script improperly change directory permissions
- PR #1490 Require Dask 1.1.0+ for `is_dataframe_like` test or skip otherwise.
- PR #1491 Use more specific directories & groups in CODEOWNERS
- PR #1497 Fix Thrust issue on CentOS caused by missing default constructor of host_vector elements
- PR #1498 Add missing include guard to device_atomics.cuh and separated DEVICE_ATOMICS_TEST
- PR #1506 Fix csv-write call to updated NVStrings method
- PR #1510 Added nvstrings `fillna()` function
- PR #1507 Parquet Reader: Default string data to GDF_STRING
- PR #1535 Fix doc issue to ensure correct labelling of cudf.series
- PR #1537 Fix `undefined reference` link error in HashPartitionTest
- PR #1548 Fix ci/local/build.sh README from using an incorrect image example
- PR #1551 CSV Reader: Fix integer column name indexing
- PR #1586 Fix broken `scalar_wrapper::operator==`
- PR #1591 ORC/Parquet Reader: Fix missing import for FileNotFoundError exception
- PR #1573 Parquet Reader: Fix crash due to clash with ORC reader datasource
- PR #1607 Revert change of `column.to_dense_buffer` always return by copy for performance concerns
- PR #1618 ORC reader: fix assert & data output when nrows/skiprows isn't aligned to stripe boundaries
- PR #1631 Fix failure of TYPES_TEST on some gcc-7 based systems.
- PR #1641 CSV Reader: Fix skip_blank_lines behavior with Windows line terminators (\r\n)
- PR #1648 ORC reader: fix non-deterministic output when skiprows is non-zero
- PR #1676 Fix groupby `as_index` behaviour with `MultiIndex`
- PR #1659 Fix bug caused by empty groupbys and multiindex slicing throwing exceptions
- PR #1656 Correct Groupby failure in dask when un-aggregable columns are left in dataframe.
- PR #1689 Fix groupby performance regression
- PR #1694 Add Cython as a runtime dependency since it's required in `setup.py`


# cuDF 0.6.1 (25 Mar 2019)

## Bug Fixes

- PR #1275 Fix CentOS exception in DataFrame.hash_partition from using value "returned" by a void function


# cuDF 0.6.0 (22 Mar 2019)

## New Features

- PR #760 Raise `FileNotFoundError` instead of `GDF_FILE_ERROR` in `read_csv` if the file does not exist
- PR #539 Add Python bindings for replace function
- PR #823 Add Doxygen configuration to enable building HTML documentation for libcudf C/C++ API
- PR #807 CSV Reader: Add byte_range parameter to specify the range in the input file to be read
- PR #857 Add Tail method for Series/DataFrame and update Head method to use iloc
- PR #858 Add series feature hashing support
- PR #871 CSV Reader: Add support for NA values, including user specified strings
- PR #893 Adds PyArrow based parquet readers / writers to Python, fix category dtype handling, fix arrow ingest buffer size issues
- PR #867 CSV Reader: Add support for ignoring blank lines and comment lines
- PR #887 Add Series digitize method
- PR #895 Add Series groupby
- PR #898 Add DataFrame.groupby(level=0) support
- PR #920 Add feather, JSON, HDF5 readers / writers from PyArrow / Pandas
- PR #888 CSV Reader: Add prefix parameter for column names, used when parsing without a header
- PR #913 Add DLPack support: convert between cuDF DataFrame and DLTensor
- PR #939 Add ORC reader from PyArrow
- PR #918 Add Series.groupby(level=0) support
- PR #906 Add binary and comparison ops to DataFrame
- PR #958 Support unary and binary ops on indexes
- PR #964 Add `rename` method to `DataFrame`, `Series`, and `Index`
- PR #985 Add `Series.to_frame` method
- PR #985 Add `drop=` keyword to reset_index method
- PR #994 Remove references to pygdf
- PR #990 Add external series groupby support
- PR #988 Add top-level merge function to cuDF
- PR #992 Add comparison binaryops to DateTime columns
- PR #996 Replace relative path imports with absolute paths in tests
- PR #995 CSV Reader: Add index_col parameter to specify the column name or index to be used as row labels
- PR #1004 Add `from_gpu_matrix` method to DataFrame
- PR #997 Add property index setter
- PR #1007 Replace relative path imports with absolute paths in cudf
- PR #1013 select columns with df.columns
- PR #1016 Rename Series.unique_count() to nunique() to match pandas API
- PR #947 Prefixsum to handle nulls and float types
- PR #1029 Remove rest of relative path imports
- PR #1021 Add filtered selection with assignment for Dataframes
- PR #872 Adding NVCategory support to cudf apis
- PR #1052 Add left/right_index and left/right_on keywords to merge
- PR #1091 Add `indicator=` and `suffixes=` keywords to merge
- PR #1107 Add unsupported keywords to Series.fillna
- PR #1032 Add string support to cuDF python
- PR #1136 Removed `gdf_concat`
- PR #1153 Added function for getting the padded allocation size for valid bitmask
- PR #1148 Add cudf.sqrt for dataframes and Series
- PR #1159 Add Python bindings for libcudf dlpack functions
- PR #1155 Add __array_ufunc__ for DataFrame and Series for sqrt
- PR #1168 to_frame for series accepts a name argument


## Improvements

- PR #1218 Add dask-cudf page to API docs
- PR #892 Add support for heterogeneous types in binary ops with JIT
- PR #730 Improve performance of `gdf_table` constructor
- PR #561 Add Doxygen style comments to Join CUDA functions
- PR #813 unified libcudf API functions by replacing gpu_ with gdf_
- PR #822 Add support for `__cuda_array_interface__` for ingest
- PR #756 Consolidate common helper functions from unordered map and multimap
- PR #753 Improve performance of groupby sum and average, especially for cases with few groups.
- PR #836 Add ingest support for arrow chunked arrays in Column, Series, DataFrame creation
- PR #763 Format doxygen comments for csv_read_arg struct
- PR #532 CSV Reader: Use type dispatcher instead of switch block
- PR #694 Unit test utilities improvements
- PR #878 Add better indexing to Groupby
- PR #554 Add `empty` method and `is_monotonic` attribute to `Index`
- PR #1040 Fixed up Doxygen comment tags
- PR #909 CSV Reader: Avoid host->device->host copy for header row data
- PR #916 Improved unit testing and error checking for `gdf_column_concat`
- PR #941 Replace `numpy` call in `Series.hash_encode` with `numba`
- PR #942 Added increment/decrement operators for wrapper types
- PR #943 Updated `count_nonzero_mask` to return `num_rows` when the mask is null
- PR #952 Added trait to map C++ type to `gdf_dtype`
- PR #966 Updated RMM submodule.
- PR #998 Add IO reader/writer modules to API docs, fix for missing cudf.Series docs
- PR #1017 concatenate along columns for Series and DataFrames
- PR #1002 Support indexing a dataframe with another boolean dataframe
- PR #1018 Better concatenation for Series and Dataframes
- PR #1036 Use Numpydoc style docstrings
- PR #1047 Adding gdf_dtype_extra_info to gdf_column_view_augmented
- PR #1054 Added default ctor to SerialTrieNode to overcome Thrust issue in CentOS7 + CUDA10
- PR #1024 CSV Reader: Add support for hexadecimal integers in integral-type columns
- PR #1033 Update `fillna()` to use libcudf function `gdf_replace_nulls`
- PR #1066 Added inplace assignment for columns and select_dtypes for dataframes
- PR #1026 CSV Reader: Change the meaning and type of the quoting parameter to match Pandas
- PR #1100 Adds `CUDF_EXPECTS` error-checking macro
- PR #1092 Fix select_dtype docstring
- PR #1111 Added cudf::table
- PR #1108 Sorting for datetime columns
- PR #1120 Return a `Series` (not a `Column`) from `Series.cat.set_categories()`
- PR #1128 CSV Reader: The last data row does not need to be line terminated
- PR #1183 Bump Arrow version to 0.12.1
- PR #1208 Default to CXX11_ABI=ON
- PR #1252 Fix NVStrings dependencies for cuda 9.2 and 10.0

## Bug Fixes

- PR #821 Fix flake8 issues revealed by flake8 update
- PR #808 Resolved renamed `d_columns_valids` variable name
- PR #820 CSV Reader: fix the issue where reader adds additional rows when file uses \r\n as a line terminator
- PR #780 CSV Reader: Fix scientific notation parsing and null values for empty quotes
- PR #815 CSV Reader: Fix data parsing when tabs are present in the input CSV file
- PR #850 Fix bug where left joins where the left df has 0 rows causes a crash
- PR #861 Fix memory leak by preserving the boolean mask index
- PR #875 Handle unnamed indexes in to/from arrow functions
- PR #877 Fix ingest of 1 row arrow tables in from arrow function
- PR #876 Added missing `<type_traits>` include
- PR #889 Deleted test_rmm.py which has now moved to RMM repo
- PR #866 Merge v0.5.1 numpy ABI hotfix into 0.6
- PR #917 value_counts return int type on empty columns
- PR #611 Renamed `gdf_reduce_optimal_output_size()` -> `gdf_reduction_get_intermediate_output_size()`
- PR #923 fix index for negative slicing for cudf dataframe and series
- PR #927 CSV Reader: Fix category GDF_CATEGORY hashes not being computed properly
- PR #921 CSV Reader: Fix parsing errors with delim_whitespace, quotations in the header row, unnamed columns
- PR #933 Fix handling objects of all nulls in series creation
- PR #940 CSV Reader: Fix an issue where the last data row is missing when using byte_range
- PR #945 CSV Reader: Fix incorrect datetime64 when milliseconds or space separator are used
- PR #959 Groupby: Problem with column name lookup
- PR #950 Converting dataframe/recarry with non-contiguous arrays
- PR #963 CSV Reader: Fix another issue with missing data rows when using byte_range
- PR #999 Fix 0 sized kernel launches and empty sort_index exception
- PR #993 Fix dtype in selecting 0 rows from objects
- PR #1009 Fix performance regression in `to_pandas` method on DataFrame
- PR #1008 Remove custom dask communication approach
- PR #1001 CSV Reader: Fix a memory access error when reading a large (>2GB) file with date columns
- PR #1019 Binary Ops: Fix error when one input column has null mask but other doesn't
- PR #1014 CSV Reader: Fix false positives in bool value detection
- PR #1034 CSV Reader: Fix parsing floating point precision and leading zero exponents
- PR #1044 CSV Reader: Fix a segfault when byte range aligns with a page
- PR #1058 Added support for `DataFrame.loc[scalar]`
- PR #1060 Fix column creation with all valid nan values
- PR #1073 CSV Reader: Fix an issue where a column name includes the return character
- PR #1090 Updating Doxygen Comments
- PR #1080 Fix dtypes returned from loc / iloc because of lists
- PR #1102 CSV Reader: Minor fixes and memory usage improvements
- PR #1174: Fix release script typo
- PR #1137 Add prebuild script for CI
- PR #1118 Enhanced the `DataFrame.from_records()` feature
- PR #1129 Fix join performance with index parameter from using numpy array
- PR #1145 Issue with .agg call on multi-column dataframes
- PR #908 Some testing code cleanup
- PR #1167 Fix issue with null_count not being set after inplace fillna()
- PR #1184 Fix iloc performance regression
- PR #1185 Support left_on/right_on and also on=str in merge
- PR #1200 Fix allocating bitmasks with numba instead of rmm in allocate_mask function
- PR #1213 Fix bug with csv reader requesting subset of columns using wrong datatype
- PR #1223 gpuCI: Fix label on rapidsai channel on gpu build scripts
- PR #1242 Add explicit Thrust exec policy to fix NVCATEGORY_TEST segfault on some platforms
- PR #1246 Fix categorical tests that failed due to bad implicit type conversion
- PR #1255 Fix overwriting conda package main label uploads
- PR #1259 Add dlpack includes to pip build


# cuDF 0.5.1 (05 Feb 2019)

## Bug Fixes

- PR #842 Avoid using numpy via cimport to prevent ABI issues in Cython compilation


# cuDF 0.5.0 (28 Jan 2019)

## New Features

- PR #722 Add bzip2 decompression support to `read_csv()`
- PR #693 add ZLIB-based GZIP/ZIP support to `read_csv_strings()`
- PR #411 added null support to gdf_order_by (new API) and cudf_table::sort
- PR #525 Added GitHub Issue templates for bugs, documentation, new features, and questions
- PR #501 CSV Reader: Add support for user-specified decimal point and thousands separator to read_csv_strings()
- PR #455 CSV Reader: Add support for user-specified decimal point and thousands separator to read_csv()
- PR #439 add `DataFrame.drop` method similar to pandas
- PR #356 add `DataFrame.transpose` method and `DataFrame.T` property similar to pandas
- PR #505 CSV Reader: Add support for user-specified boolean values
- PR #350 Implemented Series replace function
- PR #490 Added print_env.sh script to gather relevant environment details when reporting cuDF issues
- PR #474 add ZLIB-based GZIP/ZIP support to `read_csv()`
- PR #547 Added melt similar to `pandas.melt()`
- PR #491 Add CI test script to check for updates to CHANGELOG.md in PRs
- PR #550 Add CI test script to check for style issues in PRs
- PR #558 Add CI scripts for cpu-based conda and gpu-based test builds
- PR #524 Add Boolean Indexing
- PR #564 Update python `sort_values` method to use updated libcudf `gdf_order_by` API
- PR #509 CSV Reader: Input CSV file can now be passed in as a text or a binary buffer
- PR #607 Add `__iter__` and iteritems to DataFrame class
- PR #643 added a new api gdf_replace_nulls that allows a user to replace nulls in a column

## Improvements

- PR #426 Removed sort-based groupby and refactored existing groupby APIs. Also improves C++/CUDA compile time.
- PR #461 Add `CUDF_HOME` variable in README.md to replace relative pathing.
- PR #472 RMM: Created centralized rmm::device_vector alias and rmm::exec_policy
- PR #500 Improved the concurrent hash map class to support partitioned (multi-pass) hash table building.
- PR #454 Improve CSV reader docs and examples
- PR #465 Added templated C++ API for RMM to avoid explicit cast to `void**`
- PR #513 `.gitignore` tweaks
- PR #521 Add `assert_eq` function for testing
- PR #502 Simplify Dockerfile for local dev, eliminate old conda/pip envs
- PR #549 Adds `-rdynamic` compiler flag to nvcc for Debug builds
- PR #472 RMM: Created centralized rmm::device_vector alias and rmm::exec_policy
- PR #577 Added external C++ API for scatter/gather functions
- PR #500 Improved the concurrent hash map class to support partitioned (multi-pass) hash table building
- PR #583 Updated `gdf_size_type` to `int`
- PR #500 Improved the concurrent hash map class to support partitioned (multi-pass) hash table building
- PR #617 Added .dockerignore file. Prevents adding stale cmake cache files to the docker container
- PR #658 Reduced `JOIN_TEST` time by isolating overflow test of hash table size computation
- PR #664 Added Debuging instructions to README
- PR #651 Remove noqa marks in `__init__.py` files
- PR #671 CSV Reader: uncompressed buffer input can be parsed without explicitly specifying compression as None
- PR #684 Make RMM a submodule
- PR #718 Ensure sum, product, min, max methods pandas compatibility on empty datasets
- PR #720 Refactored Index classes to make them more Pandas-like, added CategoricalIndex
- PR #749 Improve to_arrow and from_arrow Pandas compatibility
- PR #766 Remove TravisCI references, remove unused variables from CMake, fix ARROW_VERSION in Cmake
- PR #773 Add build-args back to Dockerfile and handle dependencies based on environment yml file
- PR #781 Move thirdparty submodules to root and symlink in /cpp
- PR #843 Fix broken cudf/python API examples, add new methods to the API index

## Bug Fixes

- PR #569 CSV Reader: Fix days being off-by-one when parsing some dates
- PR #531 CSV Reader: Fix incorrect parsing of quoted numbers
- PR #465 Added templated C++ API for RMM to avoid explicit cast to `void**`
- PR #473 Added missing <random> include
- PR #478 CSV Reader: Add api support for auto column detection, header, mangle_dupe_cols, usecols
- PR #495 Updated README to correct where cffi pytest should be executed
- PR #501 Fix the intermittent segfault caused by the `thousands` and `compression` parameters in the csv reader
- PR #502 Simplify Dockerfile for local dev, eliminate old conda/pip envs
- PR #512 fix bug for `on` parameter in `DataFrame.merge` to allow for None or single column name
- PR #511 Updated python/cudf/bindings/join.pyx to fix cudf merge printing out dtypes
- PR #513 `.gitignore` tweaks
- PR #521 Add `assert_eq` function for testing
- PR #537 Fix CMAKE_CUDA_STANDARD_REQURIED typo in CMakeLists.txt
- PR #447 Fix silent failure in initializing DataFrame from generator
- PR #545 Temporarily disable csv reader thousands test to prevent segfault (test re-enabled in PR #501)
- PR #559 Fix Assertion error while using `applymap` to change the output dtype
- PR #575 Update `print_env.sh` script to better handle missing commands
- PR #612 Prevent an exception from occuring with true division on integer series.
- PR #630 Fix deprecation warning for `pd.core.common.is_categorical_dtype`
- PR #622 Fix Series.append() behaviour when appending values with different numeric dtype
- PR #603 Fix error while creating an empty column using None.
- PR #673 Fix array of strings not being caught in from_pandas
- PR #644 Fix return type and column support of dataframe.quantile()
- PR #634 Fix create `DataFrame.from_pandas()` with numeric column names
- PR #654 Add resolution check for GDF_TIMESTAMP in Join
- PR #648 Enforce one-to-one copy required when using `numba>=0.42.0`
- PR #645 Fix cmake build type handling not setting debug options when CMAKE_BUILD_TYPE=="Debug"
- PR #669 Fix GIL deadlock when launching multiple python threads that make Cython calls
- PR #665 Reworked the hash map to add a way to report the destination partition for a key
- PR #670 CMAKE: Fix env include path taking precedence over libcudf source headers
- PR #674 Check for gdf supported column types
- PR #677 Fix 'gdf_csv_test_Dates' gtest failure due to missing nrows parameter
- PR #604 Fix the parsing errors while reading a csv file using `sep` instead of `delimiter`.
- PR #686 Fix converting nulls to NaT values when converting Series to Pandas/Numpy
- PR #689 CSV Reader: Fix behavior with skiprows+header to match pandas implementation
- PR #691 Fixes Join on empty input DFs
- PR #706 CSV Reader: Fix broken dtype inference when whitespace is in data
- PR #717 CSV reader: fix behavior when parsing a csv file with no data rows
- PR #724 CSV Reader: fix build issue due to parameter type mismatch in a std::max call
- PR #734 Prevents reading undefined memory in gpu_expand_mask_bits numba kernel
- PR #747 CSV Reader: fix an issue where CUDA allocations fail with some large input files
- PR #750 Fix race condition for handling NVStrings in CMake
- PR #719 Fix merge column ordering
- PR #770 Fix issue where RMM submodule pointed to wrong branch and pin other to correct branches
- PR #778 Fix hard coded ABI off setting
- PR #784 Update RMM submodule commit-ish and pip paths
- PR #794 Update `rmm::exec_policy` usage to fix segmentation faults when used as temprory allocator.
- PR #800 Point git submodules to branches of forks instead of exact commits


# cuDF 0.4.0 (05 Dec 2018)

## New Features

- PR #398 add pandas-compatible `DataFrame.shape()` and `Series.shape()`
- PR #394 New documentation feature "10 Minutes to cuDF"
- PR #361 CSV Reader: Add support for strings with delimiters

## Improvements

 - PR #436 Improvements for type_dispatcher and wrapper structs
 - PR #429 Add CHANGELOG.md (this file)
 - PR #266 use faster CUDA-accelerated DataFrame column/Series concatenation.
 - PR #379 new C++ `type_dispatcher` reduces code complexity in supporting many data types.
 - PR #349 Improve performance for creating columns from memoryview objects
 - PR #445 Update reductions to use type_dispatcher. Adds integer types support to sum_of_squares.
 - PR #448 Improve installation instructions in README.md
 - PR #456 Change default CMake build to Release, and added option for disabling compilation of tests

## Bug Fixes

 - PR #444 Fix csv_test CUDA too many resources requested fail.
 - PR #396 added missing output buffer in validity tests for groupbys.
 - PR #408 Dockerfile updates for source reorganization
 - PR #437 Add cffi to Dockerfile conda env, fixes "cannot import name 'librmm'"
 - PR #417 Fix `map_test` failure with CUDA 10
 - PR #414 Fix CMake installation include file paths
 - PR #418 Properly cast string dtypes to programmatic dtypes when instantiating columns
 - PR #427 Fix and tests for Concatenation illegal memory access with nulls


# cuDF 0.3.0 (23 Nov 2018)

## New Features

 - PR #336 CSV Reader string support

## Improvements

 - PR #354 source code refactored for better organization. CMake build system overhaul. Beginning of transition to Cython bindings.
 - PR #290 Add support for typecasting to/from datetime dtype
 - PR #323 Add handling pyarrow boolean arrays in input/out, add tests
 - PR #325 GDF_VALIDITY_UNSUPPORTED now returned for algorithms that don't support non-empty valid bitmasks
 - PR #381 Faster InputTooLarge Join test completes in ms rather than minutes.
 - PR #373 .gitignore improvements
 - PR #367 Doc cleanup & examples for DataFrame methods
 - PR #333 Add Rapids Memory Manager documentation
 - PR #321 Rapids Memory Manager adds file/line location logging and convenience macros
 - PR #334 Implement DataFrame `__copy__` and `__deepcopy__`
 - PR #271 Add NVTX ranges to pygdf
 - PR #311 Document system requirements for conda install

## Bug Fixes

 - PR #337 Retain index on `scale()` function
 - PR #344 Fix test failure due to PyArrow 0.11 Boolean handling
 - PR #364 Remove noexcept from managed_allocator;  CMakeLists fix for NVstrings
 - PR #357 Fix bug that made all series be considered booleans for indexing
 - PR #351 replace conda env configuration for developers
 - PRs #346 #360 Fix CSV reading of negative numbers
 - PR #342 Fix CMake to use conda-installed nvstrings
 - PR #341 Preserve categorical dtype after groupby aggregations
 - PR #315 ReadTheDocs build update to fix missing libcuda.so
 - PR #320 FIX out-of-bounds access error in reductions.cu
 - PR #319 Fix out-of-bounds memory access in libcudf count_valid_bits
 - PR #303 Fix printing empty dataframe


# cuDF 0.2.0 and cuDF 0.1.0

These were initial releases of cuDF based on previously separate pyGDF and libGDF libraries.<|MERGE_RESOLUTION|>--- conflicted
+++ resolved
@@ -21,12 +21,9 @@
 - PR #1807 Add Series.dropna()
 - PR #1948 Add operator functions like `Series.add()` to DataFrame and Series
 - PR #1954 Add skip test argument to GPU build script
-<<<<<<< HEAD
-- PR #1478 Refactored groupby implementation: sorts nulls in keys/values, does aggregations a single pass
-
-=======
+- PR #1478 Refactored groupby implementation: handles nulls in keys/values, does aggregations a single pass
 - PR #1542 Python method and bindings for to_csv
->>>>>>> dff2b20f
+
 
 ## Improvements
 
@@ -69,7 +66,6 @@
 - PR #1850 Support left_on and right_on for DataFrame merge operator  
 - PR #1938 Add default constructor for `column_wrapper`
 - PR #1930 Specialize constructor for `cudf::bool8` to cast argument to `bool`
-- PR #1938 Add default constructor for `column_wrapper`
 - PR #1952 consolidate libcudf public API headers in include/cudf
 - PR #1949 Improved selection with boolmask using libcudf `apply_boolean_mask`
 - PR #1956 Add support for nulls in `query()`
