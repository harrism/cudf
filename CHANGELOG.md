# cuDF 0.6.0 (Date TBD)

## New Features

- PR #539 Add Python bindings for replace function

## Improvements

- PR #730 Improve performance of `gdf_table` constructor
<<<<<<< HEAD
- PR #851 Test all RMM allocation modes in all cuDF google tests
=======
- PR #532 CSV Reader: Use type dispatcher instead of switch block
>>>>>>> 7b1dc8bb

## Bug Fixes

- PR #821 Fix flake8 issues revealed by flake8 update
- PR #808 Resolved renamed `d_columns_valids` variable name
- PR #780 CSV Reader: Fix scientific notation parsing and null values for empty quotes


# cuDF 0.5.0 (28 Jan 2019)

## New Features

- PR #722 Add bzip2 decompression support to `read_csv()`
- PR #693 add ZLIB-based GZIP/ZIP support to `read_csv_strings()`
- PR #411 added null support to gdf_order_by (new API) and cudf_table::sort
- PR #525 Added GitHub Issue templates for bugs, documentation, new features, and questions
- PR #501 CSV Reader: Add support for user-specified decimal point and thousands separator to read_csv_strings()
- PR #455 CSV Reader: Add support for user-specified decimal point and thousands separator to read_csv()
- PR #439 add `DataFrame.drop` method similar to pandas
- PR #505 CSV Reader: Add support for user-specified boolean values
- PR #350 Implemented Series replace function
- PR #490 Added print_env.sh script to gather relevant environment details when reporting cuDF issues
- PR #474 add ZLIB-based GZIP/ZIP support to `read_csv()`
- PR #547 Added melt similar to `pandas.melt()`
- PR #491 Add CI test script to check for updates to CHANGELOG.md in PRs
- PR #550 Add CI test script to check for style issues in PRs
- PR #558 Add CI scripts for cpu-based conda and gpu-based test builds
- PR #524 Add Boolean Indexing
- PR #564 Update python `sort_values` method to use updated libcudf `gdf_order_by` API
- PR #509 CSV Reader: Input CSV file can now be passed in as a text or a binary buffer
- PR #607 Add `__iter__` and iteritems to DataFrame class
- PR #576 Create BitMask class and unit test to make 32-bit bit masks
- PR #608 Added the `DataFrame.iloc[]` and `Series.iloc[]` features
- PR #600 Enable deep or shallow copy
- PR #635 Add Doxygen template
- PR #649 Add `cudf.from_pandas` function
- PR #633 CSV Reader: Add support for the nrows parameter to specify the number of rows to read from the input file
- PR #668 Added Python 3.7 support, upgraded packages: pandas>=0.23.4, pyarrow=0.11.1, numba>=0.40.0, cython>=0.29, GLIBCXX11 ABI compatibility; align with gcc7 conda update
- PR #679 Test Series indexing, support integer scalars and integer sequences
- PR #567 Adds setup for a wheel which is installable by pip
- PR #718 Expose `product` reduction method to Python and add `GDF_NOTIMPLEMENTED_ERROR` error value

## Improvements

- PR #426 Removed sort-based groupby and refactored existing groupby APIs. Also improves C++/CUDA compile time.
- PR #461 Add `CUDF_HOME` variable in README.md to replace relative pathing.
- PR #472 RMM: Created centralized rmm::device_vector alias and rmm::exec_policy
- PR #500 Improved the concurrent hash map class to support partitioned (multi-pass) hash table building.
- PR #454 Improve CSV reader docs and examples
- PR #465 Added templated C++ API for RMM to avoid explicit cast to `void**`
- PR #513 `.gitignore` tweaks
- PR #521 Add `assert_eq` function for testing
- PR #502 Simplify Dockerfile for local dev, eliminate old conda/pip envs
- PR #549 Adds `-rdynamic` compiler flag to nvcc for Debug builds
- PR #500 Improved the concurrent hash map class to support partitioned (multi-pass) hash table building
- PR #583 Updated `gdf_size_type` to `int`
- PR #617 Added .dockerignore file. Prevents adding stale cmake cache files to the docker container
- PR #658 Reduced `JOIN_TEST` time by isolating overflow test of hash table size computation
- PR #664 Added Debuging instructions to README
- PR #651 Remove noqa marks in `__init__.py` files
- PR #671 CSV Reader: uncompressed buffer input can be parsed without explicitly specifying compression as None
- PR #684 Make RMM a submodule
- PR #718 Ensure sum, product, min, max methods pandas compatibility on empty datasets
- PR #720 Refactored Index classes to make them more Pandas-like, added CategoricalIndex
- PR #749 Improve to_arrow and from_arrow Pandas compatibility
- PR #766 Remove TravisCI references, remove unused variables from CMake, fix ARROW_VERSION in Cmake
- PR #773 Add build-args back to Dockerfile and handle dependencies based on environment yml file
- PR #781 Move thirdparty submodules to root and symlink in /cpp

## Bug Fixes

- PR #569 CSV Reader: Fix days being off-by-one when parsing some dates
- PR #531 CSV Reader: Fix incorrect parsing of quoted numbers
- PR #465 Added templated C++ API for RMM to avoid explicit cast to `void**`
- PR #473 Added missing <random> include
- PR #478 CSV Reader: Add api support for auto column detection, header, mangle_dupe_cols, usecols
- PR #495 Updated README to correct where cffi pytest should be executed
- PR #501 Fix the intermittent segfault caused by the `thousands` and `compression` parameters in the csv reader
- PR #502 Simplify Dockerfile for local dev, eliminate old conda/pip envs
- PR #512 fix bug for `on` parameter in `DataFrame.merge` to allow for None or single column name
- PR #511 Updated python/cudf/bindings/join.pyx to fix cudf merge printing out dtypes
- PR #513 `.gitignore` tweaks
- PR #521 Add `assert_eq` function for testing
- PR #537 Fix CMAKE_CUDA_STANDARD_REQURIED typo in CMakeLists.txt
- PR #447 Fix silent failure in initializing DataFrame from generator
- PR #545 Temporarily disable csv reader thousands test to prevent segfault (test re-enabled in PR #501)
- PR #559 Fix Assertion error while using `applymap` to change the output dtype
- PR #575 Update `print_env.sh` script to better handle missing commands
- PR #612 Prevent an exception from occuring with true division on integer series.
- PR #630 Fix deprecation warning for `pd.core.common.is_categorical_dtype`
- PR #622 Fix Series.append() behaviour when appending values with different numeric dtype
- PR #603 Fix error while creating an empty column using None.
- PR #673 Fix array of strings not being caught in from_pandas
- PR #644 Fix return type and column support of dataframe.quantile()
- PR #634 Fix create `DataFrame.from_pandas()` with numeric column names
- PR #654 Add resolution check for GDF_TIMESTAMP in Join
- PR #648 Enforce one-to-one copy required when using `numba>=0.42.0`
- PR #645 Fix cmake build type handling not setting debug options when CMAKE_BUILD_TYPE=="Debug"
- PR #669 Fix GIL deadlock when launching multiple python threads that make Cython calls
- PR #665 Reworked the hash map to add a way to report the destination partition for a key
- PR #670 CMAKE: Fix env include path taking precedence over libcudf source headers
- PR #674 Check for gdf supported column types
- PR #677 Fix 'gdf_csv_test_Dates' gtest failure due to missing nrows parameter
- PR #604 Fix the parsing errors while reading a csv file using `sep` instead of `delimiter`.
- PR #686 Fix converting nulls to NaT values when converting Series to Pandas/Numpy
- PR #689 CSV Reader: Fix behavior with skiprows+header to match pandas implementation
- PR #691 Fixes Join on empty input DFs
- PR #706 CSV Reader: Fix broken dtype inference when whitespace is in data
- PR #717 CSV reader: fix behavior when parsing a csv file with no data rows
- PR #724 CSV Reader: fix build issue due to parameter type mismatch in a std::max call
- PR #734 Prevents reading undefined memory in gpu_expand_mask_bits numba kernel
- PR #747 CSV Reader: fix an issue where CUDA allocations fail with some large input files
- PR #750 Fix race condition for handling NVStrings in CMake
- PR #719 Fix merge column ordering
- PR #770 Fix issue where RMM submodule pointed to wrong branch and pin other to correct branches
- PR #778 Fix hard coded ABI off setting
- PR #784 Update RMM submodule commit-ish and pip paths
- PR #794 Update `rmm::exec_policy` usage to fix segmentation faults when used as temprory allocator.
- PR #800 Point git submodules to branches of forks instead of exact commits


# cuDF 0.4.0 (05 Dec 2018)

## New Features

- PR #398 add pandas-compatible `DataFrame.shape()` and `Series.shape()`
- PR #394 New documentation feature "10 Minutes to cuDF"
- PR #361 CSV Reader: Add support for strings with delimiters

## Improvements

 - PR #436 Improvements for type_dispatcher and wrapper structs
 - PR #429 Add CHANGELOG.md (this file)
 - PR #266 use faster CUDA-accelerated DataFrame column/Series concatenation.
 - PR #379 new C++ `type_dispatcher` reduces code complexity in supporting many data types.
 - PR #349 Improve performance for creating columns from memoryview objects
 - PR #445 Update reductions to use type_dispatcher. Adds integer types support to sum_of_squares.
 - PR #448 Improve installation instructions in README.md
 - PR #456 Change default CMake build to Release, and added option for disabling compilation of tests

## Bug Fixes

 - PR #444 Fix csv_test CUDA too many resources requested fail.
 - PR #396 added missing output buffer in validity tests for groupbys.
 - PR #408 Dockerfile updates for source reorganization
 - PR #437 Add cffi to Dockerfile conda env, fixes "cannot import name 'librmm'"
 - PR #417 Fix `map_test` failure with CUDA 10
 - PR #414 Fix CMake installation include file paths
 - PR #418 Properly cast string dtypes to programmatic dtypes when instantiating columns
 - PR #427 Fix and tests for Concatenation illegal memory access with nulls


# cuDF 0.3.0 (23 Nov 2018)

## New Features

 - PR #336 CSV Reader string support

## Improvements

 - PR #354 source code refactored for better organization. CMake build system overhaul. Beginning of transition to Cython bindings.
 - PR #290 Add support for typecasting to/from datetime dtype
 - PR #323 Add handling pyarrow boolean arrays in input/out, add tests
 - PR #325 GDF_VALIDITY_UNSUPPORTED now returned for algorithms that don't support non-empty valid bitmasks
 - PR #381 Faster InputTooLarge Join test completes in ms rather than minutes.
 - PR #373 .gitignore improvements
 - PR #367 Doc cleanup & examples for DataFrame methods
 - PR #333 Add Rapids Memory Manager documentation
 - PR #321 Rapids Memory Manager adds file/line location logging and convenience macros
 - PR #334 Implement DataFrame `__copy__` and `__deepcopy__`
 - PR #271 Add NVTX ranges to pygdf
 - PR #311 Document system requirements for conda install

## Bug Fixes

 - PR #337 Retain index on `scale()` function
 - PR #344 Fix test failure due to PyArrow 0.11 Boolean handling
 - PR #364 Remove noexcept from managed_allocator;  CMakeLists fix for NVstrings
 - PR #357 Fix bug that made all series be considered booleans for indexing
 - PR #351 replace conda env configuration for developers
 - PRs #346 #360 Fix CSV reading of negative numbers
 - PR #342 Fix CMake to use conda-installed nvstrings
 - PR #341 Preserve categorical dtype after groupby aggregations
 - PR #315 ReadTheDocs build update to fix missing libcuda.so
 - PR #320 FIX out-of-bounds access error in reductions.cu
 - PR #319 Fix out-of-bounds memory access in libcudf count_valid_bits
 - PR #303 Fix printing empty dataframe


# cuDF 0.2.0 and cuDF 0.1.0

These were initial releases of cuDF based on previously separate pyGDF and libGDF libraries.
<|MERGE_RESOLUTION|>--- conflicted
+++ resolved
@@ -6,12 +6,9 @@
 
 ## Improvements
 
+- PR #532 CSV Reader: Use type dispatcher instead of switch block
 - PR #730 Improve performance of `gdf_table` constructor
-<<<<<<< HEAD
 - PR #851 Test all RMM allocation modes in all cuDF google tests
-=======
-- PR #532 CSV Reader: Use type dispatcher instead of switch block
->>>>>>> 7b1dc8bb
 
 ## Bug Fixes
 
