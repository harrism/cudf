--- conflicted
+++ resolved
@@ -17,11 +17,8 @@
 - PR #4107 Add groupby nunique aggregation
 - PR #4153 Support Dask serialization protocol on cuDF objects
 - PR #4164 Add Buffer "constructor-kwargs" header
-<<<<<<< HEAD
 - PR #4172 Add groupby nth aggregation
-=======
 - PR #4190 Add libcudf++ transpose Cython implementation
->>>>>>> 7e105ddc
 
 ## Improvements
 
