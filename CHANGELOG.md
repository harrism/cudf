--- conflicted
+++ resolved
@@ -144,9 +144,6 @@
 - PR #2422 Fix Pandas logical binary operation incompatibilites
 - PR #2447 Fix CodeCov posting build statuses temporarily
 - PR #2450 Fix erroneous null handling in `cudf.DataFrame`'s `apply_rows`
-<<<<<<< HEAD
-- PR #2466 Fix `dataframe.query` returning null rows erroneously
-=======
 - PR #2470 Fix issues with empty strings and string categories (Java)
 - PR #2471 Fix String Column Validity.
 - PR #2481 Fix java validity buffer serialization
@@ -157,8 +154,8 @@
 - PR #2517 Fix device memory leak in to_dlpack tensor deleter
 - PR #2511 Added import of orc, refactored exception handlers to not squash fatal exceptions
 - PR #2527 Fix index and column input handling in dask_cudf read_parquet
-
->>>>>>> 085bf2d4
+- PR #2466 Fix `dataframe.query` returning null rows erroneously
+
 
 
 # cuDF 0.8.0 (27 June 2019)
