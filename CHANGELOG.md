# cuDF 0.11.0 (Date TBD)

## New Features
- PR #2905 Added `Series.median()` and null support for `Series.quantile()`
- PR #2930 JSON Reader: Support ARROW_RANDOM_FILE input
- PR #2956 Add `cudf::stack` and `cudf::tile`
- PR #2980 Added nvtext is_vowel/is_consonant functions
- PR #2987 Add `inplace` arg to `DataFrame.reset_index` and `Series`
- PR #3011 Added libcudf++ transition guide
- PR #3129 Add strings column factory from `std::vector`s
- PR #3054 Add parquet reader support for decimal data types
- PR #3022 adds DataFrame.astype for cuDF dataframes
- PR #2962 Add isnull(), notnull() and related functions
- PR #3025 Move search files to legacy
- PR #3068 Add `scalar` class
- PR #3094 Adding `any` and `all` support from libcudf
- PR #3130 Define and implement new `column_wrapper`
- PR #3143 Define and implement new copying APIs `slice` and `split`
- PR #3161 Move merge files to legacy
- PR #3079 Added support to write ORC files given a local path
- PR #3192 Add dtype param to cast `DataFrame` on init
- PR #3213 Port cuIO to libcudf++
- PR #3222 Add nvtext character tokenizer
- PR #3223 Java expose underlying buffers
- PR #3300 Add `DataFrame.insert`
- PR #3263 Define and implement new `valid_if`
- PR #3278 Add `to_host` utility to copy `column_view` to host
- PR #3087 Add new cudf::experimental bool8 wrapper
- PR #3219 Construct column from column_view
- PR #3229 Define and implement new search APIs
- PR #3308 java add API for memory usage callbacks
- PR #2691 Row-wise reduction and scan operations via CuPy
- PR #3291 Add normalize_nans_and_zeros
- PR #3187 Define and implement new replace APIs
- PR #3356 Add vertical concatenation for table/columns
- PR #3344 java split API
- PR #2791 Add `groupby.std()`
- PR #3368 Enable dropna argument in dask_cudf groupby
- PR #3298 add null replacement iterator for column_device_view
- PR #3297 Define and implement new groupby API.
- PR #3396 Update device_atomics with new bool8 and timestamp specializations
- PR #3411 Java host memory management API
- PR #3393 Implement df.cov and enable covariance/correlation in dask_cudf
- PR #3401 Add dask_cudf ORC writer (to_orc)
- PR #3331 Add copy_if_else
- PR #3427 Define and Implement new multi-search API
- PR #3442 Add Bool-index + Multi column + DataFrame support for set-item
- PR #3172 Define and implement new fill/repeat/copy_range APIs


## Improvements

- PR #2904 Move gpu decompressors to cudf::io namespace
- PR #2977 Moved old C++ test utilities to legacy directory.
- PR #2965 Fix slow orc reader perf with large uncompressed blocks
- PR #2995 Move JIT type utilities to legacy directory
- PR #2927 Add ``Table`` and ``TableView`` extension classes that wrap legacy cudf::table
- PR #3005 Renames `cudf::exp` namespace to `cudf::experimental`
- PR #3008 Make safe versions of `is_null` and `is_valid` in `column_device_view`
- PR #3026 Move fill and repeat files to legacy
- PR #3027 Move copying.hpp and related source to legacy folder
- PR #3014 Snappy decompression optimizations
- PR #3032 Use `asarray` to coerce indices to a NumPy array
- PR #2996 IO Readers: Replace `cuio::device_buffer` with `rmm::device_buffer`
- PR #3051 Specialized hash function for strings column
- PR #3065 Select and Concat for cudf::experimental::table
- PR #3080 Move `valid_if.cuh` to `legacy/`
- PR #3052 Moved replace.hpp functionality to legacy
- PR #3091 Move join files to legacy
- PR #3092 Implicitly init RMM if Java allocates before init
- PR #3029 Update gdf_ numeric types with stdint and move to cudf namespace
- PR #3052 Moved replace.hpp functionality to legacy
- PR #2955 Add cmake option to only build for present GPU architecture
- PR #3070 Move functions.h and related source to legacy
- PR #2951 Allow set_index to handle a list of column names
- PR #3093 Move groupby files to legacy
- PR #2988 Removing GIS functionality (now part of cuSpatial library)
- PR #3067 Java method to return size of device memory buffer
- PR #3083 Improved some binary operation tests to include null testing.
- PR #3084 Update to arrow-cpp and pyarrow 0.15.0
- PR #3071 Move cuIO to legacy
- PR #3126 Round 2 of snappy decompression optimizations
- PR #3046 Define and implement new copying APIs `empty_like` and `allocate_like`
- PR #3128 Support MultiIndex in DataFrame.join
- PR #2971 Added initial gather and scatter methods for strings_column_view
- PR #3133 Port NVStrings to cudf column: count_characters and count_bytes
- PR #2991 Added strings column functions concatenate and join_strings
- PR #3028 Define and implement new `gather` APIs.
- PR #3135 Add nvtx utilities to cudf::nvtx namespace
- PR #3021 Java host side concat of serialized buffers
- PR #3138 Move unary files to legacy
- PR #3170 Port NVStrings substring functions to cudf strings column
- PR #3159 Port NVStrings is-chars-types function to cudf strings column
- PR #3154 Make `table_view_base.column()` const and add `mutable_table_view.column()`
- PR #3175 Set cmake cuda version variables
- PR #3171 Move deprecated error macros to legacy
- PR #3191 Port NVStrings integer convert ops to cudf column
- PR #3189 Port NVStrings find ops to cudf column
- PR #3352 Port NVStrings convert float functions to cudf strings column
- PR #3193 Add cuPy as a formal dependency
- PR #3195 Support for zero columned `table_view`
- PR #3165 Java device memory size for string category
- PR #3205 Move transform files to legacy
- PR #3202 Rename and move error.hpp to public headers
- PR #2878 Use upstream merge code in dask_cudf
- PR #3217 Port NVStrings upper and lower case conversion functions
- PR #3350 Port NVStrings booleans convert functions
- PR #3231 Add `column::release()` to give up ownership of contents.
- PR #3157 Use enum class rather than enum for mask_allocation_policy
- PR #3232 Port NVStrings datetime conversion to cudf strings column
- PR #3136 Define and implement new transpose API
- PR #3237 Define and implement new transform APIs
- PR #3245 Move binaryop files to legacy
- PR #3241 Move stream_compaction files to legacy
- PR #3166 Move reductions to legacy
- PR #3261 Small cleanup: remove `== true`
- PR #3271 Update rmm API based on `rmm.reinitialize(...)` change
- PR #3266 Remove optional checks for CuPy
- PR #3268 Adding null ordering per column feature when sorting
- PR #3239 Adding floating point specialization to comparators for NaNs
- PR #3270 Move predicates files to legacy
- PR #3281 Add to_host specialization for strings in column test utilities
- PR #3282 Add `num_bitmask_words`
- PR #3252 Add new factory methods to include passing an existing null mask
- PR #3288 Make `bit.cuh` utilities usable from host code.
- PR #3287 Move rolling windows files to legacy
- PR #3182 Define and implement new unary APIs `is_null` and `is_not_null`
- PR #3314 Drop `cython` from run requirements
- PR #3301 Add tests for empty column wrapper.
- PR #3294 Update to arrow-cpp and pyarrow 0.15.1
- PR #3310 Add `row_hasher` and `element_hasher` utilities
- PR #3286 Clean up the starter code on README
- PR #3354 Define and implement new `scatter` APIs
- PR #3322 Port NVStrings pad operations to cudf strings column
- PR #3345 Add cache member for number of characters in string_view class
- PR #3299 Define and implement new `is_sorted` APIs
- PR #3328 Partition by stripes in dask_cudf ORC reader
- PR #3243 Use upstream join code in dask_cudf
- PR #3371 Add `select` method to `table_view`
- PR #3309 Add java and JNI bindings for search bounds
- PR #3380 Concatenate columns of strings
- PR #3382 Add fill function for strings column
- PR #3391 Move device_atomics_tests.cu files to legacy
- PR #3303 Define and implement new stream compaction APIs `copy_if`, `drop_nulls`, 
           `apply_boolean_mask`, `drop_duplicate` and `unique_count`.
- PR #3387 Strings column gather function
- PR #3440 Strings column scatter function
- PR #3389 Move quantiles.hpp + group_quantiles.hpp files to legacy
- PR #3397 Port unary cast to libcudf++
- PR #3398 Move reshape.hpp files to legacy
- PR #3425 Strings column copy_if_else implementation
- PR #3422 Move utilities to legacy
- PR #3201 Define and implement new datetime_ops APIs
- PR #3462 Add `make_empty_column` and update `empty_like`.

## Bug Fixes

- PR #2895 Fixed dask_cudf group_split behavior to handle upstream rearrange_by_divisions
- PR #3048 Support for zero columned tables
- PR #3030 Fix snappy decoding regression in PR #3014
- PR #3041 Fixed exp to experimental namespace name change issue
- PR #3056 Add additional cmake hint for finding local build of RMM files
- PR #3060 Move copying.hpp includes to legacy
- PR #3139 Fixed java RMM auto initalization
- PR #3141 Java fix for relocated IO headers
- PR #3149 Rename column_wrapper.cuh to column_wrapper.hpp
- PR #3168 Fix mutable_column_device_view head const_cast
- PR #3199 Update JNI includes for legacy moves
- PR #3204 ORC writer: Fix ByteRLE encoding of NULLs
- PR #2994 Fix split_out-support but with hash_object_dispatch
- PR #3212 Fix string to date casting when format is not specified
- PR #3218 Fixes `row_lexicographic_comparator` issue with handling two tables
- PR #3228 Default initialize RMM when Java native dependencies are loaded
- PR #3012 replacing instances of `to_gpu_array` with `mem`
- PR #3236 Fix Numba 0.46+/CuPy 6.3 interface compatibility
- PR #3276 Update JNI includes for legacy moves
- PR #3256 Fix orc writer crash with multiple string columns
- PR #3211 Fix breaking change caused by rapidsai/rmm#167
- PR #3265 Fix dangling pointer in `is_sorted`
- PR #3267 ORC writer: fix incorrect ByteRLE encoding of long literal runs
- PR #3277 Fix invalid reference to deleted temporary in `is_sorted`.
- PR #3274 ORC writer: fix integer RLEv2 mode2 unsigned base value encoding
- PR #3279 Fix shutdown hang issues with pinned memory pool init executor
- PR #3280 Invalid children check in mutable_column_device_view
- PR #3289 fix java memory usage API for empty columns
- PR #3293 Fix loading of csv files zipped on MacOS (disabled zip min version check)
- PR #3295 Fix storing storing invalid RMM exec policies.
- PR #3307 Add pd.RangeIndex to from_pandas to fix dask_cudf meta_nonempty bug
- PR #3313 Fix public headers including non-public headers
- PR #3318 Revert arrow to 0.15.0 temporarily to unblock downstream projects CI
- PR #3317 Fix index-argument bug in dask_cudf parquet reader
- PR #3323 Fix `insert` non-assert test case
- PR #3341 Fix `Series` constructor converting NoneType to "None"
- PR #3326 Fix and test for detail::gather map iterator type inference
- PR #3334 Remove zero-size exception check from make_strings_column factories
- PR #3333 Fix compilation issues with `constexpr` functions not marked `__device__`
- PR #3340 Make all benchmarks use cudf base fixture to initialize RMM pool
- PR #3337 Fix Java to pad validity buffers to 64-byte boundary
- PR #3362 Fix `find_and_replace` upcasting series for python scalars and lists
- PR #3357 Disabling `column_view` iterators for non fixed-width types
- PR #3383 Fix : properly compute null counts for rolling_window.
- PR #3386 Removing external includes from `column_view.hpp`
- PR #3369 Add write_partition to dask_cudf to fix to_parquet bug
- PR #3388 Support getitem with bools when DataFrame has a MultiIndex
- PR #3408 Fix String and Column (De-)Serialization
- PR #3372 Fix dask-distributed scatter_by_map bug
<<<<<<< HEAD
- PR #3188 Repr slices up large DataFrames unless they have a MultiColumn

=======
- PR #3419 Fix a bug in parse_into_parts (incomplete input causing walking past the end of string).
- PR #3413 Fix dask_cudf read_csv file-list bug
- PR #3416 Fix memory leak in ColumnVector when pulling strings off the GPU
- PR #3424 Fix benchmark build by adding libcudacxx to benchmark's CMakeLists.txt
- PR #3435 Fix diff and shift for empty series
- PR #3439 Fix index-name bug in StringColumn concat
- PR #3445 Fix ORC Writer default stripe size
- PR #3459 Fix printing of invalid entries
- PR #3468 Fix memory leak issue in `drop_duplicates`
- PR #3474 Fix small doc error in capitalize Docs
>>>>>>> 1037d865

# cuDF 0.10.0 (16 Oct 2019)

## New Features

- PR #2423 Added `groupby.quantile()`
- PR #2522 Add Java bindings for NVStrings backed upper and lower case mutators
- PR #2605 Added Sort based groupby in libcudf
- PR #2607 Add Java bindings for parsing JSON
- PR #2629 Add dropna= parameter to groupby
- PR #2585 ORC & Parquet Readers: Remove millisecond timestamp restriction
- PR #2507 Add GPU-accelerated ORC Writer
- PR #2559 Add Series.tolist()
- PR #2653 Add Java bindings for rolling window operations
- PR #2480 Merge `custreamz` codebase into `cudf` repo
- PR #2674 Add __contains__ for Index/Series/Column
- PR #2635 Add support to read from remote and cloud sources like s3, gcs, hdfs
- PR #2722 Add Java bindings for NVTX ranges
- PR #2702 Add make_bool to dataset generation functions
- PR #2394 Move `rapidsai/custrings` into `cudf`
- PR #2734 Final sync of custrings source into cudf
- PR #2724 Add libcudf support for __contains__
- PR #2777 Add python bindings for porter stemmer measure functionality
- PR #2781 Add issorted to is_monotonic
- PR #2685 Add cudf::scatter_to_tables and cython binding
- PR #2743 Add Java bindings for NVStrings timestamp2long as part of String ColumnVector casting
- PR #2785 Add nvstrings Python docs
- PR #2786 Add benchmarks option to root build.sh
- PR #2802 Add `cudf::repeat()` and `cudf.Series.repeat()`
- PR #2773 Add Fisher's unbiased kurtosis and skew for Series/DataFrame
- PR #2748 Parquet Reader: Add option to specify loading of PANDAS index
- PR #2807 Add scatter_by_map to DataFrame python API
- PR #2836 Add nvstrings.code_points method
- PR #2844 Add Series/DataFrame notnull
- PR #2858 Add GTest type list utilities
- PR #2870 Add support for grouping by Series of arbitrary length
- PR #2719 Series covariance and Pearson correlation
- PR #2207 Beginning of libcudf overhaul: introduce new column and table types
- PR #2869 Add `cudf.CategoricalDtype`
- PR #2838 CSV Reader: Support ARROW_RANDOM_FILE input
- PR #2655 CuPy-based Series and Dataframe .values property
- PR #2803 Added `edit_distance_matrix()` function to calculate pairwise edit distance for each string on a given nvstrings object.
- PR #2811 Start of cudf strings column work based on 2207
- PR #2872 Add Java pinned memory pool allocator
- PR #2969 Add findAndReplaceAll to ColumnVector
- PR #2814 Add Datetimeindex.weekday
- PR #2999 Add timestamp conversion support for string categories
- PR #2918 Add cudf::column timestamp wrapper types

## Improvements

- PR #2578 Update legacy_groupby to use libcudf group_by_without_aggregation
- PR #2581 Removed `managed` allocator from hash map classes.
- PR #2571 Remove unnecessary managed memory from gdf_column_concat
- PR #2648 Cython/Python reorg
- PR #2588 Update Series.append documentation
- PR #2632 Replace dask-cudf set_index code with upstream
- PR #2682 Add cudf.set_allocator() function for easier allocator init
- PR #2642 Improve null printing and testing
- PR #2747 Add missing Cython headers / cudftestutil lib to conda package for cuspatial build
- PR #2706 Compute CSV format in device code to speedup performance
- PR #2673 Add support for np.longlong type
- PR #2703 move dask serialization dispatch into cudf
- PR #2728 Add YYMMDD to version tag for nightly conda packages
- PR #2729 Handle file-handle input in to_csv
- PR #2741 CSV Reader: Move kernel functions into its own file
- PR #2766 Improve nvstrings python cmake flexibility
- PR #2756 Add out_time_unit option to csv reader, support timestamp resolutions
- PR #2771 Stopgap alias for to_gpu_matrix()
- PR #2783 Support mapping input columns to function arguments in apply kernels
- PR #2645 libcudf unique_count for Series.nunique
- PR #2817 Dask-cudf: `read_parquet` support for remote filesystems
- PR #2823 improve java data movement debugging
- PR #2806 CSV Reader: Clean-up row offset operations
- PR #2640 Add dask wait/persist exmaple to 10 minute guide
- PR #2828 Optimizations of kernel launch configuration for `DataFrame.apply_rows` and `DataFrame.apply_chunks`
- PR #2831 Add `column` argument to `DataFrame.drop`
- PR #2775 Various optimizations to improve __getitem__ and __setitem__ performance
- PR #2810 cudf::allocate_like can optionally always allocate a mask.
- PR #2833 Parquet reader: align page data allocation sizes to 4-bytes to satisfy cuda-memcheck
- PR #2832 Using the new Python bindings for UCX
- PR #2856 Update group_split_cudf to use scatter_by_map
- PR #2890 Optionally keep serialized table data on the host.
- PR #2778 Doc: Updated and fixed some docstrings that were formatted incorrectly.
- PR #2830 Use YYMMDD tag in custreamz nightly build
- PR #2875 Java: Remove synchronized from register methods in MemoryCleaner
- PR #2887 Minor snappy decompression optimization
- PR #2899 Use new RMM API based on Cython
- PR #2788 Guide to Python UDFs
- PR #2919 Change java API to use operators in groupby namespace
- PR #2909 CSV Reader: Avoid row offsets host vector default init
- PR #2834 DataFrame supports setting columns via attribute syntax `df.x = col`
- PR #3147 DataFrame can be initialized from rows via list of tuples

## Bug Fixes

- PR #2584 ORC Reader: fix parsing of `DECIMAL` index positions
- PR #2619 Fix groupby serialization/deserialization
- PR #2614 Update Java version to match
- PR #2601 Fixes nlargest(1) issue in Series and Dataframe
- PR #2610 Fix a bug in index serialization (properly pass DeviceNDArray)
- PR #2621 Fixes the floordiv issue of not promoting float type when rhs is 0
- PR #2611 Types Test: fix static casting from negative int to string
- PR #2618 IO Readers: Fix datasource memory map failure for multiple reads
- PR #2628 groupby_without_aggregation non-nullable input table produces non-nullable output
- PR #2615 fix string category partitioning in java API
- PR #2641 fix string category and timeunit concat in the java API
- PR #2649 Fix groupby issue resulting from column_empty bug
- PR #2658 Fix astype() for null categorical columns
- PR #2660 fix column string category and timeunit concat in the java API
- PR #2664 ORC reader: fix `skip_rows` larger than first stripe
- PR #2654 Allow Java gdfOrderBy to work with string categories
- PR #2669 AVRO reader: fix non-deterministic output
- PR #2668 Update Java bindings to specify timestamp units for ORC and Parquet readers
- PR #2679 AVRO reader: fix cuda errors when decoding compressed streams
- PR #2692 Add concatenation for data-frame with different headers (empty and non-empty)
- PR #2651 Remove nvidia driver installation from ci/cpu/build.sh
- PR #2697 Ensure csv reader sets datetime column time units
- PR #2698 Return RangeIndex from contiguous slice of RangeIndex
- PR #2672 Fix null and integer handling in round
- PR #2704 Parquet Reader: Fix crash when loading string column with nulls
- PR #2725 Fix Jitify issue with running on Turing using CUDA version < 10
- PR #2731 Fix building of benchmarks
- PR #2738 Fix java to find new NVStrings locations
- PR #2736 Pin Jitify branch to v0.10 version
- PR #2742 IO Readers: Fix possible silent failures when creating `NvStrings` instance
- PR #2753 Fix java quantile API calls
- PR #2762 Fix validity processing for time in java
- PR #2796 Fix handling string slicing and other nvstrings delegated methods with dask
- PR #2769 Fix link to API docs in README.md
- PR #2772 Handle multiindex pandas Series #2772
- PR #2749 Fix apply_rows/apply_chunks pessimistic null mask to use in_cols null masks only
- PR #2752 CSV Reader: Fix exception when there's no rows to process
- PR #2716 Added Exception for `StringMethods` in string methods
- PR #2787 Fix Broadcasting `None` to `cudf-series`
- PR #2794 Fix async race in NVCategory::get_value and get_value_bounds
- PR #2795 Fix java build/cast error
- PR #2496 Fix improper merge of two dataframes when names differ
- PR #2824 Fix issue with incorrect result when Numeric Series replace is called several times
- PR #2751 Replace value with null
- PR #2765 Fix Java inequality comparisons for string category
- PR #2818 Fix java join API to use new C++ join API
- PR #2841 Fix nvstrings.slice and slice_from for range (0,0)
- PR #2837 Fix join benchmark
- PR #2809 Add hash_df and group_split dispatch functions for dask
- PR #2843 Parquet reader: fix skip_rows when not aligned with page or row_group boundaries
- PR #2851 Deleted existing dask-cudf/record.txt
- PR #2854 Fix column creation from ephemeral objects exposing __cuda_array_interface__
- PR #2860 Fix boolean indexing when the result is a single row
- PR #2859 Fix tail method issue for string columns
- PR #2852 Fixed `cumsum()` and `cumprod()` on boolean series.
- PR #2865 DaskIO: Fix `read_csv` and `read_orc` when input is list of files
- PR #2750 Fixed casting values to cudf::bool8 so non-zero values always cast to true
- PR #2873 Fixed dask_cudf read_partition bug by generating ParquetDatasetPiece
- PR #2850 Fixes dask_cudf.read_parquet on partitioned datasets
- PR #2896 Properly handle `axis` string keywords in `concat`
- PR #2926 Update rounding algorithm to avoid using fmod
- PR #2968 Fix Java dependency loading when using NVTX
- PR #2963 Fix ORC writer uncompressed block indexing
- PR #2928 CSV Reader: Fix using `byte_range` for large datasets
- PR #2983 Fix sm_70+ race condition in gpu_unsnap
- PR #2964 ORC Writer: Segfault when writing mixed numeric and string columns
- PR #3007 Java: Remove unit test that frees RMM invalid pointer
- PR #3009 Fix orc reader RLEv2 patch position regression from PR #2507
- PR #3002 Fix CUDA invalid configuration errors reported after loading an ORC file without data
- PR #3035 Update update-version.sh for new docs locations
- PR #3038 Fix uninitialized stream parameter in device_table deleter
- PR #3064 Fixes groupby performance issue
- PR #3061 Add rmmInitialize to nvstrings gtests
- PR #3058 Fix UDF doc markdown formatting
- PR #3059 Add nvstrings python build instructions to contributing.md


# cuDF 0.9.0 (21 Aug 2019)

## New Features

- PR #1993 Add CUDA-accelerated series aggregations: mean, var, std
- PR #2111 IO Readers: Support memory buffer, file-like object, and URL inputs
- PR #2012 Add `reindex()` to DataFrame and Series
- PR #2097 Add GPU-accelerated AVRO reader
- PR #2098 Support binary ops on DFs and Series with mismatched indices
- PR #2160 Merge `dask-cudf` codebase into `cudf` repo
- PR #2149 CSV Reader: Add `hex` dtype for explicit hexadecimal parsing
- PR #2156 Add `upper_bound()` and `lower_bound()` for libcudf tables and `searchsorted()` for cuDF Series
- PR #2158 CSV Reader: Support single, non-list/dict argument for `dtype`
- PR #2177 CSV Reader: Add `parse_dates` parameter for explicit date inference
- PR #1744 cudf::apply_boolean_mask and cudf::drop_nulls support for cudf::table inputs (multi-column)
- PR #2196 Add `DataFrame.dropna()`
- PR #2197 CSV Writer: add `chunksize` parameter for `to_csv`
- PR #2215 `type_dispatcher` benchmark
- PR #2179 Add Java quantiles
- PR #2157 Add __array_function__ to DataFrame and Series
- PR #2212 Java support for ORC reader
- PR #2224 Add DataFrame isna, isnull, notna functions
- PR #2236 Add Series.drop_duplicates
- PR #2105 Add hash-based join benchmark
- PR #2316 Add unique, nunique, and value_counts for datetime columns
- PR #2337 Add Java support for slicing a ColumnVector
- PR #2049 Add cudf::merge (sorted merge)
- PR #2368 Full cudf+dask Parquet Support
- PR #2380 New cudf::is_sorted checks whether cudf::table is sorted
- PR #2356 Java column vector standard deviation support
- PR #2221 MultiIndex full indexing - Support iloc and wildcards for loc
- PR #2429 Java support for getting length of strings in a ColumnVector
- PR #2415 Add `value_counts` for series of any type
- PR #2446 Add __array_function__ for index
- PR #2437 ORC reader: Add 'use_np_dtypes' option
- PR #2382 Add CategoricalAccessor add, remove, rename, and ordering methods
- PR #2464 Native implement `__cuda_array_interface__` for Series/Index/Column objects
- PR #2425 Rolling window now accepts array-based user-defined functions
- PR #2442 Add __setitem__
- PR #2449 Java support for getting byte count of strings in a ColumnVector
- PR #2492 Add groupby.size() method
- PR #2358 Add cudf::nans_to_nulls: convert floating point column into bitmask
- PR #2489 Add drop argument to set_index
- PR #2491 Add Java bindings for ORC reader 'use_np_dtypes' option
- PR #2213 Support s/ms/us/ns DatetimeColumn time unit resolutions
- PR #2536 Add _constructor properties to Series and DataFrame

## Improvements

- PR #2103 Move old `column` and `bitmask` files into `legacy/` directory
- PR #2109 added name to Python column classes
- PR #1947 Cleanup serialization code
- PR #2125 More aggregate in java API
- PR #2127 Add in java Scalar tests
- PR #2088 Refactor of Python groupby code
- PR #2130 Java serialization and deserialization of tables.
- PR #2131 Chunk rows logic added to csv_writer
- PR #2129 Add functions in the Java API to support nullable column filtering
- PR #2165 made changes to get_dummies api for it to be available in MethodCache
- PR #2171 Add CodeCov integration, fix doc version, make --skip-tests work when invoking with source
- PR #2184 handle remote orc files for dask-cudf
- PR #2186 Add `getitem` and `getattr` style access to Rolling objects
- PR #2168 Use cudf.Column for CategoricalColumn's categories instead of a tuple
- PR #2193 DOC: cudf::type_dispatcher documentation for specializing dispatched functors
- PR #2199 Better java support for appending strings
- PR #2176 Added column dtype support for datetime, int8, int16 to csv_writer
- PR #2209 Matching `get_dummies` & `select_dtypes` behavior to pandas
- PR #2217 Updated Java bindings to use the new groupby API
- PR #2214 DOC: Update doc instructions to build/install `cudf` and `dask-cudf`
- PR #2220 Update Java bindings for reduction rename
- PR #2232 Move CodeCov upload from build script to Jenkins
- PR #2225 refactor to use libcudf for gathering columns in dataframes
- PR #2293 Improve join performance (faster compute_join_output_size)
- PR #2300 Create separate dask codeowners for dask-cudf codebase
- PR #2304 gdf_group_by_without_aggregations returns gdf_column
- PR #2309 Java readers: remove redundant copy of result pointers
- PR #2307 Add `black` and `isort` to style checker script
- PR #2345 Restore removal of old groupby implementation
- PR #2342 Improve `astype()` to operate all ways
- PR #2329 using libcudf cudf::copy for column deep copy
- PR #2344 DOC: docs on code formatting for contributors
- PR #2376 Add inoperative axis= and win_type= arguments to Rolling()
- PR #2378 remove dask for (de-)serialization of cudf objects
- PR #2353 Bump Arrow and Dask versions
- PR #2377 Replace `standard_python_slice` with just `slice.indices()`
- PR #2373 cudf.DataFrame enchancements & Series.values support
- PR #2392 Remove dlpack submodule; make cuDF's Cython API externally accessible
- PR #2430 Updated Java bindings to use the new unary API
- PR #2406 Moved all existing `table` related files to a `legacy/` directory
- PR #2350 Performance related changes to get_dummies
- PR #2420 Remove `cudautils.astype` and replace with `typecast.apply_cast`
- PR #2456 Small improvement to typecast utility
- PR #2458 Fix handling of thirdparty packages in `isort` config
- PR #2459 IO Readers: Consolidate all readers to use `datasource` class
- PR #2475 Exposed type_dispatcher.hpp, nvcategory_util.hpp and wrapper_types.hpp in the include folder
- PR #2484 Enabled building libcudf as a static library
- PR #2453 Streamline CUDA_REL environment variable
- PR #2483 Bundle Boost filesystem dependency in the Java jar
- PR #2486 Java API hash functions
- PR #2481 Adds the ignore_null_keys option to the java api
- PR #2490 Java api: support multiple aggregates for the same column
- PR #2510 Java api: uses table based apply_boolean_mask
- PR #2432 Use pandas formatting for console, html, and latex output
- PR #2573 Bump numba version to 0.45.1
- PR #2606 Fix references to notebooks-contrib

## Bug Fixes

- PR #2086 Fixed quantile api behavior mismatch in series & dataframe
- PR #2128 Add offset param to host buffer readers in java API.
- PR #2145 Work around binops validity checks for java
- PR #2146 Work around unary_math validity checks for java
- PR #2151 Fixes bug in cudf::copy_range where null_count was invalid
- PR #2139 matching to pandas describe behavior & fixing nan values issue
- PR #2161 Implicitly convert unsigned to signed integer types in binops
- PR #2154 CSV Reader: Fix bools misdetected as strings dtype
- PR #2178 Fix bug in rolling bindings where a view of an ephemeral column was being taken
- PR #2180 Fix issue with isort reordering `importorskip` below imports depending on them
- PR #2187 fix to honor dtype when numpy arrays are passed to columnops.as_column
- PR #2190 Fix issue in astype conversion of string column to 'str'
- PR #2208 Fix issue with calling `head()` on one row dataframe
- PR #2229 Propagate exceptions from Cython cdef functions
- PR #2234 Fix issue with local build script not properly building
- PR #2223 Fix CUDA invalid configuration errors reported after loading small compressed ORC files
- PR #2162 Setting is_unique and is_monotonic-related attributes
- PR #2244 Fix ORC RLEv2 delta mode decoding with nonzero residual delta width
- PR #2297 Work around `var/std` unsupported only at debug build
- PR #2302 Fixed java serialization corner case
- PR #2355 Handle float16 in binary operations
- PR #2311 Fix copy behaviour for GenericIndex
- PR #2349 Fix issues with String filter in java API
- PR #2323 Fix groupby on categoricals
- PR #2328 Ensure order is preserved in CategoricalAccessor._set_categories
- PR #2202 Fix issue with unary ops mishandling empty input
- PR #2326 Fix for bug in DLPack when reading multiple columns
- PR #2324 Fix cudf Docker build
- PR #2325 Fix ORC RLEv2 patched base mode decoding with nonzero patch width
- PR #2235 Fix get_dummies to be compatible with dask
- PR #2332 Zero initialize gdf_dtype_extra_info
- PR #2355 Handle float16 in binary operations
- PR #2360 Fix missing dtype handling in cudf.Series & columnops.as_column
- PR #2364 Fix quantile api and other trivial issues around it
- PR #2361 Fixed issue with `codes` of CategoricalIndex
- PR #2357 Fixed inconsistent type of index created with from_pandas vs direct construction
- PR #2389 Fixed Rolling __getattr__ and __getitem__ for offset based windows
- PR #2402 Fixed bug in valid mask computation in cudf::copy_if (apply_boolean_mask)
- PR #2401 Fix to a scalar datetime(of type Days) issue
- PR #2386 Correctly allocate output valids in groupby
- PR #2411 Fixed failures on binary op on single element string column
- PR #2422 Fix Pandas logical binary operation incompatibilites
- PR #2447 Fix CodeCov posting build statuses temporarily
- PR #2450 Fix erroneous null handling in `cudf.DataFrame`'s `apply_rows`
- PR #2470 Fix issues with empty strings and string categories (Java)
- PR #2471 Fix String Column Validity.
- PR #2481 Fix java validity buffer serialization
- PR #2485 Updated bytes calculation to use size_t to avoid overflow in column concat
- PR #2461 Fix groupby multiple aggregations same column
- PR #2514 Fix cudf::drop_nulls threshold handling in Cython
- PR #2516 Fix utilities include paths and meta.yaml header paths
- PR #2517 Fix device memory leak in to_dlpack tensor deleter
- PR #2431 Fix local build generated file ownerships
- PR #2511 Added import of orc, refactored exception handlers to not squash fatal exceptions
- PR #2527 Fix index and column input handling in dask_cudf read_parquet
- PR #2466 Fix `dataframe.query` returning null rows erroneously
- PR #2548 Orc reader: fix non-deterministic data decoding at chunk boundaries
- PR #2557 fix cudautils import in string.py
- PR #2521 Fix casting datetimes from/to the same resolution
- PR #2545 Fix MultiIndexes with datetime levels
- PR #2560 Remove duplicate `dlpack` definition in conda recipe
- PR #2567 Fix ColumnVector.fromScalar issues while dealing with null scalars
- PR #2565 Orc reader: fix incorrect data decoding of int64 data types
- PR #2577 Fix search benchmark compilation error by adding necessary header
- PR #2604 Fix a bug in copying.pyx:_normalize_types that upcasted int32 to int64


# cuDF 0.8.0 (27 June 2019)

## New Features

- PR #1524 Add GPU-accelerated JSON Lines parser with limited feature set
- PR #1569 Add support for Json objects to the JSON Lines reader
- PR #1622 Add Series.loc
- PR #1654 Add cudf::apply_boolean_mask: faster replacement for gdf_apply_stencil
- PR #1487 cython gather/scatter
- PR #1310 Implemented the slice/split functionality.
- PR #1630 Add Python layer to the GPU-accelerated JSON reader
- PR #1745 Add rounding of numeric columns via Numba
- PR #1772 JSON reader: add support for BytesIO and StringIO input
- PR #1527 Support GDF_BOOL8 in readers and writers
- PR #1819 Logical operators (AND, OR, NOT) for libcudf and cuDF
- PR #1813 ORC Reader: Add support for stripe selection
- PR #1828 JSON Reader: add suport for bool8 columns
- PR #1833 Add column iterator with/without nulls
- PR #1665 Add the point-in-polygon GIS function
- PR #1863 Series and Dataframe methods for all and any
- PR #1908 cudf::copy_range and cudf::fill for copying/assigning an index or range to a constant
- PR #1921 Add additional formats for typecasting to/from strings
- PR #1807 Add Series.dropna()
- PR #1987 Allow user defined functions in the form of ptx code to be passed to binops
- PR #1948 Add operator functions like `Series.add()` to DataFrame and Series
- PR #1954 Add skip test argument to GPU build script
- PR #2018 Add bindings for new groupby C++ API
- PR #1984 Add rolling window operations Series.rolling() and DataFrame.rolling()
- PR #1542 Python method and bindings for to_csv
- PR #1995 Add Java API
- PR #1998 Add google benchmark to cudf
- PR #1845 Add cudf::drop_duplicates, DataFrame.drop_duplicates
- PR #1652 Added `Series.where()` feature
- PR #2074 Java Aggregates, logical ops, and better RMM support
- PR #2140 Add a `cudf::transform` function
- PR #2068 Concatenation of different typed columns

## Improvements

- PR #1538 Replacing LesserRTTI with inequality_comparator
- PR #1703 C++: Added non-aggregating `insert` to `concurrent_unordered_map` with specializations to store pairs with a single atomicCAS when possible.
- PR #1422 C++: Added a RAII wrapper for CUDA streams
- PR #1701 Added `unique` method for stringColumns
- PR #1713 Add documentation for Dask-XGBoost
- PR #1666 CSV Reader: Improve performance for files with large number of columns
- PR #1725 Enable the ability to use a single column groupby as its own index
- PR #1759 Add an example showing simultaneous rolling averages to `apply_grouped` documentation
- PR #1746 C++: Remove unused code: `windowed_ops.cu`, `sorting.cu`, `hash_ops.cu`
- PR #1748 C++: Add `bool` nullability flag to `device_table` row operators
- PR #1764 Improve Numerical column: `mean_var` and `mean`
- PR #1767 Speed up Python unit tests
- PR #1770 Added build.sh script, updated CI scripts and documentation
- PR #1739 ORC Reader: Add more pytest coverage
- PR #1696 Added null support in `Series.replace()`.
- PR #1390 Added some basic utility functions for `gdf_column`'s
- PR #1791 Added general column comparison code for testing
- PR #1795 Add printing of git submodule info to `print_env.sh`
- PR #1796 Removing old sort based group by code and gdf_filter
- PR #1811 Added funtions for copying/allocating `cudf::table`s
- PR #1838 Improve columnops.column_empty so that it returns typed columns instead of a generic Column
- PR #1890 Add utils.get_dummies- a pandas-like wrapper around one_hot-encoding
- PR #1823 CSV Reader: default the column type to string for empty dataframes
- PR #1827 Create bindings for scalar-vector binops, and update one_hot_encoding to use them
- PR #1817 Operators now support different sized dataframes as long as they don't share different sized columns
- PR #1855 Transition replace_nulls to new C++ API and update corresponding Cython/Python code
- PR #1858 Add `std::initializer_list` constructor to `column_wrapper`
- PR #1846 C++ type-erased gdf_equal_columns test util; fix gdf_equal_columns logic error
- PR #1390 Added some basic utility functions for `gdf_column`s
- PR #1391 Tidy up bit-resolution-operation and bitmask class code
- PR #1882 Add iloc functionality to MultiIndex dataframes
- PR #1884 Rolling windows: general enhancements and better coverage for unit tests
- PR #1886 support GDF_STRING_CATEGORY columns in apply_boolean_mask, drop_nulls and other libcudf functions
- PR #1896 Improve performance of groupby with levels specified in dask-cudf
- PR #1915 Improve iloc performance for non-contiguous row selection
- PR #1859 Convert read_json into a C++ API
- PR #1919 Rename libcudf namespace gdf to namespace cudf
- PR #1850 Support left_on and right_on for DataFrame merge operator
- PR #1930 Specialize constructor for `cudf::bool8` to cast argument to `bool`
- PR #1938 Add default constructor for `column_wrapper`
- PR #1930 Specialize constructor for `cudf::bool8` to cast argument to `bool`
- PR #1952 consolidate libcudf public API headers in include/cudf
- PR #1949 Improved selection with boolmask using libcudf `apply_boolean_mask`
- PR #1956 Add support for nulls in `query()`
- PR #1973 Update `std::tuple` to `std::pair` in top-most libcudf APIs and C++ transition guide
- PR #1981 Convert read_csv into a C++ API
- PR #1868 ORC Reader: Support row index for speed up on small/medium datasets
- PR #1964 Added support for list-like types in Series.str.cat
- PR #2005 Use HTML5 details tag in bug report issue template
- PR #2003 Removed few redundant unit-tests from test_string.py::test_string_cat
- PR #1944 Groupby design improvements
- PR #2017 Convert `read_orc()` into a C++ API
- PR #2011 Convert `read_parquet()` into a C++ API
- PR #1756 Add documentation "10 Minutes to cuDF and dask_cuDF"
- PR #2034 Adding support for string columns concatenation using "add" binary operator
- PR #2042 Replace old "10 Minutes" guide with new guide for docs build process
- PR #2036 Make library of common test utils to speed up tests compilation
- PR #2022 Facilitating get_dummies to be a high level api too
- PR #2050 Namespace IO readers and add back free-form `read_xxx` functions
- PR #2104 Add a functional ``sort=`` keyword argument to groupby
- PR #2108 Add `find_and_replace` for StringColumn for replacing single values
- PR #1803 cuDF/CuPy interoperability documentation

## Bug Fixes

- PR #1465 Fix for test_orc.py and test_sparse_df.py test failures
- PR #1583 Fix underlying issue in `as_index()` that was causing `Series.quantile()` to fail
- PR #1680 Add errors= keyword to drop() to fix cudf-dask bug
- PR #1651 Fix `query` function on empty dataframe
- PR #1616 Fix CategoricalColumn to access categories by index instead of iteration
- PR #1660 Fix bug in `loc` when indexing with a column name (a string)
- PR #1683 ORC reader: fix timestamp conversion to UTC
- PR #1613 Improve CategoricalColumn.fillna(-1) performance
- PR #1642 Fix failure of CSV_TEST gdf_csv_test.SkiprowsNrows on multiuser systems
- PR #1709 Fix handling of `datetime64[ms]` in `dataframe.select_dtypes`
- PR #1704 CSV Reader: Add support for the plus sign in number fields
- PR #1687 CSV reader: return an empty dataframe for zero size input
- PR #1757 Concatenating columns with null columns
- PR #1755 Add col_level keyword argument to melt
- PR #1758 Fix df.set_index() when setting index from an empty column
- PR #1749 ORC reader: fix long strings of NULL values resulting in incorrect data
- PR #1742 Parquet Reader: Fix index column name to match PANDAS compat
- PR #1782 Update libcudf doc version
- PR #1783 Update conda dependencies
- PR #1786 Maintain the original series name in series.unique output
- PR #1760 CSV Reader: fix segfault when dtype list only includes columns from usecols list
- PR #1831 build.sh: Assuming python is in PATH instead of using PYTHON env var
- PR #1839 Raise an error instead of segfaulting when transposing a DataFrame with StringColumns
- PR #1840 Retain index correctly during merge left_on right_on
- PR #1825 cuDF: Multiaggregation Groupby Failures
- PR #1789 CSV Reader: Fix missing support for specifying `int8` and `int16` dtypes
- PR #1857 Cython Bindings: Handle `bool` columns while calling `column_view_from_NDArrays`
- PR #1849 Allow DataFrame support methods to pass arguments to the methods
- PR #1847 Fixed #1375 by moving the nvstring check into the wrapper function
- PR #1864 Fixing cudf reduction for POWER platform
- PR #1869 Parquet reader: fix Dask timestamps not matching with Pandas (convert to milliseconds)
- PR #1876 add dtype=bool for `any`, `all` to treat integer column correctly
- PR #1875 CSV reader: take NaN values into account in dtype detection
- PR #1873 Add column dtype checking for the all/any methods
- PR #1902 Bug with string iteration in _apply_basic_agg
- PR #1887 Fix for initialization issue in pq_read_arg,orc_read_arg
- PR #1867 JSON reader: add support for null/empty fields, including the 'null' literal
- PR #1891 Fix bug #1750 in string column comparison
- PR #1909 Support of `to_pandas()` of boolean series with null values
- PR #1923 Use prefix removal when two aggs are called on a SeriesGroupBy
- PR #1914 Zero initialize gdf_column local variables
- PR #1959 Add support for comparing boolean Series to scalar
- PR #1966 Ignore index fix in series append
- PR #1967 Compute index __sizeof__ only once for DataFrame __sizeof__
- PR #1977 Support CUDA installation in default system directories
- PR #1982 Fixes incorrect index name after join operation
- PR #1985 Implement `GDF_PYMOD`, a special modulo that follows python's sign rules
- PR #1991 Parquet reader: fix decoding of NULLs
- PR #1990 Fixes a rendering bug in the `apply_grouped` documentation
- PR #1978 Fix for values being filled in an empty dataframe
- PR #2001 Correctly create MultiColumn from Pandas MultiColumn
- PR #2006 Handle empty dataframe groupby construction for dask
- PR #1965 Parquet Reader: Fix duplicate index column when it's already in `use_cols`
- PR #2033 Add pip to conda environment files to fix warning
- PR #2028 CSV Reader: Fix reading of uncompressed files without a recognized file extension
- PR #2073 Fix an issue when gathering columns with NVCategory and nulls
- PR #2053 cudf::apply_boolean_mask return empty column for empty boolean mask
- PR #2066 exclude `IteratorTest.mean_var_output` test from debug build
- PR #2069 Fix JNI code to use read_csv and read_parquet APIs
- PR #2071 Fix bug with unfound transitive dependencies for GTests in Ubuntu 18.04
- PR #2089 Configure Sphinx to render params correctly
- PR #2091 Fix another bug with unfound transitive dependencies for `cudftestutils` in Ubuntu 18.04
- PR #2115 Just apply `--disable-new-dtags` instead of trying to define all the transitive dependencies
- PR #2106 Fix errors in JitCache tests caused by sharing of device memory between processes
- PR #2120 Fix errors in JitCache tests caused by running multiple threads on the same data
- PR #2102 Fix memory leak in groupby
- PR #2113 fixed typo in to_csv code example


# cudf 0.7.2 (16 May 2019)

## New Features

- PR #1735 Added overload for atomicAdd on int64. Streamlined implementation of custom atomic overloads.
- PR #1741 Add MultiIndex concatenation

## Bug Fixes

- PR #1718 Fix issue with SeriesGroupBy MultiIndex in dask-cudf
- PR #1734 Python: fix performance regression for groupby count() aggregations
- PR #1768 Cython: fix handling read only schema buffers in gpuarrow reader


# cudf 0.7.1 (11 May 2019)

## New Features

- PR #1702 Lazy load MultiIndex to return groupby performance to near optimal.

## Bug Fixes

- PR #1708 Fix handling of `datetime64[ms]` in `dataframe.select_dtypes`


# cuDF 0.7.0 (10 May 2019)

## New Features

- PR #982 Implement gdf_group_by_without_aggregations and gdf_unique_indices functions
- PR #1142 Add `GDF_BOOL` column type
- PR #1194 Implement overloads for CUDA atomic operations
- PR #1292 Implemented Bitwise binary ops AND, OR, XOR (&, |, ^)
- PR #1235 Add GPU-accelerated Parquet Reader
- PR #1335 Added local_dict arg in `DataFrame.query()`.
- PR #1282 Add Series and DataFrame.describe()
- PR #1356 Rolling windows
- PR #1381 Add DataFrame._get_numeric_data
- PR #1388 Add CODEOWNERS file to auto-request reviews based on where changes are made
- PR #1396 Add DataFrame.drop method
- PR #1413 Add DataFrame.melt method
- PR #1412 Add DataFrame.pop()
- PR #1419 Initial CSV writer function
- PR #1441 Add Series level cumulative ops (cumsum, cummin, cummax, cumprod)
- PR #1420 Add script to build and test on a local gpuCI image
- PR #1440 Add DatetimeColumn.min(), DatetimeColumn.max()
- PR #1455 Add Series.Shift via Numba kernel
- PR #1441 Add Series level cumulative ops (cumsum, cummin, cummax, cumprod)
- PR #1461 Add Python coverage test to gpu build
- PR #1445 Parquet Reader: Add selective reading of rows and row group
- PR #1532 Parquet Reader: Add support for INT96 timestamps
- PR #1516 Add Series and DataFrame.ndim
- PR #1556 Add libcudf C++ transition guide
- PR #1466 Add GPU-accelerated ORC Reader
- PR #1565 Add build script for nightly doc builds
- PR #1508 Add Series isna, isnull, and notna
- PR #1456 Add Series.diff() via Numba kernel
- PR #1588 Add Index `astype` typecasting
- PR #1301 MultiIndex support
- PR #1599 Level keyword supported in groupby
- PR #929 Add support operations to dataframe
- PR #1609 Groupby accept list of Series
- PR #1658 Support `group_keys=True` keyword in groupby method

## Improvements

- PR #1531 Refactor closures as private functions in gpuarrow
- PR #1404 Parquet reader page data decoding speedup
- PR #1076 Use `type_dispatcher` in join, quantiles, filter, segmented sort, radix sort and hash_groupby
- PR #1202 Simplify README.md
- PR #1149 CSV Reader: Change convertStrToValue() functions to `__device__` only
- PR #1238 Improve performance of the CUDA trie used in the CSV reader
- PR #1245 Use file cache for JIT kernels
- PR #1278 Update CONTRIBUTING for new conda environment yml naming conventions
- PR #1163 Refactored UnaryOps. Reduced API to two functions: `gdf_unary_math` and `gdf_cast`. Added `abs`, `-`, and `~` ops. Changed bindings to Cython
- PR #1284 Update docs version
- PR #1287 add exclude argument to cudf.select_dtype function
- PR #1286 Refactor some of the CSV Reader kernels into generic utility functions
- PR #1291 fillna in `Series.to_gpu_array()` and `Series.to_array()` can accept the scalar too now.
- PR #1005 generic `reduction` and `scan` support
- PR #1349 Replace modernGPU sort join with thrust.
- PR #1363 Add a dataframe.mean(...) that raises NotImplementedError to satisfy `dask.dataframe.utils.is_dataframe_like`
- PR #1319 CSV Reader: Use column wrapper for gdf_column output alloc/dealloc
- PR #1376 Change series quantile default to linear
- PR #1399 Replace CFFI bindings for NVTX functions with Cython bindings
- PR #1389 Refactored `set_null_count()`
- PR #1386 Added macros `GDF_TRY()`, `CUDF_TRY()` and `ASSERT_CUDF_SUCCEEDED()`
- PR #1435 Rework CMake and conda recipes to depend on installed libraries
- PR #1391 Tidy up bit-resolution-operation and bitmask class code
- PR #1439 Add cmake variable to enable compiling CUDA code with -lineinfo
- PR #1462 Add ability to read parquet files from arrow::io::RandomAccessFile
- PR #1453 Convert CSV Reader CFFI to Cython
- PR #1479 Convert Parquet Reader CFFI to Cython
- PR #1397 Add a utility function for producing an overflow-safe kernel launch grid configuration
- PR #1382 Add GPU parsing of nested brackets to cuIO parsing utilities
- PR #1481 Add cudf::table constructor to allocate a set of `gdf_column`s
- PR #1484 Convert GroupBy CFFI to Cython
- PR #1463 Allow and default melt keyword argument var_name to be None
- PR #1486 Parquet Reader: Use device_buffer rather than device_ptr
- PR #1525 Add cudatoolkit conda dependency
- PR #1520 Renamed `src/dataframe` to `src/table` and moved `table.hpp`. Made `types.hpp` to be type declarations only.
- PR #1492 Convert transpose CFFI to Cython
- PR #1495 Convert binary and unary ops CFFI to Cython
- PR #1503 Convert sorting and hashing ops CFFI to Cython
- PR #1522 Use latest release version in update-version CI script
- PR #1533 Remove stale join CFFI, fix memory leaks in join Cython
- PR #1521 Added `row_bitmask` to compute bitmask for rows of a table. Merged `valids_ops.cu` and `bitmask_ops.cu`
- PR #1553 Overload `hash_row` to avoid using intial hash values. Updated `gdf_hash` to select between overloads
- PR #1585 Updated `cudf::table` to maintain own copy of wrapped `gdf_column*`s
- PR #1559 Add `except +` to all Cython function definitions to catch C++ exceptions properly
- PR #1617 `has_nulls` and `column_dtypes` for `cudf::table`
- PR #1590 Remove CFFI from the build / install process entirely
- PR #1536 Convert gpuarrow CFFI to Cython
- PR #1655 Add `Column._pointer` as a way to access underlying `gdf_column*` of a `Column`
- PR #1655 Update readme conda install instructions for cudf version 0.6 and 0.7


## Bug Fixes

- PR #1233 Fix dtypes issue while adding the column to `str` dataframe.
- PR #1254 CSV Reader: fix data type detection for floating-point numbers in scientific notation
- PR #1289 Fix looping over each value instead of each category in concatenation
- PR #1293 Fix Inaccurate error message in join.pyx
- PR #1308 Add atomicCAS overload for `int8_t`, `int16_t`
- PR #1317 Fix catch polymorphic exception by reference in ipc.cu
- PR #1325 Fix dtype of null bitmasks to int8
- PR #1326 Update build documentation to use -DCMAKE_CXX11_ABI=ON
- PR #1334 Add "na_position" argument to CategoricalColumn sort_by_values
- PR #1321 Fix out of bounds warning when checking Bzip2 header
- PR #1359 Add atomicAnd/Or/Xor for integers
- PR #1354 Fix `fillna()` behaviour when replacing values with different dtypes
- PR #1347 Fixed core dump issue while passing dict_dtypes without column names in `cudf.read_csv()`
- PR #1379 Fixed build failure caused due to error: 'col_dtype' may be used uninitialized
- PR #1392 Update cudf Dockerfile and package_versions.sh
- PR #1385 Added INT8 type to `_schema_to_dtype` for use in GpuArrowReader
- PR #1393 Fixed a bug in `gdf_count_nonzero_mask()` for the case of 0 bits to count
- PR #1395 Update CONTRIBUTING to use the environment variable CUDF_HOME
- PR #1416 Fix bug at gdf_quantile_exact and gdf_quantile_appox
- PR #1421 Fix remove creation of series multiple times during `add_column()`
- PR #1405 CSV Reader: Fix memory leaks on read_csv() failure
- PR #1328 Fix CategoricalColumn to_arrow() null mask
- PR #1433 Fix NVStrings/categories includes
- PR #1432 Update NVStrings to 0.7.* to coincide with 0.7 development
- PR #1483 Modify CSV reader to avoid cropping blank quoted characters in non-string fields
- PR #1446 Merge 1275 hotfix from master into branch-0.7
- PR #1447 Fix legacy groupby apply docstring
- PR #1451 Fix hash join estimated result size is not correct
- PR #1454 Fix local build script improperly change directory permissions
- PR #1490 Require Dask 1.1.0+ for `is_dataframe_like` test or skip otherwise.
- PR #1491 Use more specific directories & groups in CODEOWNERS
- PR #1497 Fix Thrust issue on CentOS caused by missing default constructor of host_vector elements
- PR #1498 Add missing include guard to device_atomics.cuh and separated DEVICE_ATOMICS_TEST
- PR #1506 Fix csv-write call to updated NVStrings method
- PR #1510 Added nvstrings `fillna()` function
- PR #1507 Parquet Reader: Default string data to GDF_STRING
- PR #1535 Fix doc issue to ensure correct labelling of cudf.series
- PR #1537 Fix `undefined reference` link error in HashPartitionTest
- PR #1548 Fix ci/local/build.sh README from using an incorrect image example
- PR #1551 CSV Reader: Fix integer column name indexing
- PR #1586 Fix broken `scalar_wrapper::operator==`
- PR #1591 ORC/Parquet Reader: Fix missing import for FileNotFoundError exception
- PR #1573 Parquet Reader: Fix crash due to clash with ORC reader datasource
- PR #1607 Revert change of `column.to_dense_buffer` always return by copy for performance concerns
- PR #1618 ORC reader: fix assert & data output when nrows/skiprows isn't aligned to stripe boundaries
- PR #1631 Fix failure of TYPES_TEST on some gcc-7 based systems.
- PR #1641 CSV Reader: Fix skip_blank_lines behavior with Windows line terminators (\r\n)
- PR #1648 ORC reader: fix non-deterministic output when skiprows is non-zero
- PR #1676 Fix groupby `as_index` behaviour with `MultiIndex`
- PR #1659 Fix bug caused by empty groupbys and multiindex slicing throwing exceptions
- PR #1656 Correct Groupby failure in dask when un-aggregable columns are left in dataframe.
- PR #1689 Fix groupby performance regression
- PR #1694 Add Cython as a runtime dependency since it's required in `setup.py`


# cuDF 0.6.1 (25 Mar 2019)

## Bug Fixes

- PR #1275 Fix CentOS exception in DataFrame.hash_partition from using value "returned" by a void function


# cuDF 0.6.0 (22 Mar 2019)

## New Features

- PR #760 Raise `FileNotFoundError` instead of `GDF_FILE_ERROR` in `read_csv` if the file does not exist
- PR #539 Add Python bindings for replace function
- PR #823 Add Doxygen configuration to enable building HTML documentation for libcudf C/C++ API
- PR #807 CSV Reader: Add byte_range parameter to specify the range in the input file to be read
- PR #857 Add Tail method for Series/DataFrame and update Head method to use iloc
- PR #858 Add series feature hashing support
- PR #871 CSV Reader: Add support for NA values, including user specified strings
- PR #893 Adds PyArrow based parquet readers / writers to Python, fix category dtype handling, fix arrow ingest buffer size issues
- PR #867 CSV Reader: Add support for ignoring blank lines and comment lines
- PR #887 Add Series digitize method
- PR #895 Add Series groupby
- PR #898 Add DataFrame.groupby(level=0) support
- PR #920 Add feather, JSON, HDF5 readers / writers from PyArrow / Pandas
- PR #888 CSV Reader: Add prefix parameter for column names, used when parsing without a header
- PR #913 Add DLPack support: convert between cuDF DataFrame and DLTensor
- PR #939 Add ORC reader from PyArrow
- PR #918 Add Series.groupby(level=0) support
- PR #906 Add binary and comparison ops to DataFrame
- PR #958 Support unary and binary ops on indexes
- PR #964 Add `rename` method to `DataFrame`, `Series`, and `Index`
- PR #985 Add `Series.to_frame` method
- PR #985 Add `drop=` keyword to reset_index method
- PR #994 Remove references to pygdf
- PR #990 Add external series groupby support
- PR #988 Add top-level merge function to cuDF
- PR #992 Add comparison binaryops to DateTime columns
- PR #996 Replace relative path imports with absolute paths in tests
- PR #995 CSV Reader: Add index_col parameter to specify the column name or index to be used as row labels
- PR #1004 Add `from_gpu_matrix` method to DataFrame
- PR #997 Add property index setter
- PR #1007 Replace relative path imports with absolute paths in cudf
- PR #1013 select columns with df.columns
- PR #1016 Rename Series.unique_count() to nunique() to match pandas API
- PR #947 Prefixsum to handle nulls and float types
- PR #1029 Remove rest of relative path imports
- PR #1021 Add filtered selection with assignment for Dataframes
- PR #872 Adding NVCategory support to cudf apis
- PR #1052 Add left/right_index and left/right_on keywords to merge
- PR #1091 Add `indicator=` and `suffixes=` keywords to merge
- PR #1107 Add unsupported keywords to Series.fillna
- PR #1032 Add string support to cuDF python
- PR #1136 Removed `gdf_concat`
- PR #1153 Added function for getting the padded allocation size for valid bitmask
- PR #1148 Add cudf.sqrt for dataframes and Series
- PR #1159 Add Python bindings for libcudf dlpack functions
- PR #1155 Add __array_ufunc__ for DataFrame and Series for sqrt
- PR #1168 to_frame for series accepts a name argument


## Improvements

- PR #1218 Add dask-cudf page to API docs
- PR #892 Add support for heterogeneous types in binary ops with JIT
- PR #730 Improve performance of `gdf_table` constructor
- PR #561 Add Doxygen style comments to Join CUDA functions
- PR #813 unified libcudf API functions by replacing gpu_ with gdf_
- PR #822 Add support for `__cuda_array_interface__` for ingest
- PR #756 Consolidate common helper functions from unordered map and multimap
- PR #753 Improve performance of groupby sum and average, especially for cases with few groups.
- PR #836 Add ingest support for arrow chunked arrays in Column, Series, DataFrame creation
- PR #763 Format doxygen comments for csv_read_arg struct
- PR #532 CSV Reader: Use type dispatcher instead of switch block
- PR #694 Unit test utilities improvements
- PR #878 Add better indexing to Groupby
- PR #554 Add `empty` method and `is_monotonic` attribute to `Index`
- PR #1040 Fixed up Doxygen comment tags
- PR #909 CSV Reader: Avoid host->device->host copy for header row data
- PR #916 Improved unit testing and error checking for `gdf_column_concat`
- PR #941 Replace `numpy` call in `Series.hash_encode` with `numba`
- PR #942 Added increment/decrement operators for wrapper types
- PR #943 Updated `count_nonzero_mask` to return `num_rows` when the mask is null
- PR #952 Added trait to map C++ type to `gdf_dtype`
- PR #966 Updated RMM submodule.
- PR #998 Add IO reader/writer modules to API docs, fix for missing cudf.Series docs
- PR #1017 concatenate along columns for Series and DataFrames
- PR #1002 Support indexing a dataframe with another boolean dataframe
- PR #1018 Better concatenation for Series and Dataframes
- PR #1036 Use Numpydoc style docstrings
- PR #1047 Adding gdf_dtype_extra_info to gdf_column_view_augmented
- PR #1054 Added default ctor to SerialTrieNode to overcome Thrust issue in CentOS7 + CUDA10
- PR #1024 CSV Reader: Add support for hexadecimal integers in integral-type columns
- PR #1033 Update `fillna()` to use libcudf function `gdf_replace_nulls`
- PR #1066 Added inplace assignment for columns and select_dtypes for dataframes
- PR #1026 CSV Reader: Change the meaning and type of the quoting parameter to match Pandas
- PR #1100 Adds `CUDF_EXPECTS` error-checking macro
- PR #1092 Fix select_dtype docstring
- PR #1111 Added cudf::table
- PR #1108 Sorting for datetime columns
- PR #1120 Return a `Series` (not a `Column`) from `Series.cat.set_categories()`
- PR #1128 CSV Reader: The last data row does not need to be line terminated
- PR #1183 Bump Arrow version to 0.12.1
- PR #1208 Default to CXX11_ABI=ON
- PR #1252 Fix NVStrings dependencies for cuda 9.2 and 10.0
- PR #2037 Optimize the existing `gather` and `scatter` routines in `libcudf`

## Bug Fixes

- PR #821 Fix flake8 issues revealed by flake8 update
- PR #808 Resolved renamed `d_columns_valids` variable name
- PR #820 CSV Reader: fix the issue where reader adds additional rows when file uses \r\n as a line terminator
- PR #780 CSV Reader: Fix scientific notation parsing and null values for empty quotes
- PR #815 CSV Reader: Fix data parsing when tabs are present in the input CSV file
- PR #850 Fix bug where left joins where the left df has 0 rows causes a crash
- PR #861 Fix memory leak by preserving the boolean mask index
- PR #875 Handle unnamed indexes in to/from arrow functions
- PR #877 Fix ingest of 1 row arrow tables in from arrow function
- PR #876 Added missing `<type_traits>` include
- PR #889 Deleted test_rmm.py which has now moved to RMM repo
- PR #866 Merge v0.5.1 numpy ABI hotfix into 0.6
- PR #917 value_counts return int type on empty columns
- PR #611 Renamed `gdf_reduce_optimal_output_size()` -> `gdf_reduction_get_intermediate_output_size()`
- PR #923 fix index for negative slicing for cudf dataframe and series
- PR #927 CSV Reader: Fix category GDF_CATEGORY hashes not being computed properly
- PR #921 CSV Reader: Fix parsing errors with delim_whitespace, quotations in the header row, unnamed columns
- PR #933 Fix handling objects of all nulls in series creation
- PR #940 CSV Reader: Fix an issue where the last data row is missing when using byte_range
- PR #945 CSV Reader: Fix incorrect datetime64 when milliseconds or space separator are used
- PR #959 Groupby: Problem with column name lookup
- PR #950 Converting dataframe/recarry with non-contiguous arrays
- PR #963 CSV Reader: Fix another issue with missing data rows when using byte_range
- PR #999 Fix 0 sized kernel launches and empty sort_index exception
- PR #993 Fix dtype in selecting 0 rows from objects
- PR #1009 Fix performance regression in `to_pandas` method on DataFrame
- PR #1008 Remove custom dask communication approach
- PR #1001 CSV Reader: Fix a memory access error when reading a large (>2GB) file with date columns
- PR #1019 Binary Ops: Fix error when one input column has null mask but other doesn't
- PR #1014 CSV Reader: Fix false positives in bool value detection
- PR #1034 CSV Reader: Fix parsing floating point precision and leading zero exponents
- PR #1044 CSV Reader: Fix a segfault when byte range aligns with a page
- PR #1058 Added support for `DataFrame.loc[scalar]`
- PR #1060 Fix column creation with all valid nan values
- PR #1073 CSV Reader: Fix an issue where a column name includes the return character
- PR #1090 Updating Doxygen Comments
- PR #1080 Fix dtypes returned from loc / iloc because of lists
- PR #1102 CSV Reader: Minor fixes and memory usage improvements
- PR #1174: Fix release script typo
- PR #1137 Add prebuild script for CI
- PR #1118 Enhanced the `DataFrame.from_records()` feature
- PR #1129 Fix join performance with index parameter from using numpy array
- PR #1145 Issue with .agg call on multi-column dataframes
- PR #908 Some testing code cleanup
- PR #1167 Fix issue with null_count not being set after inplace fillna()
- PR #1184 Fix iloc performance regression
- PR #1185 Support left_on/right_on and also on=str in merge
- PR #1200 Fix allocating bitmasks with numba instead of rmm in allocate_mask function
- PR #1213 Fix bug with csv reader requesting subset of columns using wrong datatype
- PR #1223 gpuCI: Fix label on rapidsai channel on gpu build scripts
- PR #1242 Add explicit Thrust exec policy to fix NVCATEGORY_TEST segfault on some platforms
- PR #1246 Fix categorical tests that failed due to bad implicit type conversion
- PR #1255 Fix overwriting conda package main label uploads
- PR #1259 Add dlpack includes to pip build


# cuDF 0.5.1 (05 Feb 2019)

## Bug Fixes

- PR #842 Avoid using numpy via cimport to prevent ABI issues in Cython compilation


# cuDF 0.5.0 (28 Jan 2019)

## New Features

- PR #722 Add bzip2 decompression support to `read_csv()`
- PR #693 add ZLIB-based GZIP/ZIP support to `read_csv_strings()`
- PR #411 added null support to gdf_order_by (new API) and cudf_table::sort
- PR #525 Added GitHub Issue templates for bugs, documentation, new features, and questions
- PR #501 CSV Reader: Add support for user-specified decimal point and thousands separator to read_csv_strings()
- PR #455 CSV Reader: Add support for user-specified decimal point and thousands separator to read_csv()
- PR #439 add `DataFrame.drop` method similar to pandas
- PR #356 add `DataFrame.transpose` method and `DataFrame.T` property similar to pandas
- PR #505 CSV Reader: Add support for user-specified boolean values
- PR #350 Implemented Series replace function
- PR #490 Added print_env.sh script to gather relevant environment details when reporting cuDF issues
- PR #474 add ZLIB-based GZIP/ZIP support to `read_csv()`
- PR #547 Added melt similar to `pandas.melt()`
- PR #491 Add CI test script to check for updates to CHANGELOG.md in PRs
- PR #550 Add CI test script to check for style issues in PRs
- PR #558 Add CI scripts for cpu-based conda and gpu-based test builds
- PR #524 Add Boolean Indexing
- PR #564 Update python `sort_values` method to use updated libcudf `gdf_order_by` API
- PR #509 CSV Reader: Input CSV file can now be passed in as a text or a binary buffer
- PR #607 Add `__iter__` and iteritems to DataFrame class
- PR #643 added a new api gdf_replace_nulls that allows a user to replace nulls in a column

## Improvements

- PR #426 Removed sort-based groupby and refactored existing groupby APIs. Also improves C++/CUDA compile time.
- PR #461 Add `CUDF_HOME` variable in README.md to replace relative pathing.
- PR #472 RMM: Created centralized rmm::device_vector alias and rmm::exec_policy
- PR #500 Improved the concurrent hash map class to support partitioned (multi-pass) hash table building.
- PR #454 Improve CSV reader docs and examples
- PR #465 Added templated C++ API for RMM to avoid explicit cast to `void**`
- PR #513 `.gitignore` tweaks
- PR #521 Add `assert_eq` function for testing
- PR #502 Simplify Dockerfile for local dev, eliminate old conda/pip envs
- PR #549 Adds `-rdynamic` compiler flag to nvcc for Debug builds
- PR #472 RMM: Created centralized rmm::device_vector alias and rmm::exec_policy
- PR #577 Added external C++ API for scatter/gather functions
- PR #500 Improved the concurrent hash map class to support partitioned (multi-pass) hash table building
- PR #583 Updated `gdf_size_type` to `int`
- PR #500 Improved the concurrent hash map class to support partitioned (multi-pass) hash table building
- PR #617 Added .dockerignore file. Prevents adding stale cmake cache files to the docker container
- PR #658 Reduced `JOIN_TEST` time by isolating overflow test of hash table size computation
- PR #664 Added Debuging instructions to README
- PR #651 Remove noqa marks in `__init__.py` files
- PR #671 CSV Reader: uncompressed buffer input can be parsed without explicitly specifying compression as None
- PR #684 Make RMM a submodule
- PR #718 Ensure sum, product, min, max methods pandas compatibility on empty datasets
- PR #720 Refactored Index classes to make them more Pandas-like, added CategoricalIndex
- PR #749 Improve to_arrow and from_arrow Pandas compatibility
- PR #766 Remove TravisCI references, remove unused variables from CMake, fix ARROW_VERSION in Cmake
- PR #773 Add build-args back to Dockerfile and handle dependencies based on environment yml file
- PR #781 Move thirdparty submodules to root and symlink in /cpp
- PR #843 Fix broken cudf/python API examples, add new methods to the API index

## Bug Fixes

- PR #569 CSV Reader: Fix days being off-by-one when parsing some dates
- PR #531 CSV Reader: Fix incorrect parsing of quoted numbers
- PR #465 Added templated C++ API for RMM to avoid explicit cast to `void**`
- PR #473 Added missing <random> include
- PR #478 CSV Reader: Add api support for auto column detection, header, mangle_dupe_cols, usecols
- PR #495 Updated README to correct where cffi pytest should be executed
- PR #501 Fix the intermittent segfault caused by the `thousands` and `compression` parameters in the csv reader
- PR #502 Simplify Dockerfile for local dev, eliminate old conda/pip envs
- PR #512 fix bug for `on` parameter in `DataFrame.merge` to allow for None or single column name
- PR #511 Updated python/cudf/bindings/join.pyx to fix cudf merge printing out dtypes
- PR #513 `.gitignore` tweaks
- PR #521 Add `assert_eq` function for testing
- PR #537 Fix CMAKE_CUDA_STANDARD_REQURIED typo in CMakeLists.txt
- PR #447 Fix silent failure in initializing DataFrame from generator
- PR #545 Temporarily disable csv reader thousands test to prevent segfault (test re-enabled in PR #501)
- PR #559 Fix Assertion error while using `applymap` to change the output dtype
- PR #575 Update `print_env.sh` script to better handle missing commands
- PR #612 Prevent an exception from occuring with true division on integer series.
- PR #630 Fix deprecation warning for `pd.core.common.is_categorical_dtype`
- PR #622 Fix Series.append() behaviour when appending values with different numeric dtype
- PR #603 Fix error while creating an empty column using None.
- PR #673 Fix array of strings not being caught in from_pandas
- PR #644 Fix return type and column support of dataframe.quantile()
- PR #634 Fix create `DataFrame.from_pandas()` with numeric column names
- PR #654 Add resolution check for GDF_TIMESTAMP in Join
- PR #648 Enforce one-to-one copy required when using `numba>=0.42.0`
- PR #645 Fix cmake build type handling not setting debug options when CMAKE_BUILD_TYPE=="Debug"
- PR #669 Fix GIL deadlock when launching multiple python threads that make Cython calls
- PR #665 Reworked the hash map to add a way to report the destination partition for a key
- PR #670 CMAKE: Fix env include path taking precedence over libcudf source headers
- PR #674 Check for gdf supported column types
- PR #677 Fix 'gdf_csv_test_Dates' gtest failure due to missing nrows parameter
- PR #604 Fix the parsing errors while reading a csv file using `sep` instead of `delimiter`.
- PR #686 Fix converting nulls to NaT values when converting Series to Pandas/Numpy
- PR #689 CSV Reader: Fix behavior with skiprows+header to match pandas implementation
- PR #691 Fixes Join on empty input DFs
- PR #706 CSV Reader: Fix broken dtype inference when whitespace is in data
- PR #717 CSV reader: fix behavior when parsing a csv file with no data rows
- PR #724 CSV Reader: fix build issue due to parameter type mismatch in a std::max call
- PR #734 Prevents reading undefined memory in gpu_expand_mask_bits numba kernel
- PR #747 CSV Reader: fix an issue where CUDA allocations fail with some large input files
- PR #750 Fix race condition for handling NVStrings in CMake
- PR #719 Fix merge column ordering
- PR #770 Fix issue where RMM submodule pointed to wrong branch and pin other to correct branches
- PR #778 Fix hard coded ABI off setting
- PR #784 Update RMM submodule commit-ish and pip paths
- PR #794 Update `rmm::exec_policy` usage to fix segmentation faults when used as temprory allocator.
- PR #800 Point git submodules to branches of forks instead of exact commits


# cuDF 0.4.0 (05 Dec 2018)

## New Features

- PR #398 add pandas-compatible `DataFrame.shape()` and `Series.shape()`
- PR #394 New documentation feature "10 Minutes to cuDF"
- PR #361 CSV Reader: Add support for strings with delimiters

## Improvements

 - PR #436 Improvements for type_dispatcher and wrapper structs
 - PR #429 Add CHANGELOG.md (this file)
 - PR #266 use faster CUDA-accelerated DataFrame column/Series concatenation.
 - PR #379 new C++ `type_dispatcher` reduces code complexity in supporting many data types.
 - PR #349 Improve performance for creating columns from memoryview objects
 - PR #445 Update reductions to use type_dispatcher. Adds integer types support to sum_of_squares.
 - PR #448 Improve installation instructions in README.md
 - PR #456 Change default CMake build to Release, and added option for disabling compilation of tests

## Bug Fixes

 - PR #444 Fix csv_test CUDA too many resources requested fail.
 - PR #396 added missing output buffer in validity tests for groupbys.
 - PR #408 Dockerfile updates for source reorganization
 - PR #437 Add cffi to Dockerfile conda env, fixes "cannot import name 'librmm'"
 - PR #417 Fix `map_test` failure with CUDA 10
 - PR #414 Fix CMake installation include file paths
 - PR #418 Properly cast string dtypes to programmatic dtypes when instantiating columns
 - PR #427 Fix and tests for Concatenation illegal memory access with nulls


# cuDF 0.3.0 (23 Nov 2018)

## New Features

 - PR #336 CSV Reader string support

## Improvements

 - PR #354 source code refactored for better organization. CMake build system overhaul. Beginning of transition to Cython bindings.
 - PR #290 Add support for typecasting to/from datetime dtype
 - PR #323 Add handling pyarrow boolean arrays in input/out, add tests
 - PR #325 GDF_VALIDITY_UNSUPPORTED now returned for algorithms that don't support non-empty valid bitmasks
 - PR #381 Faster InputTooLarge Join test completes in ms rather than minutes.
 - PR #373 .gitignore improvements
 - PR #367 Doc cleanup & examples for DataFrame methods
 - PR #333 Add Rapids Memory Manager documentation
 - PR #321 Rapids Memory Manager adds file/line location logging and convenience macros
 - PR #334 Implement DataFrame `__copy__` and `__deepcopy__`
 - PR #271 Add NVTX ranges to pygdf
 - PR #311 Document system requirements for conda install

## Bug Fixes

 - PR #337 Retain index on `scale()` function
 - PR #344 Fix test failure due to PyArrow 0.11 Boolean handling
 - PR #364 Remove noexcept from managed_allocator;  CMakeLists fix for NVstrings
 - PR #357 Fix bug that made all series be considered booleans for indexing
 - PR #351 replace conda env configuration for developers
 - PRs #346 #360 Fix CSV reading of negative numbers
 - PR #342 Fix CMake to use conda-installed nvstrings
 - PR #341 Preserve categorical dtype after groupby aggregations
 - PR #315 ReadTheDocs build update to fix missing libcuda.so
 - PR #320 FIX out-of-bounds access error in reductions.cu
 - PR #319 Fix out-of-bounds memory access in libcudf count_valid_bits
 - PR #303 Fix printing empty dataframe


# cuDF 0.2.0 and cuDF 0.1.0

These were initial releases of cuDF based on previously separate pyGDF and libGDF libraries.<|MERGE_RESOLUTION|>--- conflicted
+++ resolved
@@ -204,10 +204,6 @@
 - PR #3388 Support getitem with bools when DataFrame has a MultiIndex
 - PR #3408 Fix String and Column (De-)Serialization
 - PR #3372 Fix dask-distributed scatter_by_map bug
-<<<<<<< HEAD
-- PR #3188 Repr slices up large DataFrames unless they have a MultiColumn
-
-=======
 - PR #3419 Fix a bug in parse_into_parts (incomplete input causing walking past the end of string).
 - PR #3413 Fix dask_cudf read_csv file-list bug
 - PR #3416 Fix memory leak in ColumnVector when pulling strings off the GPU
@@ -218,7 +214,8 @@
 - PR #3459 Fix printing of invalid entries
 - PR #3468 Fix memory leak issue in `drop_duplicates`
 - PR #3474 Fix small doc error in capitalize Docs
->>>>>>> 1037d865
+- PR #3188 Repr slices up large DataFrames unless they have a MultiColumn
+
 
 # cuDF 0.10.0 (16 Oct 2019)
 
