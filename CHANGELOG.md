--- conflicted
+++ resolved
@@ -32,11 +32,8 @@
 - PR #2658 Fix astype() for null categorical columns
 - PR #2660 fix column string category and timeunit concat in the java API
 - PR #2664 ORC reader: fix `skip_rows` larger than first stripe
-<<<<<<< HEAD
+- PR #2654 Allow Java gdfOrderBy to work with string categories
 - PR #2669 AVRO reader: fix non-deterministic output
-=======
-- PR #2654 Allow Java gdfOrderBy to work with string categories
->>>>>>> 1b6fd902
 
 
 # cuDF 0.9.0 (Date TBD)
