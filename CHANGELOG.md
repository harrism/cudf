--- conflicted
+++ resolved
@@ -14,11 +14,8 @@
 - PR #4088 Added asString() on ColumnVector in Java that takes a format string
 - PR #4040 Add support for n-way merge of sorted tables
 - PR #4053 Multi-column quantiles.
-<<<<<<< HEAD
 - PR #4100 Add set_keys function for dictionary columns
-=======
 - PR #3894 Add remove_keys functions for dictionary columns
->>>>>>> 7a9616b9
 - PR #4107 Add groupby nunique aggregation
 - PR #4153 Support Dask serialization protocol on cuDF objects
 - PR #4164 Add Buffer "constructor-kwargs" header
