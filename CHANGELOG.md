# cuDF 0.12.0 (Date TBD)

## New Features

- PR #3224 Define and implement new join APIs.
- PR #3284 Add gpu-accelerated parquet writer
- PR #3254 Python redesign for libcudf++
- PR #3336 Add `from_dlpack` and `to_dlpack`
- PR #3555 Add column names support to libcudf++ io readers and writers
- PR #3619 Support CuPy 7
- PR #3604 Add nvtext ngrams-tokenize function
- PR #3610 Add memory_usage to DataFrame and Series APIs
- PR #3627 Adding cudf::sort and cudf::sort_by_key
- PR #3690 Add bools_to_mask
- PR #3683 Added support for multiple delimiters in `nvtext.token_count()`

## Improvements

<<<<<<< HEAD
- PR #3292 Port NVStrings regex contains function
- PR #3417 Port NVStrings regex findall function
=======
- PR #3351 Add warning when filepath resolves to multiple files in cudf readers
>>>>>>> f639bab3
- PR #3370 Port NVStrings strip functions
- PR #3453 Port NVStrings IPv4 convert functions to cudf strings column
- PR #3441 Port NVStrings url encode/decode to cudf strings column
- PR #3364 Port NVStrings split functions
- PR #3463 Port NVStrings partition/rpartition to cudf strings column
- PR #3502 ORC reader: add option to read DECIMALs as INT64
- PR #3461 Add a new overload to allocate_like() that takes explicit type and size params.
- PR #3590 Specialize hash functions for floating point
- PR #3569 Use `np.asarray` in `StringColumn.deserialize`
- PR #3553 Support Python NoneType in numeric binops
- PR #3511 Support DataFrame / Series mixed arithmetic
- PR #3567 Include `strides` in `__cuda_array_interface__`
- PR #3608 Update OPS codeowner group name
- PR #3431 Port NVStrings translate to cudf strings column
- PR #3620 Add stream parameter to unary ops detail API
- PR #3593 Adding begin/end for mutable_column_device_view
- PR #3587 Merge CHECK_STREAM & CUDA_CHECK_LAST to CHECK_CUDA
- PR #3655 Use move with make_pair to avoid copy construction
- PR #3402 Define and implement new quantiles APIs
- PR #3612 Add ability to customize the JIT kernel cache path
- PR #3647 Remove PatchedNumbaDeviceArray with CuPy 6.6.0
- PR #3641 Remove duplicate definitions of CUDA_DEVICE_CALLABLE
- PR #3640 Enable memory_usage in dask_cudf (also adds pd.Index from_pandas)
- PR #3654 Update Jitify submodule ref to include gcc-8 fix
- PR #3639 Define and implement `nans_to_nulls`
- PR #3699 Stringify libcudacxx headers for binary op JIT
- PR #3697 Improve column insert performance for wide frames
- PR #3710 Remove multiple CMake configuration steps from root build script
- PR #3657 Define and implement compiled binops for string column comparisons

## Bug Fixes

- PR #3550 Update Java package to 0.12
- PR #3549 Fix index name issue with iloc with RangeIndex
- PR #3562 Fix 4GB limit for gzipped-compressed csv files
- PR #2981 enable build.sh to build all targets without installation
- PR #3563 Use `__cuda_array_interface__` for serialization
- PR #3564 Fix cuda memory access error in gather_bitmask_kernel
- PR #3548 Replaced CUDA_RT_CALL with CUDA_TRY
- PR #3622 Fix new warnings and errors when building with gcc-8
- PR #3588 Remove avro reader column order reversal
- PR #3629 Fix hash map test failure
- PR #3637 Fix sorted set_index operations in dask_cudf
- PR #3663 Fix libcudf++ ORC reader microseconds and milliseconds conversion
- PR #3668 Fixing CHECK_CUDA debug build issue
- PR #3684 Fix ends_with logic for matching string case
- PR #3687 Fixed bug while passing input GPU memory pointer in `nvtext.scatter_count()`
- PR #3701 Fix hash_partition hashing all columns instead of columns_to_hash
- PR #3694 Allow for null columns parameter in csv_writer`
- PR #3706 Removed extra type-dispatcher call from merge
- PR #3704 Changed the default delimiter to `whitespace` for nvtext methods.
- PR #3724 Update rmm version to match release
- PR #3743 Fix for `None` data in `__array_interface__`
- PR #3731 Fix performance of zero sized dataframe slice
- PR #3709 Fix inner_join incorrect result issue
- PR #3734 Update numba to 0.46 in conda files
- PR #3738 Update libxx cython types.hpp path
- PR #3672 Fix to_host issue with column_view having offset
- PR #3730 CSV reader: Set invalid float values to NaN/null
- PR #3670 Floor when casting between timestamps of different precisions
- PR #3728 Fix apply_boolean_mask issue with non-null string column


# cuDF 0.11.0 (11 Dec 2019)

## New Features

- PR #2905 Added `Series.median()` and null support for `Series.quantile()`
- PR #2930 JSON Reader: Support ARROW_RANDOM_FILE input
- PR #2956 Add `cudf::stack` and `cudf::tile`
- PR #2980 Added nvtext is_vowel/is_consonant functions
- PR #2987 Add `inplace` arg to `DataFrame.reset_index` and `Series`
- PR #3011 Added libcudf++ transition guide
- PR #3129 Add strings column factory from `std::vector`s
- PR #3054 Add parquet reader support for decimal data types
- PR #3022 adds DataFrame.astype for cuDF dataframes
- PR #2962 Add isnull(), notnull() and related functions
- PR #3025 Move search files to legacy
- PR #3068 Add `scalar` class
- PR #3094 Adding `any` and `all` support from libcudf
- PR #3130 Define and implement new `column_wrapper`
- PR #3143 Define and implement new copying APIs `slice` and `split`
- PR #3161 Move merge files to legacy
- PR #3079 Added support to write ORC files given a local path
- PR #3192 Add dtype param to cast `DataFrame` on init
- PR #3213 Port cuIO to libcudf++
- PR #3222 Add nvtext character tokenizer
- PR #3223 Java expose underlying buffers
- PR #3300 Add `DataFrame.insert`
- PR #3263 Define and implement new `valid_if`
- PR #3278 Add `to_host` utility to copy `column_view` to host
- PR #3087 Add new cudf::experimental bool8 wrapper
- PR #3219 Construct column from column_view
- PR #3250 Define and implement new merge APIs
- PR #3144 Define and implement new hashing APIs `hash` and `hash_partition`
- PR #3229 Define and implement new search APIs
- PR #3308 java add API for memory usage callbacks
- PR #2691 Row-wise reduction and scan operations via CuPy
- PR #3291 Add normalize_nans_and_zeros
- PR #3187 Define and implement new replace APIs
- PR #3356 Add vertical concatenation for table/columns
- PR #3344 java split API
- PR #2791 Add `groupby.std()`
- PR #3368 Enable dropna argument in dask_cudf groupby
- PR #3298 add null replacement iterator for column_device_view
- PR #3297 Define and implement new groupby API.
- PR #3396 Update device_atomics with new bool8 and timestamp specializations
- PR #3411 Java host memory management API
- PR #3393 Implement df.cov and enable covariance/correlation in dask_cudf
- PR #3401 Add dask_cudf ORC writer (to_orc)
- PR #3331 Add copy_if_else
- PR #3427 Define and Implement new multi-search API
- PR #3442 Add Bool-index + Multi column + DataFrame support for set-item
- PR #3172 Define and implement new fill/repeat/copy_range APIs
- PR #3497 Add DataFrame.drop(..., inplace=False) argument
- PR #3469 Add string functionality for replace API
- PR #3527 Add string functionality for merge API
- PR #3557 Add contiguous_split() function.
- PR #3507 Define and implement new binary operation APIs
- PR #3273 Define and implement new reduction APIs

## Improvements

- PR #2904 Move gpu decompressors to cudf::io namespace
- PR #2977 Moved old C++ test utilities to legacy directory.
- PR #2965 Fix slow orc reader perf with large uncompressed blocks
- PR #2995 Move JIT type utilities to legacy directory
- PR #2927 Add ``Table`` and ``TableView`` extension classes that wrap legacy cudf::table
- PR #3005 Renames `cudf::exp` namespace to `cudf::experimental`
- PR #3008 Make safe versions of `is_null` and `is_valid` in `column_device_view`
- PR #3026 Move fill and repeat files to legacy
- PR #3027 Move copying.hpp and related source to legacy folder
- PR #3014 Snappy decompression optimizations
- PR #3032 Use `asarray` to coerce indices to a NumPy array
- PR #2996 IO Readers: Replace `cuio::device_buffer` with `rmm::device_buffer`
- PR #3051 Specialized hash function for strings column
- PR #3065 Select and Concat for cudf::experimental::table
- PR #3080 Move `valid_if.cuh` to `legacy/`
- PR #3052 Moved replace.hpp functionality to legacy
- PR #3091 Move join files to legacy
- PR #3092 Implicitly init RMM if Java allocates before init
- PR #3029 Update gdf_ numeric types with stdint and move to cudf namespace
- PR #3052 Moved replace.hpp functionality to legacy
- PR #2955 Add cmake option to only build for present GPU architecture
- PR #3070 Move functions.h and related source to legacy
- PR #2951 Allow set_index to handle a list of column names
- PR #3093 Move groupby files to legacy
- PR #2988 Removing GIS functionality (now part of cuSpatial library)
- PR #3067 Java method to return size of device memory buffer
- PR #3083 Improved some binary operation tests to include null testing.
- PR #3084 Update to arrow-cpp and pyarrow 0.15.0
- PR #3071 Move cuIO to legacy
- PR #3126 Round 2 of snappy decompression optimizations
- PR #3046 Define and implement new copying APIs `empty_like` and `allocate_like`
- PR #3128 Support MultiIndex in DataFrame.join
- PR #2971 Added initial gather and scatter methods for strings_column_view
- PR #3133 Port NVStrings to cudf column: count_characters and count_bytes
- PR #2991 Added strings column functions concatenate and join_strings
- PR #3028 Define and implement new `gather` APIs.
- PR #3135 Add nvtx utilities to cudf::nvtx namespace
- PR #3021 Java host side concat of serialized buffers
- PR #3138 Move unary files to legacy
- PR #3170 Port NVStrings substring functions to cudf strings column
- PR #3159 Port NVStrings is-chars-types function to cudf strings column
- PR #3154 Make `table_view_base.column()` const and add `mutable_table_view.column()`
- PR #3175 Set cmake cuda version variables
- PR #3171 Move deprecated error macros to legacy
- PR #3191 Port NVStrings integer convert ops to cudf column
- PR #3189 Port NVStrings find ops to cudf column
- PR #3352 Port NVStrings convert float functions to cudf strings column
- PR #3193 Add cuPy as a formal dependency
- PR #3195 Support for zero columned `table_view`
- PR #3165 Java device memory size for string category
- PR #3205 Move transform files to legacy
- PR #3202 Rename and move error.hpp to public headers
- PR #2878 Use upstream merge code in dask_cudf
- PR #3217 Port NVStrings upper and lower case conversion functions
- PR #3350 Port NVStrings booleans convert functions
- PR #3231 Add `column::release()` to give up ownership of contents.
- PR #3157 Use enum class rather than enum for mask_allocation_policy
- PR #3232 Port NVStrings datetime conversion to cudf strings column
- PR #3136 Define and implement new transpose API
- PR #3237 Define and implement new transform APIs
- PR #3245 Move binaryop files to legacy
- PR #3241 Move stream_compaction files to legacy
- PR #3166 Move reductions to legacy
- PR #3261 Small cleanup: remove `== true`
- PR #3271 Update rmm API based on `rmm.reinitialize(...)` change
- PR #3266 Remove optional checks for CuPy
- PR #3268 Adding null ordering per column feature when sorting
- PR #3239 Adding floating point specialization to comparators for NaNs
- PR #3270 Move predicates files to legacy
- PR #3281 Add to_host specialization for strings in column test utilities
- PR #3282 Add `num_bitmask_words`
- PR #3252 Add new factory methods to include passing an existing null mask
- PR #3288 Make `bit.cuh` utilities usable from host code.
- PR #3287 Move rolling windows files to legacy
- PR #3182 Define and implement new unary APIs `is_null` and `is_not_null`
- PR #3314 Drop `cython` from run requirements
- PR #3301 Add tests for empty column wrapper.
- PR #3294 Update to arrow-cpp and pyarrow 0.15.1
- PR #3310 Add `row_hasher` and `element_hasher` utilities
- PR #3272 Support non-default streams when creating/destroying hash maps
- PR #3286 Clean up the starter code on README
- PR #3332 Port NVStrings replace to cudf strings column
- PR #3354 Define and implement new `scatter` APIs
- PR #3322 Port NVStrings pad operations to cudf strings column
- PR #3345 Add cache member for number of characters in string_view class
- PR #3299 Define and implement new `is_sorted` APIs
- PR #3328 Partition by stripes in dask_cudf ORC reader
- PR #3243 Use upstream join code in dask_cudf
- PR #3371 Add `select` method to `table_view`
- PR #3309 Add java and JNI bindings for search bounds
- PR #3305 Define and implement new rolling window APIs
- PR #3380 Concatenate columns of strings
- PR #3382 Add fill function for strings column
- PR #3391 Move device_atomics_tests.cu files to legacy
- PR #3303 Define and implement new stream compaction APIs `copy_if`, `drop_nulls`,
           `apply_boolean_mask`, `drop_duplicate` and `unique_count`.
- PR #3387 Strings column gather function
- PR #3440 Strings column scatter function
- PR #3389 Move quantiles.hpp + group_quantiles.hpp files to legacy
- PR #3397 Port unary cast to libcudf++
- PR #3398 Move reshape.hpp files to legacy
- PR #3395 Port NVStrings regex extract to cudf strings column
- PR #3423 Port NVStrings htoi to cudf strings column
- PR #3425 Strings column copy_if_else implementation
- PR #3422 Move utilities to legacy
- PR #3201 Define and implement new datetime_ops APIs
- PR #3421 Port NVStrings find_multiple to cudf strings column
- PR #3448 Port scatter_to_tables to libcudf++
- PR #3458 Update strings sections in the transition guide
- PR #3462 Add `make_empty_column` and update `empty_like`.
- PR #3465 Port `aggregation` traits and utilities.
- PR #3214 Define and implement new unary operations APIs
- PR #3475 Add `bitmask_to_host` column utility
- PR #3487 Add is_boolean trait and random timestamp generator for testing
- PR #3492 Small cleanup (remove std::abs) and comment
- PR #3407 Allow multiple row-groups per task in dask_cudf read_parquet
- PR #3512 Remove unused CUDA conda labels
- PR #3500 cudf::fill()/cudf::repeat() support for strings columns.
- PR #3438 Update scalar and scalar_device_view to better support strings
- PR #3414 Add copy_range function for strings column
- PR #3451 Add support for implicit typecasting of join columns

## Bug Fixes

- PR #2895 Fixed dask_cudf group_split behavior to handle upstream rearrange_by_divisions
- PR #3048 Support for zero columned tables
- PR #3030 Fix snappy decoding regression in PR #3014
- PR #3041 Fixed exp to experimental namespace name change issue
- PR #3056 Add additional cmake hint for finding local build of RMM files
- PR #3060 Move copying.hpp includes to legacy
- PR #3139 Fixed java RMM auto initalization
- PR #3141 Java fix for relocated IO headers
- PR #3149 Rename column_wrapper.cuh to column_wrapper.hpp
- PR #3168 Fix mutable_column_device_view head const_cast
- PR #3199 Update JNI includes for legacy moves
- PR #3204 ORC writer: Fix ByteRLE encoding of NULLs
- PR #2994 Fix split_out-support but with hash_object_dispatch
- PR #3212 Fix string to date casting when format is not specified
- PR #3218 Fixes `row_lexicographic_comparator` issue with handling two tables
- PR #3228 Default initialize RMM when Java native dependencies are loaded
- PR #3012 replacing instances of `to_gpu_array` with `mem`
- PR #3236 Fix Numba 0.46+/CuPy 6.3 interface compatibility
- PR #3276 Update JNI includes for legacy moves
- PR #3256 Fix orc writer crash with multiple string columns
- PR #3211 Fix breaking change caused by rapidsai/rmm#167
- PR #3265 Fix dangling pointer in `is_sorted`
- PR #3267 ORC writer: fix incorrect ByteRLE encoding of long literal runs
- PR #3277 Fix invalid reference to deleted temporary in `is_sorted`.
- PR #3274 ORC writer: fix integer RLEv2 mode2 unsigned base value encoding
- PR #3279 Fix shutdown hang issues with pinned memory pool init executor
- PR #3280 Invalid children check in mutable_column_device_view
- PR #3289 fix java memory usage API for empty columns
- PR #3293 Fix loading of csv files zipped on MacOS (disabled zip min version check)
- PR #3295 Fix storing storing invalid RMM exec policies.
- PR #3307 Add pd.RangeIndex to from_pandas to fix dask_cudf meta_nonempty bug
- PR #3313 Fix public headers including non-public headers
- PR #3318 Revert arrow to 0.15.0 temporarily to unblock downstream projects CI
- PR #3317 Fix index-argument bug in dask_cudf parquet reader
- PR #3323 Fix `insert` non-assert test case
- PR #3341 Fix `Series` constructor converting NoneType to "None"
- PR #3326 Fix and test for detail::gather map iterator type inference
- PR #3334 Remove zero-size exception check from make_strings_column factories
- PR #3333 Fix compilation issues with `constexpr` functions not marked `__device__`
- PR #3340 Make all benchmarks use cudf base fixture to initialize RMM pool
- PR #3337 Fix Java to pad validity buffers to 64-byte boundary
- PR #3362 Fix `find_and_replace` upcasting series for python scalars and lists
- PR #3357 Disabling `column_view` iterators for non fixed-width types
- PR #3383 Fix : properly compute null counts for rolling_window.
- PR #3386 Removing external includes from `column_view.hpp`
- PR #3369 Add write_partition to dask_cudf to fix to_parquet bug
- PR #3388 Support getitem with bools when DataFrame has a MultiIndex
- PR #3408 Fix String and Column (De-)Serialization
- PR #3372 Fix dask-distributed scatter_by_map bug
- PR #3419 Fix a bug in parse_into_parts (incomplete input causing walking past the end of string).
- PR #3413 Fix dask_cudf read_csv file-list bug
- PR #3416 Fix memory leak in ColumnVector when pulling strings off the GPU
- PR #3424 Fix benchmark build by adding libcudacxx to benchmark's CMakeLists.txt
- PR #3435 Fix diff and shift for empty series
- PR #3439 Fix index-name bug in StringColumn concat
- PR #3445 Fix ORC Writer default stripe size
- PR #3459 Fix printing of invalid entries
- PR #3466 Fix gather null mask allocation for invalid index
- PR #3468 Fix memory leak issue in `drop_duplicates`
- PR #3474 Fix small doc error in capitalize Docs
- PR #3491 Fix more doc errors in NVStrings
- PR #3478 Fix as_index deep copy via Index.rename inplace arg
- PR #3476 Fix ORC reader timezone conversion
- PR #3188 Repr slices up large DataFrames
- PR #3519 Fix strings column concatenate handling zero-sized columns
- PR #3530 Fix copy_if_else test case fail issue
- PR #3523 Fix lgenfe issue with debug build
- PR #3532 Fix potential use-after-free in cudf parquet reader
- PR #3540 Fix unary_op null_mask bug and add missing test cases
- PR #3559 Use HighLevelGraph api in DataFrame constructor (Fix upstream compatibility)
- PR #3572 Fix CI Issue with hypothesis tests that are flaky


# cuDF 0.10.0 (16 Oct 2019)

## New Features

- PR #2423 Added `groupby.quantile()`
- PR #2522 Add Java bindings for NVStrings backed upper and lower case mutators
- PR #2605 Added Sort based groupby in libcudf
- PR #2607 Add Java bindings for parsing JSON
- PR #2629 Add dropna= parameter to groupby
- PR #2585 ORC & Parquet Readers: Remove millisecond timestamp restriction
- PR #2507 Add GPU-accelerated ORC Writer
- PR #2559 Add Series.tolist()
- PR #2653 Add Java bindings for rolling window operations
- PR #2480 Merge `custreamz` codebase into `cudf` repo
- PR #2674 Add __contains__ for Index/Series/Column
- PR #2635 Add support to read from remote and cloud sources like s3, gcs, hdfs
- PR #2722 Add Java bindings for NVTX ranges
- PR #2702 Add make_bool to dataset generation functions
- PR #2394 Move `rapidsai/custrings` into `cudf`
- PR #2734 Final sync of custrings source into cudf
- PR #2724 Add libcudf support for __contains__
- PR #2777 Add python bindings for porter stemmer measure functionality
- PR #2781 Add issorted to is_monotonic
- PR #2685 Add cudf::scatter_to_tables and cython binding
- PR #2743 Add Java bindings for NVStrings timestamp2long as part of String ColumnVector casting
- PR #2785 Add nvstrings Python docs
- PR #2786 Add benchmarks option to root build.sh
- PR #2802 Add `cudf::repeat()` and `cudf.Series.repeat()`
- PR #2773 Add Fisher's unbiased kurtosis and skew for Series/DataFrame
- PR #2748 Parquet Reader: Add option to specify loading of PANDAS index
- PR #2807 Add scatter_by_map to DataFrame python API
- PR #2836 Add nvstrings.code_points method
- PR #2844 Add Series/DataFrame notnull
- PR #2858 Add GTest type list utilities
- PR #2870 Add support for grouping by Series of arbitrary length
- PR #2719 Series covariance and Pearson correlation
- PR #2207 Beginning of libcudf overhaul: introduce new column and table types
- PR #2869 Add `cudf.CategoricalDtype`
- PR #2838 CSV Reader: Support ARROW_RANDOM_FILE input
- PR #2655 CuPy-based Series and Dataframe .values property
- PR #2803 Added `edit_distance_matrix()` function to calculate pairwise edit distance for each string on a given nvstrings object.
- PR #2811 Start of cudf strings column work based on 2207
- PR #2872 Add Java pinned memory pool allocator
- PR #2969 Add findAndReplaceAll to ColumnVector
- PR #2814 Add Datetimeindex.weekday
- PR #2999 Add timestamp conversion support for string categories
- PR #2918 Add cudf::column timestamp wrapper types

## Improvements

- PR #2578 Update legacy_groupby to use libcudf group_by_without_aggregation
- PR #2581 Removed `managed` allocator from hash map classes.
- PR #2571 Remove unnecessary managed memory from gdf_column_concat
- PR #2648 Cython/Python reorg
- PR #2588 Update Series.append documentation
- PR #2632 Replace dask-cudf set_index code with upstream
- PR #2682 Add cudf.set_allocator() function for easier allocator init
- PR #2642 Improve null printing and testing
- PR #2747 Add missing Cython headers / cudftestutil lib to conda package for cuspatial build
- PR #2706 Compute CSV format in device code to speedup performance
- PR #2673 Add support for np.longlong type
- PR #2703 move dask serialization dispatch into cudf
- PR #2728 Add YYMMDD to version tag for nightly conda packages
- PR #2729 Handle file-handle input in to_csv
- PR #2741 CSV Reader: Move kernel functions into its own file
- PR #2766 Improve nvstrings python cmake flexibility
- PR #2756 Add out_time_unit option to csv reader, support timestamp resolutions
- PR #2771 Stopgap alias for to_gpu_matrix()
- PR #2783 Support mapping input columns to function arguments in apply kernels
- PR #2645 libcudf unique_count for Series.nunique
- PR #2817 Dask-cudf: `read_parquet` support for remote filesystems
- PR #2823 improve java data movement debugging
- PR #2806 CSV Reader: Clean-up row offset operations
- PR #2640 Add dask wait/persist exmaple to 10 minute guide
- PR #2828 Optimizations of kernel launch configuration for `DataFrame.apply_rows` and `DataFrame.apply_chunks`
- PR #2831 Add `column` argument to `DataFrame.drop`
- PR #2775 Various optimizations to improve __getitem__ and __setitem__ performance
- PR #2810 cudf::allocate_like can optionally always allocate a mask.
- PR #2833 Parquet reader: align page data allocation sizes to 4-bytes to satisfy cuda-memcheck
- PR #2832 Using the new Python bindings for UCX
- PR #2856 Update group_split_cudf to use scatter_by_map
- PR #2890 Optionally keep serialized table data on the host.
- PR #2778 Doc: Updated and fixed some docstrings that were formatted incorrectly.
- PR #2830 Use YYMMDD tag in custreamz nightly build
- PR #2875 Java: Remove synchronized from register methods in MemoryCleaner
- PR #2887 Minor snappy decompression optimization
- PR #2899 Use new RMM API based on Cython
- PR #2788 Guide to Python UDFs
- PR #2919 Change java API to use operators in groupby namespace
- PR #2909 CSV Reader: Avoid row offsets host vector default init
- PR #2834 DataFrame supports setting columns via attribute syntax `df.x = col`
- PR #3147 DataFrame can be initialized from rows via list of tuples
- PR #3539 Restrict CuPy to 6

## Bug Fixes

- PR #2584 ORC Reader: fix parsing of `DECIMAL` index positions
- PR #2619 Fix groupby serialization/deserialization
- PR #2614 Update Java version to match
- PR #2601 Fixes nlargest(1) issue in Series and Dataframe
- PR #2610 Fix a bug in index serialization (properly pass DeviceNDArray)
- PR #2621 Fixes the floordiv issue of not promoting float type when rhs is 0
- PR #2611 Types Test: fix static casting from negative int to string
- PR #2618 IO Readers: Fix datasource memory map failure for multiple reads
- PR #2628 groupby_without_aggregation non-nullable input table produces non-nullable output
- PR #2615 fix string category partitioning in java API
- PR #2641 fix string category and timeunit concat in the java API
- PR #2649 Fix groupby issue resulting from column_empty bug
- PR #2658 Fix astype() for null categorical columns
- PR #2660 fix column string category and timeunit concat in the java API
- PR #2664 ORC reader: fix `skip_rows` larger than first stripe
- PR #2654 Allow Java gdfOrderBy to work with string categories
- PR #2669 AVRO reader: fix non-deterministic output
- PR #2668 Update Java bindings to specify timestamp units for ORC and Parquet readers
- PR #2679 AVRO reader: fix cuda errors when decoding compressed streams
- PR #2692 Add concatenation for data-frame with different headers (empty and non-empty)
- PR #2651 Remove nvidia driver installation from ci/cpu/build.sh
- PR #2697 Ensure csv reader sets datetime column time units
- PR #2698 Return RangeIndex from contiguous slice of RangeIndex
- PR #2672 Fix null and integer handling in round
- PR #2704 Parquet Reader: Fix crash when loading string column with nulls
- PR #2725 Fix Jitify issue with running on Turing using CUDA version < 10
- PR #2731 Fix building of benchmarks
- PR #2738 Fix java to find new NVStrings locations
- PR #2736 Pin Jitify branch to v0.10 version
- PR #2742 IO Readers: Fix possible silent failures when creating `NvStrings` instance
- PR #2753 Fix java quantile API calls
- PR #2762 Fix validity processing for time in java
- PR #2796 Fix handling string slicing and other nvstrings delegated methods with dask
- PR #2769 Fix link to API docs in README.md
- PR #2772 Handle multiindex pandas Series #2772
- PR #2749 Fix apply_rows/apply_chunks pessimistic null mask to use in_cols null masks only
- PR #2752 CSV Reader: Fix exception when there's no rows to process
- PR #2716 Added Exception for `StringMethods` in string methods
- PR #2787 Fix Broadcasting `None` to `cudf-series`
- PR #2794 Fix async race in NVCategory::get_value and get_value_bounds
- PR #2795 Fix java build/cast error
- PR #2496 Fix improper merge of two dataframes when names differ
- PR #2824 Fix issue with incorrect result when Numeric Series replace is called several times
- PR #2751 Replace value with null
- PR #2765 Fix Java inequality comparisons for string category
- PR #2818 Fix java join API to use new C++ join API
- PR #2841 Fix nvstrings.slice and slice_from for range (0,0)
- PR #2837 Fix join benchmark
- PR #2809 Add hash_df and group_split dispatch functions for dask
- PR #2843 Parquet reader: fix skip_rows when not aligned with page or row_group boundaries
- PR #2851 Deleted existing dask-cudf/record.txt
- PR #2854 Fix column creation from ephemeral objects exposing __cuda_array_interface__
- PR #2860 Fix boolean indexing when the result is a single row
- PR #2859 Fix tail method issue for string columns
- PR #2852 Fixed `cumsum()` and `cumprod()` on boolean series.
- PR #2865 DaskIO: Fix `read_csv` and `read_orc` when input is list of files
- PR #2750 Fixed casting values to cudf::bool8 so non-zero values always cast to true
- PR #2873 Fixed dask_cudf read_partition bug by generating ParquetDatasetPiece
- PR #2850 Fixes dask_cudf.read_parquet on partitioned datasets
- PR #2896 Properly handle `axis` string keywords in `concat`
- PR #2926 Update rounding algorithm to avoid using fmod
- PR #2968 Fix Java dependency loading when using NVTX
- PR #2963 Fix ORC writer uncompressed block indexing
- PR #2928 CSV Reader: Fix using `byte_range` for large datasets
- PR #2983 Fix sm_70+ race condition in gpu_unsnap
- PR #2964 ORC Writer: Segfault when writing mixed numeric and string columns
- PR #3007 Java: Remove unit test that frees RMM invalid pointer
- PR #3009 Fix orc reader RLEv2 patch position regression from PR #2507
- PR #3002 Fix CUDA invalid configuration errors reported after loading an ORC file without data
- PR #3035 Update update-version.sh for new docs locations
- PR #3038 Fix uninitialized stream parameter in device_table deleter
- PR #3064 Fixes groupby performance issue
- PR #3061 Add rmmInitialize to nvstrings gtests
- PR #3058 Fix UDF doc markdown formatting
- PR #3059 Add nvstrings python build instructions to contributing.md


# cuDF 0.9.0 (21 Aug 2019)

## New Features

- PR #1993 Add CUDA-accelerated series aggregations: mean, var, std
- PR #2111 IO Readers: Support memory buffer, file-like object, and URL inputs
- PR #2012 Add `reindex()` to DataFrame and Series
- PR #2097 Add GPU-accelerated AVRO reader
- PR #2098 Support binary ops on DFs and Series with mismatched indices
- PR #2160 Merge `dask-cudf` codebase into `cudf` repo
- PR #2149 CSV Reader: Add `hex` dtype for explicit hexadecimal parsing
- PR #2156 Add `upper_bound()` and `lower_bound()` for libcudf tables and `searchsorted()` for cuDF Series
- PR #2158 CSV Reader: Support single, non-list/dict argument for `dtype`
- PR #2177 CSV Reader: Add `parse_dates` parameter for explicit date inference
- PR #1744 cudf::apply_boolean_mask and cudf::drop_nulls support for cudf::table inputs (multi-column)
- PR #2196 Add `DataFrame.dropna()`
- PR #2197 CSV Writer: add `chunksize` parameter for `to_csv`
- PR #2215 `type_dispatcher` benchmark
- PR #2179 Add Java quantiles
- PR #2157 Add __array_function__ to DataFrame and Series
- PR #2212 Java support for ORC reader
- PR #2224 Add DataFrame isna, isnull, notna functions
- PR #2236 Add Series.drop_duplicates
- PR #2105 Add hash-based join benchmark
- PR #2316 Add unique, nunique, and value_counts for datetime columns
- PR #2337 Add Java support for slicing a ColumnVector
- PR #2049 Add cudf::merge (sorted merge)
- PR #2368 Full cudf+dask Parquet Support
- PR #2380 New cudf::is_sorted checks whether cudf::table is sorted
- PR #2356 Java column vector standard deviation support
- PR #2221 MultiIndex full indexing - Support iloc and wildcards for loc
- PR #2429 Java support for getting length of strings in a ColumnVector
- PR #2415 Add `value_counts` for series of any type
- PR #2446 Add __array_function__ for index
- PR #2437 ORC reader: Add 'use_np_dtypes' option
- PR #2382 Add CategoricalAccessor add, remove, rename, and ordering methods
- PR #2464 Native implement `__cuda_array_interface__` for Series/Index/Column objects
- PR #2425 Rolling window now accepts array-based user-defined functions
- PR #2442 Add __setitem__
- PR #2449 Java support for getting byte count of strings in a ColumnVector
- PR #2492 Add groupby.size() method
- PR #2358 Add cudf::nans_to_nulls: convert floating point column into bitmask
- PR #2489 Add drop argument to set_index
- PR #2491 Add Java bindings for ORC reader 'use_np_dtypes' option
- PR #2213 Support s/ms/us/ns DatetimeColumn time unit resolutions
- PR #2536 Add _constructor properties to Series and DataFrame

## Improvements

- PR #2103 Move old `column` and `bitmask` files into `legacy/` directory
- PR #2109 added name to Python column classes
- PR #1947 Cleanup serialization code
- PR #2125 More aggregate in java API
- PR #2127 Add in java Scalar tests
- PR #2088 Refactor of Python groupby code
- PR #2130 Java serialization and deserialization of tables.
- PR #2131 Chunk rows logic added to csv_writer
- PR #2129 Add functions in the Java API to support nullable column filtering
- PR #2165 made changes to get_dummies api for it to be available in MethodCache
- PR #2171 Add CodeCov integration, fix doc version, make --skip-tests work when invoking with source
- PR #2184 handle remote orc files for dask-cudf
- PR #2186 Add `getitem` and `getattr` style access to Rolling objects
- PR #2168 Use cudf.Column for CategoricalColumn's categories instead of a tuple
- PR #2193 DOC: cudf::type_dispatcher documentation for specializing dispatched functors
- PR #2199 Better java support for appending strings
- PR #2176 Added column dtype support for datetime, int8, int16 to csv_writer
- PR #2209 Matching `get_dummies` & `select_dtypes` behavior to pandas
- PR #2217 Updated Java bindings to use the new groupby API
- PR #2214 DOC: Update doc instructions to build/install `cudf` and `dask-cudf`
- PR #2220 Update Java bindings for reduction rename
- PR #2232 Move CodeCov upload from build script to Jenkins
- PR #2225 refactor to use libcudf for gathering columns in dataframes
- PR #2293 Improve join performance (faster compute_join_output_size)
- PR #2300 Create separate dask codeowners for dask-cudf codebase
- PR #2304 gdf_group_by_without_aggregations returns gdf_column
- PR #2309 Java readers: remove redundant copy of result pointers
- PR #2307 Add `black` and `isort` to style checker script
- PR #2345 Restore removal of old groupby implementation
- PR #2342 Improve `astype()` to operate all ways
- PR #2329 using libcudf cudf::copy for column deep copy
- PR #2344 DOC: docs on code formatting for contributors
- PR #2376 Add inoperative axis= and win_type= arguments to Rolling()
- PR #2378 remove dask for (de-)serialization of cudf objects
- PR #2353 Bump Arrow and Dask versions
- PR #2377 Replace `standard_python_slice` with just `slice.indices()`
- PR #2373 cudf.DataFrame enchancements & Series.values support
- PR #2392 Remove dlpack submodule; make cuDF's Cython API externally accessible
- PR #2430 Updated Java bindings to use the new unary API
- PR #2406 Moved all existing `table` related files to a `legacy/` directory
- PR #2350 Performance related changes to get_dummies
- PR #2420 Remove `cudautils.astype` and replace with `typecast.apply_cast`
- PR #2456 Small improvement to typecast utility
- PR #2458 Fix handling of thirdparty packages in `isort` config
- PR #2459 IO Readers: Consolidate all readers to use `datasource` class
- PR #2475 Exposed type_dispatcher.hpp, nvcategory_util.hpp and wrapper_types.hpp in the include folder
- PR #2484 Enabled building libcudf as a static library
- PR #2453 Streamline CUDA_REL environment variable
- PR #2483 Bundle Boost filesystem dependency in the Java jar
- PR #2486 Java API hash functions
- PR #2481 Adds the ignore_null_keys option to the java api
- PR #2490 Java api: support multiple aggregates for the same column
- PR #2510 Java api: uses table based apply_boolean_mask
- PR #2432 Use pandas formatting for console, html, and latex output
- PR #2573 Bump numba version to 0.45.1
- PR #2606 Fix references to notebooks-contrib

## Bug Fixes

- PR #2086 Fixed quantile api behavior mismatch in series & dataframe
- PR #2128 Add offset param to host buffer readers in java API.
- PR #2145 Work around binops validity checks for java
- PR #2146 Work around unary_math validity checks for java
- PR #2151 Fixes bug in cudf::copy_range where null_count was invalid
- PR #2139 matching to pandas describe behavior & fixing nan values issue
- PR #2161 Implicitly convert unsigned to signed integer types in binops
- PR #2154 CSV Reader: Fix bools misdetected as strings dtype
- PR #2178 Fix bug in rolling bindings where a view of an ephemeral column was being taken
- PR #2180 Fix issue with isort reordering `importorskip` below imports depending on them
- PR #2187 fix to honor dtype when numpy arrays are passed to columnops.as_column
- PR #2190 Fix issue in astype conversion of string column to 'str'
- PR #2208 Fix issue with calling `head()` on one row dataframe
- PR #2229 Propagate exceptions from Cython cdef functions
- PR #2234 Fix issue with local build script not properly building
- PR #2223 Fix CUDA invalid configuration errors reported after loading small compressed ORC files
- PR #2162 Setting is_unique and is_monotonic-related attributes
- PR #2244 Fix ORC RLEv2 delta mode decoding with nonzero residual delta width
- PR #2297 Work around `var/std` unsupported only at debug build
- PR #2302 Fixed java serialization corner case
- PR #2355 Handle float16 in binary operations
- PR #2311 Fix copy behaviour for GenericIndex
- PR #2349 Fix issues with String filter in java API
- PR #2323 Fix groupby on categoricals
- PR #2328 Ensure order is preserved in CategoricalAccessor._set_categories
- PR #2202 Fix issue with unary ops mishandling empty input
- PR #2326 Fix for bug in DLPack when reading multiple columns
- PR #2324 Fix cudf Docker build
- PR #2325 Fix ORC RLEv2 patched base mode decoding with nonzero patch width
- PR #2235 Fix get_dummies to be compatible with dask
- PR #2332 Zero initialize gdf_dtype_extra_info
- PR #2355 Handle float16 in binary operations
- PR #2360 Fix missing dtype handling in cudf.Series & columnops.as_column
- PR #2364 Fix quantile api and other trivial issues around it
- PR #2361 Fixed issue with `codes` of CategoricalIndex
- PR #2357 Fixed inconsistent type of index created with from_pandas vs direct construction
- PR #2389 Fixed Rolling __getattr__ and __getitem__ for offset based windows
- PR #2402 Fixed bug in valid mask computation in cudf::copy_if (apply_boolean_mask)
- PR #2401 Fix to a scalar datetime(of type Days) issue
- PR #2386 Correctly allocate output valids in groupby
- PR #2411 Fixed failures on binary op on single element string column
- PR #2422 Fix Pandas logical binary operation incompatibilites
- PR #2447 Fix CodeCov posting build statuses temporarily
- PR #2450 Fix erroneous null handling in `cudf.DataFrame`'s `apply_rows`
- PR #2470 Fix issues with empty strings and string categories (Java)
- PR #2471 Fix String Column Validity.
- PR #2481 Fix java validity buffer serialization
- PR #2485 Updated bytes calculation to use size_t to avoid overflow in column concat
- PR #2461 Fix groupby multiple aggregations same column
- PR #2514 Fix cudf::drop_nulls threshold handling in Cython
- PR #2516 Fix utilities include paths and meta.yaml header paths
- PR #2517 Fix device memory leak in to_dlpack tensor deleter
- PR #2431 Fix local build generated file ownerships
- PR #2511 Added import of orc, refactored exception handlers to not squash fatal exceptions
- PR #2527 Fix index and column input handling in dask_cudf read_parquet
- PR #2466 Fix `dataframe.query` returning null rows erroneously
- PR #2548 Orc reader: fix non-deterministic data decoding at chunk boundaries
- PR #2557 fix cudautils import in string.py
- PR #2521 Fix casting datetimes from/to the same resolution
- PR #2545 Fix MultiIndexes with datetime levels
- PR #2560 Remove duplicate `dlpack` definition in conda recipe
- PR #2567 Fix ColumnVector.fromScalar issues while dealing with null scalars
- PR #2565 Orc reader: fix incorrect data decoding of int64 data types
- PR #2577 Fix search benchmark compilation error by adding necessary header
- PR #2604 Fix a bug in copying.pyx:_normalize_types that upcasted int32 to int64


# cuDF 0.8.0 (27 June 2019)

## New Features

- PR #1524 Add GPU-accelerated JSON Lines parser with limited feature set
- PR #1569 Add support for Json objects to the JSON Lines reader
- PR #1622 Add Series.loc
- PR #1654 Add cudf::apply_boolean_mask: faster replacement for gdf_apply_stencil
- PR #1487 cython gather/scatter
- PR #1310 Implemented the slice/split functionality.
- PR #1630 Add Python layer to the GPU-accelerated JSON reader
- PR #1745 Add rounding of numeric columns via Numba
- PR #1772 JSON reader: add support for BytesIO and StringIO input
- PR #1527 Support GDF_BOOL8 in readers and writers
- PR #1819 Logical operators (AND, OR, NOT) for libcudf and cuDF
- PR #1813 ORC Reader: Add support for stripe selection
- PR #1828 JSON Reader: add suport for bool8 columns
- PR #1833 Add column iterator with/without nulls
- PR #1665 Add the point-in-polygon GIS function
- PR #1863 Series and Dataframe methods for all and any
- PR #1908 cudf::copy_range and cudf::fill for copying/assigning an index or range to a constant
- PR #1921 Add additional formats for typecasting to/from strings
- PR #1807 Add Series.dropna()
- PR #1987 Allow user defined functions in the form of ptx code to be passed to binops
- PR #1948 Add operator functions like `Series.add()` to DataFrame and Series
- PR #1954 Add skip test argument to GPU build script
- PR #2018 Add bindings for new groupby C++ API
- PR #1984 Add rolling window operations Series.rolling() and DataFrame.rolling()
- PR #1542 Python method and bindings for to_csv
- PR #1995 Add Java API
- PR #1998 Add google benchmark to cudf
- PR #1845 Add cudf::drop_duplicates, DataFrame.drop_duplicates
- PR #1652 Added `Series.where()` feature
- PR #2074 Java Aggregates, logical ops, and better RMM support
- PR #2140 Add a `cudf::transform` function
- PR #2068 Concatenation of different typed columns

## Improvements

- PR #1538 Replacing LesserRTTI with inequality_comparator
- PR #1703 C++: Added non-aggregating `insert` to `concurrent_unordered_map` with specializations to store pairs with a single atomicCAS when possible.
- PR #1422 C++: Added a RAII wrapper for CUDA streams
- PR #1701 Added `unique` method for stringColumns
- PR #1713 Add documentation for Dask-XGBoost
- PR #1666 CSV Reader: Improve performance for files with large number of columns
- PR #1725 Enable the ability to use a single column groupby as its own index
- PR #1759 Add an example showing simultaneous rolling averages to `apply_grouped` documentation
- PR #1746 C++: Remove unused code: `windowed_ops.cu`, `sorting.cu`, `hash_ops.cu`
- PR #1748 C++: Add `bool` nullability flag to `device_table` row operators
- PR #1764 Improve Numerical column: `mean_var` and `mean`
- PR #1767 Speed up Python unit tests
- PR #1770 Added build.sh script, updated CI scripts and documentation
- PR #1739 ORC Reader: Add more pytest coverage
- PR #1696 Added null support in `Series.replace()`.
- PR #1390 Added some basic utility functions for `gdf_column`'s
- PR #1791 Added general column comparison code for testing
- PR #1795 Add printing of git submodule info to `print_env.sh`
- PR #1796 Removing old sort based group by code and gdf_filter
- PR #1811 Added funtions for copying/allocating `cudf::table`s
- PR #1838 Improve columnops.column_empty so that it returns typed columns instead of a generic Column
- PR #1890 Add utils.get_dummies- a pandas-like wrapper around one_hot-encoding
- PR #1823 CSV Reader: default the column type to string for empty dataframes
- PR #1827 Create bindings for scalar-vector binops, and update one_hot_encoding to use them
- PR #1817 Operators now support different sized dataframes as long as they don't share different sized columns
- PR #1855 Transition replace_nulls to new C++ API and update corresponding Cython/Python code
- PR #1858 Add `std::initializer_list` constructor to `column_wrapper`
- PR #1846 C++ type-erased gdf_equal_columns test util; fix gdf_equal_columns logic error
- PR #1390 Added some basic utility functions for `gdf_column`s
- PR #1391 Tidy up bit-resolution-operation and bitmask class code
- PR #1882 Add iloc functionality to MultiIndex dataframes
- PR #1884 Rolling windows: general enhancements and better coverage for unit tests
- PR #1886 support GDF_STRING_CATEGORY columns in apply_boolean_mask, drop_nulls and other libcudf functions
- PR #1896 Improve performance of groupby with levels specified in dask-cudf
- PR #1915 Improve iloc performance for non-contiguous row selection
- PR #1859 Convert read_json into a C++ API
- PR #1919 Rename libcudf namespace gdf to namespace cudf
- PR #1850 Support left_on and right_on for DataFrame merge operator
- PR #1930 Specialize constructor for `cudf::bool8` to cast argument to `bool`
- PR #1938 Add default constructor for `column_wrapper`
- PR #1930 Specialize constructor for `cudf::bool8` to cast argument to `bool`
- PR #1952 consolidate libcudf public API headers in include/cudf
- PR #1949 Improved selection with boolmask using libcudf `apply_boolean_mask`
- PR #1956 Add support for nulls in `query()`
- PR #1973 Update `std::tuple` to `std::pair` in top-most libcudf APIs and C++ transition guide
- PR #1981 Convert read_csv into a C++ API
- PR #1868 ORC Reader: Support row index for speed up on small/medium datasets
- PR #1964 Added support for list-like types in Series.str.cat
- PR #2005 Use HTML5 details tag in bug report issue template
- PR #2003 Removed few redundant unit-tests from test_string.py::test_string_cat
- PR #1944 Groupby design improvements
- PR #2017 Convert `read_orc()` into a C++ API
- PR #2011 Convert `read_parquet()` into a C++ API
- PR #1756 Add documentation "10 Minutes to cuDF and dask_cuDF"
- PR #2034 Adding support for string columns concatenation using "add" binary operator
- PR #2042 Replace old "10 Minutes" guide with new guide for docs build process
- PR #2036 Make library of common test utils to speed up tests compilation
- PR #2022 Facilitating get_dummies to be a high level api too
- PR #2050 Namespace IO readers and add back free-form `read_xxx` functions
- PR #2104 Add a functional ``sort=`` keyword argument to groupby
- PR #2108 Add `find_and_replace` for StringColumn for replacing single values
- PR #1803 cuDF/CuPy interoperability documentation

## Bug Fixes

- PR #1465 Fix for test_orc.py and test_sparse_df.py test failures
- PR #1583 Fix underlying issue in `as_index()` that was causing `Series.quantile()` to fail
- PR #1680 Add errors= keyword to drop() to fix cudf-dask bug
- PR #1651 Fix `query` function on empty dataframe
- PR #1616 Fix CategoricalColumn to access categories by index instead of iteration
- PR #1660 Fix bug in `loc` when indexing with a column name (a string)
- PR #1683 ORC reader: fix timestamp conversion to UTC
- PR #1613 Improve CategoricalColumn.fillna(-1) performance
- PR #1642 Fix failure of CSV_TEST gdf_csv_test.SkiprowsNrows on multiuser systems
- PR #1709 Fix handling of `datetime64[ms]` in `dataframe.select_dtypes`
- PR #1704 CSV Reader: Add support for the plus sign in number fields
- PR #1687 CSV reader: return an empty dataframe for zero size input
- PR #1757 Concatenating columns with null columns
- PR #1755 Add col_level keyword argument to melt
- PR #1758 Fix df.set_index() when setting index from an empty column
- PR #1749 ORC reader: fix long strings of NULL values resulting in incorrect data
- PR #1742 Parquet Reader: Fix index column name to match PANDAS compat
- PR #1782 Update libcudf doc version
- PR #1783 Update conda dependencies
- PR #1786 Maintain the original series name in series.unique output
- PR #1760 CSV Reader: fix segfault when dtype list only includes columns from usecols list
- PR #1831 build.sh: Assuming python is in PATH instead of using PYTHON env var
- PR #1839 Raise an error instead of segfaulting when transposing a DataFrame with StringColumns
- PR #1840 Retain index correctly during merge left_on right_on
- PR #1825 cuDF: Multiaggregation Groupby Failures
- PR #1789 CSV Reader: Fix missing support for specifying `int8` and `int16` dtypes
- PR #1857 Cython Bindings: Handle `bool` columns while calling `column_view_from_NDArrays`
- PR #1849 Allow DataFrame support methods to pass arguments to the methods
- PR #1847 Fixed #1375 by moving the nvstring check into the wrapper function
- PR #1864 Fixing cudf reduction for POWER platform
- PR #1869 Parquet reader: fix Dask timestamps not matching with Pandas (convert to milliseconds)
- PR #1876 add dtype=bool for `any`, `all` to treat integer column correctly
- PR #1875 CSV reader: take NaN values into account in dtype detection
- PR #1873 Add column dtype checking for the all/any methods
- PR #1902 Bug with string iteration in _apply_basic_agg
- PR #1887 Fix for initialization issue in pq_read_arg,orc_read_arg
- PR #1867 JSON reader: add support for null/empty fields, including the 'null' literal
- PR #1891 Fix bug #1750 in string column comparison
- PR #1909 Support of `to_pandas()` of boolean series with null values
- PR #1923 Use prefix removal when two aggs are called on a SeriesGroupBy
- PR #1914 Zero initialize gdf_column local variables
- PR #1959 Add support for comparing boolean Series to scalar
- PR #1966 Ignore index fix in series append
- PR #1967 Compute index __sizeof__ only once for DataFrame __sizeof__
- PR #1977 Support CUDA installation in default system directories
- PR #1982 Fixes incorrect index name after join operation
- PR #1985 Implement `GDF_PYMOD`, a special modulo that follows python's sign rules
- PR #1991 Parquet reader: fix decoding of NULLs
- PR #1990 Fixes a rendering bug in the `apply_grouped` documentation
- PR #1978 Fix for values being filled in an empty dataframe
- PR #2001 Correctly create MultiColumn from Pandas MultiColumn
- PR #2006 Handle empty dataframe groupby construction for dask
- PR #1965 Parquet Reader: Fix duplicate index column when it's already in `use_cols`
- PR #2033 Add pip to conda environment files to fix warning
- PR #2028 CSV Reader: Fix reading of uncompressed files without a recognized file extension
- PR #2073 Fix an issue when gathering columns with NVCategory and nulls
- PR #2053 cudf::apply_boolean_mask return empty column for empty boolean mask
- PR #2066 exclude `IteratorTest.mean_var_output` test from debug build
- PR #2069 Fix JNI code to use read_csv and read_parquet APIs
- PR #2071 Fix bug with unfound transitive dependencies for GTests in Ubuntu 18.04
- PR #2089 Configure Sphinx to render params correctly
- PR #2091 Fix another bug with unfound transitive dependencies for `cudftestutils` in Ubuntu 18.04
- PR #2115 Just apply `--disable-new-dtags` instead of trying to define all the transitive dependencies
- PR #2106 Fix errors in JitCache tests caused by sharing of device memory between processes
- PR #2120 Fix errors in JitCache tests caused by running multiple threads on the same data
- PR #2102 Fix memory leak in groupby
- PR #2113 fixed typo in to_csv code example


# cudf 0.7.2 (16 May 2019)

## New Features

- PR #1735 Added overload for atomicAdd on int64. Streamlined implementation of custom atomic overloads.
- PR #1741 Add MultiIndex concatenation

## Bug Fixes

- PR #1718 Fix issue with SeriesGroupBy MultiIndex in dask-cudf
- PR #1734 Python: fix performance regression for groupby count() aggregations
- PR #1768 Cython: fix handling read only schema buffers in gpuarrow reader


# cudf 0.7.1 (11 May 2019)

## New Features

- PR #1702 Lazy load MultiIndex to return groupby performance to near optimal.

## Bug Fixes

- PR #1708 Fix handling of `datetime64[ms]` in `dataframe.select_dtypes`


# cuDF 0.7.0 (10 May 2019)

## New Features

- PR #982 Implement gdf_group_by_without_aggregations and gdf_unique_indices functions
- PR #1142 Add `GDF_BOOL` column type
- PR #1194 Implement overloads for CUDA atomic operations
- PR #1292 Implemented Bitwise binary ops AND, OR, XOR (&, |, ^)
- PR #1235 Add GPU-accelerated Parquet Reader
- PR #1335 Added local_dict arg in `DataFrame.query()`.
- PR #1282 Add Series and DataFrame.describe()
- PR #1356 Rolling windows
- PR #1381 Add DataFrame._get_numeric_data
- PR #1388 Add CODEOWNERS file to auto-request reviews based on where changes are made
- PR #1396 Add DataFrame.drop method
- PR #1413 Add DataFrame.melt method
- PR #1412 Add DataFrame.pop()
- PR #1419 Initial CSV writer function
- PR #1441 Add Series level cumulative ops (cumsum, cummin, cummax, cumprod)
- PR #1420 Add script to build and test on a local gpuCI image
- PR #1440 Add DatetimeColumn.min(), DatetimeColumn.max()
- PR #1455 Add Series.Shift via Numba kernel
- PR #1441 Add Series level cumulative ops (cumsum, cummin, cummax, cumprod)
- PR #1461 Add Python coverage test to gpu build
- PR #1445 Parquet Reader: Add selective reading of rows and row group
- PR #1532 Parquet Reader: Add support for INT96 timestamps
- PR #1516 Add Series and DataFrame.ndim
- PR #1556 Add libcudf C++ transition guide
- PR #1466 Add GPU-accelerated ORC Reader
- PR #1565 Add build script for nightly doc builds
- PR #1508 Add Series isna, isnull, and notna
- PR #1456 Add Series.diff() via Numba kernel
- PR #1588 Add Index `astype` typecasting
- PR #1301 MultiIndex support
- PR #1599 Level keyword supported in groupby
- PR #929 Add support operations to dataframe
- PR #1609 Groupby accept list of Series
- PR #1658 Support `group_keys=True` keyword in groupby method

## Improvements

- PR #1531 Refactor closures as private functions in gpuarrow
- PR #1404 Parquet reader page data decoding speedup
- PR #1076 Use `type_dispatcher` in join, quantiles, filter, segmented sort, radix sort and hash_groupby
- PR #1202 Simplify README.md
- PR #1149 CSV Reader: Change convertStrToValue() functions to `__device__` only
- PR #1238 Improve performance of the CUDA trie used in the CSV reader
- PR #1245 Use file cache for JIT kernels
- PR #1278 Update CONTRIBUTING for new conda environment yml naming conventions
- PR #1163 Refactored UnaryOps. Reduced API to two functions: `gdf_unary_math` and `gdf_cast`. Added `abs`, `-`, and `~` ops. Changed bindings to Cython
- PR #1284 Update docs version
- PR #1287 add exclude argument to cudf.select_dtype function
- PR #1286 Refactor some of the CSV Reader kernels into generic utility functions
- PR #1291 fillna in `Series.to_gpu_array()` and `Series.to_array()` can accept the scalar too now.
- PR #1005 generic `reduction` and `scan` support
- PR #1349 Replace modernGPU sort join with thrust.
- PR #1363 Add a dataframe.mean(...) that raises NotImplementedError to satisfy `dask.dataframe.utils.is_dataframe_like`
- PR #1319 CSV Reader: Use column wrapper for gdf_column output alloc/dealloc
- PR #1376 Change series quantile default to linear
- PR #1399 Replace CFFI bindings for NVTX functions with Cython bindings
- PR #1389 Refactored `set_null_count()`
- PR #1386 Added macros `GDF_TRY()`, `CUDF_TRY()` and `ASSERT_CUDF_SUCCEEDED()`
- PR #1435 Rework CMake and conda recipes to depend on installed libraries
- PR #1391 Tidy up bit-resolution-operation and bitmask class code
- PR #1439 Add cmake variable to enable compiling CUDA code with -lineinfo
- PR #1462 Add ability to read parquet files from arrow::io::RandomAccessFile
- PR #1453 Convert CSV Reader CFFI to Cython
- PR #1479 Convert Parquet Reader CFFI to Cython
- PR #1397 Add a utility function for producing an overflow-safe kernel launch grid configuration
- PR #1382 Add GPU parsing of nested brackets to cuIO parsing utilities
- PR #1481 Add cudf::table constructor to allocate a set of `gdf_column`s
- PR #1484 Convert GroupBy CFFI to Cython
- PR #1463 Allow and default melt keyword argument var_name to be None
- PR #1486 Parquet Reader: Use device_buffer rather than device_ptr
- PR #1525 Add cudatoolkit conda dependency
- PR #1520 Renamed `src/dataframe` to `src/table` and moved `table.hpp`. Made `types.hpp` to be type declarations only.
- PR #1492 Convert transpose CFFI to Cython
- PR #1495 Convert binary and unary ops CFFI to Cython
- PR #1503 Convert sorting and hashing ops CFFI to Cython
- PR #1522 Use latest release version in update-version CI script
- PR #1533 Remove stale join CFFI, fix memory leaks in join Cython
- PR #1521 Added `row_bitmask` to compute bitmask for rows of a table. Merged `valids_ops.cu` and `bitmask_ops.cu`
- PR #1553 Overload `hash_row` to avoid using intial hash values. Updated `gdf_hash` to select between overloads
- PR #1585 Updated `cudf::table` to maintain own copy of wrapped `gdf_column*`s
- PR #1559 Add `except +` to all Cython function definitions to catch C++ exceptions properly
- PR #1617 `has_nulls` and `column_dtypes` for `cudf::table`
- PR #1590 Remove CFFI from the build / install process entirely
- PR #1536 Convert gpuarrow CFFI to Cython
- PR #1655 Add `Column._pointer` as a way to access underlying `gdf_column*` of a `Column`
- PR #1655 Update readme conda install instructions for cudf version 0.6 and 0.7


## Bug Fixes

- PR #1233 Fix dtypes issue while adding the column to `str` dataframe.
- PR #1254 CSV Reader: fix data type detection for floating-point numbers in scientific notation
- PR #1289 Fix looping over each value instead of each category in concatenation
- PR #1293 Fix Inaccurate error message in join.pyx
- PR #1308 Add atomicCAS overload for `int8_t`, `int16_t`
- PR #1317 Fix catch polymorphic exception by reference in ipc.cu
- PR #1325 Fix dtype of null bitmasks to int8
- PR #1326 Update build documentation to use -DCMAKE_CXX11_ABI=ON
- PR #1334 Add "na_position" argument to CategoricalColumn sort_by_values
- PR #1321 Fix out of bounds warning when checking Bzip2 header
- PR #1359 Add atomicAnd/Or/Xor for integers
- PR #1354 Fix `fillna()` behaviour when replacing values with different dtypes
- PR #1347 Fixed core dump issue while passing dict_dtypes without column names in `cudf.read_csv()`
- PR #1379 Fixed build failure caused due to error: 'col_dtype' may be used uninitialized
- PR #1392 Update cudf Dockerfile and package_versions.sh
- PR #1385 Added INT8 type to `_schema_to_dtype` for use in GpuArrowReader
- PR #1393 Fixed a bug in `gdf_count_nonzero_mask()` for the case of 0 bits to count
- PR #1395 Update CONTRIBUTING to use the environment variable CUDF_HOME
- PR #1416 Fix bug at gdf_quantile_exact and gdf_quantile_appox
- PR #1421 Fix remove creation of series multiple times during `add_column()`
- PR #1405 CSV Reader: Fix memory leaks on read_csv() failure
- PR #1328 Fix CategoricalColumn to_arrow() null mask
- PR #1433 Fix NVStrings/categories includes
- PR #1432 Update NVStrings to 0.7.* to coincide with 0.7 development
- PR #1483 Modify CSV reader to avoid cropping blank quoted characters in non-string fields
- PR #1446 Merge 1275 hotfix from master into branch-0.7
- PR #1447 Fix legacy groupby apply docstring
- PR #1451 Fix hash join estimated result size is not correct
- PR #1454 Fix local build script improperly change directory permissions
- PR #1490 Require Dask 1.1.0+ for `is_dataframe_like` test or skip otherwise.
- PR #1491 Use more specific directories & groups in CODEOWNERS
- PR #1497 Fix Thrust issue on CentOS caused by missing default constructor of host_vector elements
- PR #1498 Add missing include guard to device_atomics.cuh and separated DEVICE_ATOMICS_TEST
- PR #1506 Fix csv-write call to updated NVStrings method
- PR #1510 Added nvstrings `fillna()` function
- PR #1507 Parquet Reader: Default string data to GDF_STRING
- PR #1535 Fix doc issue to ensure correct labelling of cudf.series
- PR #1537 Fix `undefined reference` link error in HashPartitionTest
- PR #1548 Fix ci/local/build.sh README from using an incorrect image example
- PR #1551 CSV Reader: Fix integer column name indexing
- PR #1586 Fix broken `scalar_wrapper::operator==`
- PR #1591 ORC/Parquet Reader: Fix missing import for FileNotFoundError exception
- PR #1573 Parquet Reader: Fix crash due to clash with ORC reader datasource
- PR #1607 Revert change of `column.to_dense_buffer` always return by copy for performance concerns
- PR #1618 ORC reader: fix assert & data output when nrows/skiprows isn't aligned to stripe boundaries
- PR #1631 Fix failure of TYPES_TEST on some gcc-7 based systems.
- PR #1641 CSV Reader: Fix skip_blank_lines behavior with Windows line terminators (\r\n)
- PR #1648 ORC reader: fix non-deterministic output when skiprows is non-zero
- PR #1676 Fix groupby `as_index` behaviour with `MultiIndex`
- PR #1659 Fix bug caused by empty groupbys and multiindex slicing throwing exceptions
- PR #1656 Correct Groupby failure in dask when un-aggregable columns are left in dataframe.
- PR #1689 Fix groupby performance regression
- PR #1694 Add Cython as a runtime dependency since it's required in `setup.py`


# cuDF 0.6.1 (25 Mar 2019)

## Bug Fixes

- PR #1275 Fix CentOS exception in DataFrame.hash_partition from using value "returned" by a void function


# cuDF 0.6.0 (22 Mar 2019)

## New Features

- PR #760 Raise `FileNotFoundError` instead of `GDF_FILE_ERROR` in `read_csv` if the file does not exist
- PR #539 Add Python bindings for replace function
- PR #823 Add Doxygen configuration to enable building HTML documentation for libcudf C/C++ API
- PR #807 CSV Reader: Add byte_range parameter to specify the range in the input file to be read
- PR #857 Add Tail method for Series/DataFrame and update Head method to use iloc
- PR #858 Add series feature hashing support
- PR #871 CSV Reader: Add support for NA values, including user specified strings
- PR #893 Adds PyArrow based parquet readers / writers to Python, fix category dtype handling, fix arrow ingest buffer size issues
- PR #867 CSV Reader: Add support for ignoring blank lines and comment lines
- PR #887 Add Series digitize method
- PR #895 Add Series groupby
- PR #898 Add DataFrame.groupby(level=0) support
- PR #920 Add feather, JSON, HDF5 readers / writers from PyArrow / Pandas
- PR #888 CSV Reader: Add prefix parameter for column names, used when parsing without a header
- PR #913 Add DLPack support: convert between cuDF DataFrame and DLTensor
- PR #939 Add ORC reader from PyArrow
- PR #918 Add Series.groupby(level=0) support
- PR #906 Add binary and comparison ops to DataFrame
- PR #958 Support unary and binary ops on indexes
- PR #964 Add `rename` method to `DataFrame`, `Series`, and `Index`
- PR #985 Add `Series.to_frame` method
- PR #985 Add `drop=` keyword to reset_index method
- PR #994 Remove references to pygdf
- PR #990 Add external series groupby support
- PR #988 Add top-level merge function to cuDF
- PR #992 Add comparison binaryops to DateTime columns
- PR #996 Replace relative path imports with absolute paths in tests
- PR #995 CSV Reader: Add index_col parameter to specify the column name or index to be used as row labels
- PR #1004 Add `from_gpu_matrix` method to DataFrame
- PR #997 Add property index setter
- PR #1007 Replace relative path imports with absolute paths in cudf
- PR #1013 select columns with df.columns
- PR #1016 Rename Series.unique_count() to nunique() to match pandas API
- PR #947 Prefixsum to handle nulls and float types
- PR #1029 Remove rest of relative path imports
- PR #1021 Add filtered selection with assignment for Dataframes
- PR #872 Adding NVCategory support to cudf apis
- PR #1052 Add left/right_index and left/right_on keywords to merge
- PR #1091 Add `indicator=` and `suffixes=` keywords to merge
- PR #1107 Add unsupported keywords to Series.fillna
- PR #1032 Add string support to cuDF python
- PR #1136 Removed `gdf_concat`
- PR #1153 Added function for getting the padded allocation size for valid bitmask
- PR #1148 Add cudf.sqrt for dataframes and Series
- PR #1159 Add Python bindings for libcudf dlpack functions
- PR #1155 Add __array_ufunc__ for DataFrame and Series for sqrt
- PR #1168 to_frame for series accepts a name argument


## Improvements

- PR #1218 Add dask-cudf page to API docs
- PR #892 Add support for heterogeneous types in binary ops with JIT
- PR #730 Improve performance of `gdf_table` constructor
- PR #561 Add Doxygen style comments to Join CUDA functions
- PR #813 unified libcudf API functions by replacing gpu_ with gdf_
- PR #822 Add support for `__cuda_array_interface__` for ingest
- PR #756 Consolidate common helper functions from unordered map and multimap
- PR #753 Improve performance of groupby sum and average, especially for cases with few groups.
- PR #836 Add ingest support for arrow chunked arrays in Column, Series, DataFrame creation
- PR #763 Format doxygen comments for csv_read_arg struct
- PR #532 CSV Reader: Use type dispatcher instead of switch block
- PR #694 Unit test utilities improvements
- PR #878 Add better indexing to Groupby
- PR #554 Add `empty` method and `is_monotonic` attribute to `Index`
- PR #1040 Fixed up Doxygen comment tags
- PR #909 CSV Reader: Avoid host->device->host copy for header row data
- PR #916 Improved unit testing and error checking for `gdf_column_concat`
- PR #941 Replace `numpy` call in `Series.hash_encode` with `numba`
- PR #942 Added increment/decrement operators for wrapper types
- PR #943 Updated `count_nonzero_mask` to return `num_rows` when the mask is null
- PR #952 Added trait to map C++ type to `gdf_dtype`
- PR #966 Updated RMM submodule.
- PR #998 Add IO reader/writer modules to API docs, fix for missing cudf.Series docs
- PR #1017 concatenate along columns for Series and DataFrames
- PR #1002 Support indexing a dataframe with another boolean dataframe
- PR #1018 Better concatenation for Series and Dataframes
- PR #1036 Use Numpydoc style docstrings
- PR #1047 Adding gdf_dtype_extra_info to gdf_column_view_augmented
- PR #1054 Added default ctor to SerialTrieNode to overcome Thrust issue in CentOS7 + CUDA10
- PR #1024 CSV Reader: Add support for hexadecimal integers in integral-type columns
- PR #1033 Update `fillna()` to use libcudf function `gdf_replace_nulls`
- PR #1066 Added inplace assignment for columns and select_dtypes for dataframes
- PR #1026 CSV Reader: Change the meaning and type of the quoting parameter to match Pandas
- PR #1100 Adds `CUDF_EXPECTS` error-checking macro
- PR #1092 Fix select_dtype docstring
- PR #1111 Added cudf::table
- PR #1108 Sorting for datetime columns
- PR #1120 Return a `Series` (not a `Column`) from `Series.cat.set_categories()`
- PR #1128 CSV Reader: The last data row does not need to be line terminated
- PR #1183 Bump Arrow version to 0.12.1
- PR #1208 Default to CXX11_ABI=ON
- PR #1252 Fix NVStrings dependencies for cuda 9.2 and 10.0
- PR #2037 Optimize the existing `gather` and `scatter` routines in `libcudf`

## Bug Fixes

- PR #821 Fix flake8 issues revealed by flake8 update
- PR #808 Resolved renamed `d_columns_valids` variable name
- PR #820 CSV Reader: fix the issue where reader adds additional rows when file uses \r\n as a line terminator
- PR #780 CSV Reader: Fix scientific notation parsing and null values for empty quotes
- PR #815 CSV Reader: Fix data parsing when tabs are present in the input CSV file
- PR #850 Fix bug where left joins where the left df has 0 rows causes a crash
- PR #861 Fix memory leak by preserving the boolean mask index
- PR #875 Handle unnamed indexes in to/from arrow functions
- PR #877 Fix ingest of 1 row arrow tables in from arrow function
- PR #876 Added missing `<type_traits>` include
- PR #889 Deleted test_rmm.py which has now moved to RMM repo
- PR #866 Merge v0.5.1 numpy ABI hotfix into 0.6
- PR #917 value_counts return int type on empty columns
- PR #611 Renamed `gdf_reduce_optimal_output_size()` -> `gdf_reduction_get_intermediate_output_size()`
- PR #923 fix index for negative slicing for cudf dataframe and series
- PR #927 CSV Reader: Fix category GDF_CATEGORY hashes not being computed properly
- PR #921 CSV Reader: Fix parsing errors with delim_whitespace, quotations in the header row, unnamed columns
- PR #933 Fix handling objects of all nulls in series creation
- PR #940 CSV Reader: Fix an issue where the last data row is missing when using byte_range
- PR #945 CSV Reader: Fix incorrect datetime64 when milliseconds or space separator are used
- PR #959 Groupby: Problem with column name lookup
- PR #950 Converting dataframe/recarry with non-contiguous arrays
- PR #963 CSV Reader: Fix another issue with missing data rows when using byte_range
- PR #999 Fix 0 sized kernel launches and empty sort_index exception
- PR #993 Fix dtype in selecting 0 rows from objects
- PR #1009 Fix performance regression in `to_pandas` method on DataFrame
- PR #1008 Remove custom dask communication approach
- PR #1001 CSV Reader: Fix a memory access error when reading a large (>2GB) file with date columns
- PR #1019 Binary Ops: Fix error when one input column has null mask but other doesn't
- PR #1014 CSV Reader: Fix false positives in bool value detection
- PR #1034 CSV Reader: Fix parsing floating point precision and leading zero exponents
- PR #1044 CSV Reader: Fix a segfault when byte range aligns with a page
- PR #1058 Added support for `DataFrame.loc[scalar]`
- PR #1060 Fix column creation with all valid nan values
- PR #1073 CSV Reader: Fix an issue where a column name includes the return character
- PR #1090 Updating Doxygen Comments
- PR #1080 Fix dtypes returned from loc / iloc because of lists
- PR #1102 CSV Reader: Minor fixes and memory usage improvements
- PR #1174: Fix release script typo
- PR #1137 Add prebuild script for CI
- PR #1118 Enhanced the `DataFrame.from_records()` feature
- PR #1129 Fix join performance with index parameter from using numpy array
- PR #1145 Issue with .agg call on multi-column dataframes
- PR #908 Some testing code cleanup
- PR #1167 Fix issue with null_count not being set after inplace fillna()
- PR #1184 Fix iloc performance regression
- PR #1185 Support left_on/right_on and also on=str in merge
- PR #1200 Fix allocating bitmasks with numba instead of rmm in allocate_mask function
- PR #1213 Fix bug with csv reader requesting subset of columns using wrong datatype
- PR #1223 gpuCI: Fix label on rapidsai channel on gpu build scripts
- PR #1242 Add explicit Thrust exec policy to fix NVCATEGORY_TEST segfault on some platforms
- PR #1246 Fix categorical tests that failed due to bad implicit type conversion
- PR #1255 Fix overwriting conda package main label uploads
- PR #1259 Add dlpack includes to pip build


# cuDF 0.5.1 (05 Feb 2019)

## Bug Fixes

- PR #842 Avoid using numpy via cimport to prevent ABI issues in Cython compilation


# cuDF 0.5.0 (28 Jan 2019)

## New Features

- PR #722 Add bzip2 decompression support to `read_csv()`
- PR #693 add ZLIB-based GZIP/ZIP support to `read_csv_strings()`
- PR #411 added null support to gdf_order_by (new API) and cudf_table::sort
- PR #525 Added GitHub Issue templates for bugs, documentation, new features, and questions
- PR #501 CSV Reader: Add support for user-specified decimal point and thousands separator to read_csv_strings()
- PR #455 CSV Reader: Add support for user-specified decimal point and thousands separator to read_csv()
- PR #439 add `DataFrame.drop` method similar to pandas
- PR #356 add `DataFrame.transpose` method and `DataFrame.T` property similar to pandas
- PR #505 CSV Reader: Add support for user-specified boolean values
- PR #350 Implemented Series replace function
- PR #490 Added print_env.sh script to gather relevant environment details when reporting cuDF issues
- PR #474 add ZLIB-based GZIP/ZIP support to `read_csv()`
- PR #547 Added melt similar to `pandas.melt()`
- PR #491 Add CI test script to check for updates to CHANGELOG.md in PRs
- PR #550 Add CI test script to check for style issues in PRs
- PR #558 Add CI scripts for cpu-based conda and gpu-based test builds
- PR #524 Add Boolean Indexing
- PR #564 Update python `sort_values` method to use updated libcudf `gdf_order_by` API
- PR #509 CSV Reader: Input CSV file can now be passed in as a text or a binary buffer
- PR #607 Add `__iter__` and iteritems to DataFrame class
- PR #643 added a new api gdf_replace_nulls that allows a user to replace nulls in a column

## Improvements

- PR #426 Removed sort-based groupby and refactored existing groupby APIs. Also improves C++/CUDA compile time.
- PR #461 Add `CUDF_HOME` variable in README.md to replace relative pathing.
- PR #472 RMM: Created centralized rmm::device_vector alias and rmm::exec_policy
- PR #500 Improved the concurrent hash map class to support partitioned (multi-pass) hash table building.
- PR #454 Improve CSV reader docs and examples
- PR #465 Added templated C++ API for RMM to avoid explicit cast to `void**`
- PR #513 `.gitignore` tweaks
- PR #521 Add `assert_eq` function for testing
- PR #502 Simplify Dockerfile for local dev, eliminate old conda/pip envs
- PR #549 Adds `-rdynamic` compiler flag to nvcc for Debug builds
- PR #472 RMM: Created centralized rmm::device_vector alias and rmm::exec_policy
- PR #577 Added external C++ API for scatter/gather functions
- PR #500 Improved the concurrent hash map class to support partitioned (multi-pass) hash table building
- PR #583 Updated `gdf_size_type` to `int`
- PR #500 Improved the concurrent hash map class to support partitioned (multi-pass) hash table building
- PR #617 Added .dockerignore file. Prevents adding stale cmake cache files to the docker container
- PR #658 Reduced `JOIN_TEST` time by isolating overflow test of hash table size computation
- PR #664 Added Debuging instructions to README
- PR #651 Remove noqa marks in `__init__.py` files
- PR #671 CSV Reader: uncompressed buffer input can be parsed without explicitly specifying compression as None
- PR #684 Make RMM a submodule
- PR #718 Ensure sum, product, min, max methods pandas compatibility on empty datasets
- PR #720 Refactored Index classes to make them more Pandas-like, added CategoricalIndex
- PR #749 Improve to_arrow and from_arrow Pandas compatibility
- PR #766 Remove TravisCI references, remove unused variables from CMake, fix ARROW_VERSION in Cmake
- PR #773 Add build-args back to Dockerfile and handle dependencies based on environment yml file
- PR #781 Move thirdparty submodules to root and symlink in /cpp
- PR #843 Fix broken cudf/python API examples, add new methods to the API index

## Bug Fixes

- PR #569 CSV Reader: Fix days being off-by-one when parsing some dates
- PR #531 CSV Reader: Fix incorrect parsing of quoted numbers
- PR #465 Added templated C++ API for RMM to avoid explicit cast to `void**`
- PR #473 Added missing <random> include
- PR #478 CSV Reader: Add api support for auto column detection, header, mangle_dupe_cols, usecols
- PR #495 Updated README to correct where cffi pytest should be executed
- PR #501 Fix the intermittent segfault caused by the `thousands` and `compression` parameters in the csv reader
- PR #502 Simplify Dockerfile for local dev, eliminate old conda/pip envs
- PR #512 fix bug for `on` parameter in `DataFrame.merge` to allow for None or single column name
- PR #511 Updated python/cudf/bindings/join.pyx to fix cudf merge printing out dtypes
- PR #513 `.gitignore` tweaks
- PR #521 Add `assert_eq` function for testing
- PR #537 Fix CMAKE_CUDA_STANDARD_REQURIED typo in CMakeLists.txt
- PR #447 Fix silent failure in initializing DataFrame from generator
- PR #545 Temporarily disable csv reader thousands test to prevent segfault (test re-enabled in PR #501)
- PR #559 Fix Assertion error while using `applymap` to change the output dtype
- PR #575 Update `print_env.sh` script to better handle missing commands
- PR #612 Prevent an exception from occuring with true division on integer series.
- PR #630 Fix deprecation warning for `pd.core.common.is_categorical_dtype`
- PR #622 Fix Series.append() behaviour when appending values with different numeric dtype
- PR #603 Fix error while creating an empty column using None.
- PR #673 Fix array of strings not being caught in from_pandas
- PR #644 Fix return type and column support of dataframe.quantile()
- PR #634 Fix create `DataFrame.from_pandas()` with numeric column names
- PR #654 Add resolution check for GDF_TIMESTAMP in Join
- PR #648 Enforce one-to-one copy required when using `numba>=0.42.0`
- PR #645 Fix cmake build type handling not setting debug options when CMAKE_BUILD_TYPE=="Debug"
- PR #669 Fix GIL deadlock when launching multiple python threads that make Cython calls
- PR #665 Reworked the hash map to add a way to report the destination partition for a key
- PR #670 CMAKE: Fix env include path taking precedence over libcudf source headers
- PR #674 Check for gdf supported column types
- PR #677 Fix 'gdf_csv_test_Dates' gtest failure due to missing nrows parameter
- PR #604 Fix the parsing errors while reading a csv file using `sep` instead of `delimiter`.
- PR #686 Fix converting nulls to NaT values when converting Series to Pandas/Numpy
- PR #689 CSV Reader: Fix behavior with skiprows+header to match pandas implementation
- PR #691 Fixes Join on empty input DFs
- PR #706 CSV Reader: Fix broken dtype inference when whitespace is in data
- PR #717 CSV reader: fix behavior when parsing a csv file with no data rows
- PR #724 CSV Reader: fix build issue due to parameter type mismatch in a std::max call
- PR #734 Prevents reading undefined memory in gpu_expand_mask_bits numba kernel
- PR #747 CSV Reader: fix an issue where CUDA allocations fail with some large input files
- PR #750 Fix race condition for handling NVStrings in CMake
- PR #719 Fix merge column ordering
- PR #770 Fix issue where RMM submodule pointed to wrong branch and pin other to correct branches
- PR #778 Fix hard coded ABI off setting
- PR #784 Update RMM submodule commit-ish and pip paths
- PR #794 Update `rmm::exec_policy` usage to fix segmentation faults when used as temprory allocator.
- PR #800 Point git submodules to branches of forks instead of exact commits


# cuDF 0.4.0 (05 Dec 2018)

## New Features

- PR #398 add pandas-compatible `DataFrame.shape()` and `Series.shape()`
- PR #394 New documentation feature "10 Minutes to cuDF"
- PR #361 CSV Reader: Add support for strings with delimiters

## Improvements

 - PR #436 Improvements for type_dispatcher and wrapper structs
 - PR #429 Add CHANGELOG.md (this file)
 - PR #266 use faster CUDA-accelerated DataFrame column/Series concatenation.
 - PR #379 new C++ `type_dispatcher` reduces code complexity in supporting many data types.
 - PR #349 Improve performance for creating columns from memoryview objects
 - PR #445 Update reductions to use type_dispatcher. Adds integer types support to sum_of_squares.
 - PR #448 Improve installation instructions in README.md
 - PR #456 Change default CMake build to Release, and added option for disabling compilation of tests

## Bug Fixes

 - PR #444 Fix csv_test CUDA too many resources requested fail.
 - PR #396 added missing output buffer in validity tests for groupbys.
 - PR #408 Dockerfile updates for source reorganization
 - PR #437 Add cffi to Dockerfile conda env, fixes "cannot import name 'librmm'"
 - PR #417 Fix `map_test` failure with CUDA 10
 - PR #414 Fix CMake installation include file paths
 - PR #418 Properly cast string dtypes to programmatic dtypes when instantiating columns
 - PR #427 Fix and tests for Concatenation illegal memory access with nulls


# cuDF 0.3.0 (23 Nov 2018)

## New Features

 - PR #336 CSV Reader string support

## Improvements

 - PR #354 source code refactored for better organization. CMake build system overhaul. Beginning of transition to Cython bindings.
 - PR #290 Add support for typecasting to/from datetime dtype
 - PR #323 Add handling pyarrow boolean arrays in input/out, add tests
 - PR #325 GDF_VALIDITY_UNSUPPORTED now returned for algorithms that don't support non-empty valid bitmasks
 - PR #381 Faster InputTooLarge Join test completes in ms rather than minutes.
 - PR #373 .gitignore improvements
 - PR #367 Doc cleanup & examples for DataFrame methods
 - PR #333 Add Rapids Memory Manager documentation
 - PR #321 Rapids Memory Manager adds file/line location logging and convenience macros
 - PR #334 Implement DataFrame `__copy__` and `__deepcopy__`
 - PR #271 Add NVTX ranges to pygdf
 - PR #311 Document system requirements for conda install

## Bug Fixes

 - PR #337 Retain index on `scale()` function
 - PR #344 Fix test failure due to PyArrow 0.11 Boolean handling
 - PR #364 Remove noexcept from managed_allocator;  CMakeLists fix for NVstrings
 - PR #357 Fix bug that made all series be considered booleans for indexing
 - PR #351 replace conda env configuration for developers
 - PRs #346 #360 Fix CSV reading of negative numbers
 - PR #342 Fix CMake to use conda-installed nvstrings
 - PR #341 Preserve categorical dtype after groupby aggregations
 - PR #315 ReadTheDocs build update to fix missing libcuda.so
 - PR #320 FIX out-of-bounds access error in reductions.cu
 - PR #319 Fix out-of-bounds memory access in libcudf count_valid_bits
 - PR #303 Fix printing empty dataframe


# cuDF 0.2.0 and cuDF 0.1.0

These were initial releases of cuDF based on previously separate pyGDF and libGDF libraries.<|MERGE_RESOLUTION|>--- conflicted
+++ resolved
@@ -16,12 +16,9 @@
 
 ## Improvements
 
-<<<<<<< HEAD
 - PR #3292 Port NVStrings regex contains function
 - PR #3417 Port NVStrings regex findall function
-=======
 - PR #3351 Add warning when filepath resolves to multiple files in cudf readers
->>>>>>> f639bab3
 - PR #3370 Port NVStrings strip functions
 - PR #3453 Port NVStrings IPv4 convert functions to cudf strings column
 - PR #3441 Port NVStrings url encode/decode to cudf strings column
