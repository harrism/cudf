
# cuDF 0.5.0 (Date TBD)

## New Features

- PR #525 Added GitHub Issue templates for bugs, documentation, new features, and questions
- PR #455 CSV Reader: Add support for user-specified decimal point and thousands separator
- PR #439 add `DataFrame.drop` method similar to pandas

## Improvements

- PR #472 RMM: Created centralized rmm::device_vector alias and rmm::exec_policy
- PR #426 Removed sort-based groupby and refactored existing groupby APIs. Also improves C++/CUDA compile time.
- PR #500 Improved the concurrent hash map class to support partitioned (multi-pass) hash table building.
- PR #465 Added templated C++ API for RMM to avoid explicit cast to `void**`


## Bug Fixes
- PR #473 Added missing <random> include
- PR #495 Updated README to correct where cffi pytest should be executed.
<<<<<<< HEAD
- PR #511 Updated python/cudf/bindings/join.pyx to fix cudf merge printing out dtypes.
=======
>>>>>>> d9428a38

# cuDF 0.4.0 (05 Dec 2018)

## New Features

- PR #398 add pandas-compatible `DataFrame.shape()` and `Series.shape()`
- PR #394 New documentation feature "10 Minutes to cuDF"
- PR #361 CSV Reader: Add support for strings with delimiters

## Improvements

 - PR #436 Improvements for type_dispatcher and wrapper structs
 - PR #429 Add CHANGELOG.md (this file)
 - PR #266 use faster CUDA-accelerated DataFrame column/Series concatenation.
 - PR #379 new C++ `type_dispatcher` reduces code complexity in supporting many data types.
 - PR #349 Improve performance for creating columns from memoryview objects
 - PR #445 Update reductions to use type_dispatcher. Adds integer types support to sum_of_squares. 
 - PR #448 Improve installation instructions in README.md
 - PR #456 Change default CMake build to Release, and added option for disabling compilation of tests
 
## Bug Fixes

 - PR #444 Fix csv_test CUDA too many resources requested fail. 
 - PR #396 added missing output buffer in validity tests for groupbys.
 - PR #408 Dockerfile updates for source reorganization
 - PR #437 Add cffi to Dockerfile conda env, fixes "cannot import name 'librmm'"
 - PR #417 Fix `map_test` failure with CUDA 10
 - PR #414 Fix CMake installation include file paths
 - PR #418 Properly cast string dtypes to programmatic dtypes when instantiating columns
 - PR #427 Fix and tests for Concatenation illegal memory access with nulls
 

# cuDF 0.3.0 (23 Nov 2018)

## New Features

 - PR #336 CSV Reader string support

## Improvements
 
 - PR #354 source code refactored for better organization. CMake build system overhaul. Beginning of transition to Cython bindings.
 - PR #290 Add support for typecasting to/from datetime dtype
 - PR #323 Add handling pyarrow boolean arrays in input/out, add tests
 - PR #325 GDF_VALIDITY_UNSUPPORTED now returned for algorithms that don't support non-empty valid bitmasks
 - PR #381 Faster InputTooLarge Join test completes in ms rather than minutes. 
 - PR #373 .gitignore improvements
 - PR #367 Doc cleanup & examples for DataFrame methods
 - PR #333 Add Rapids Memory Manager documentation
 - PR #321 Rapids Memory Manager adds file/line location logging and convenience macros
 - PR #334 Implement DataFrame `__copy__` and `__deepcopy__`
 - PR #271 Add NVTX ranges to pygdf 
 - PR #311 Document system requirements for conda install

## Bug Fixes

 - PR #337 Retain index on `scale()` function
 - PR #344 Fix test failure due to PyArrow 0.11 Boolean handling
 - PR #364 Remove noexcept from managed_allocator;  CMakeLists fix for NVstrings
 - PR #357 Fix bug that made all series be considered booleans for indexing
 - PR #351 replace conda env configuration for developers
 - PRs #346 #360 Fix CSV reading of negative numbers
 - PR #342 Fix CMake to use conda-installed nvstrings
 - PR #341 Preserve categorical dtype after groupby aggregations 
 - PR #315 ReadTheDocs build update to fix missing libcuda.so
 - PR #320 FIX out-of-bounds access error in reductions.cu 
 - PR #319 Fix out-of-bounds memory access in libcudf count_valid_bits
 - PR #303 Fix printing empty dataframe

# cuDF 0.2.0 and cuDF 0.1.0

These were initial releases of cuDF based on previously separate pyGDF and libGDF libraries.
<|MERGE_RESOLUTION|>--- conflicted
+++ resolved
@@ -14,14 +14,11 @@
 - PR #500 Improved the concurrent hash map class to support partitioned (multi-pass) hash table building.
 - PR #465 Added templated C++ API for RMM to avoid explicit cast to `void**`
 
-
 ## Bug Fixes
 - PR #473 Added missing <random> include
 - PR #495 Updated README to correct where cffi pytest should be executed.
-<<<<<<< HEAD
 - PR #511 Updated python/cudf/bindings/join.pyx to fix cudf merge printing out dtypes.
-=======
->>>>>>> d9428a38
+
 
 # cuDF 0.4.0 (05 Dec 2018)
 
