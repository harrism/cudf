--- conflicted
+++ resolved
@@ -231,53 +231,7 @@
     cdef const char *gdf_ipc_parser_get_schema_json(gdf_ipc_parser_type *handle) except +
     cdef const char *gdf_ipc_parser_get_layout_json(gdf_ipc_parser_type *handle) except +
 
-<<<<<<< HEAD
-    cdef gdf_error gdf_cast(gdf_column *input, gdf_column *output)
-=======
-    cdef gdf_error gdf_inner_join(
-                             gdf_column **left_cols,
-                             int num_left_cols,
-                             int left_join_cols[],
-                             gdf_column **right_cols,
-                             int num_right_cols,
-                             int right_join_cols[],
-                             int num_cols_to_join,
-                             int result_num_cols,
-                             gdf_column **result_cols,
-                             gdf_column * left_indices,
-                             gdf_column * right_indices,
-                             gdf_context *join_context) except +
-
-    cdef gdf_error gdf_left_join(
-                             gdf_column **left_cols,
-                             int num_left_cols,
-                             int left_join_cols[],
-                             gdf_column **right_cols,
-                             int num_right_cols,
-                             int right_join_cols[],
-                             int num_cols_to_join,
-                             int result_num_cols,
-                             gdf_column **result_cols,
-                             gdf_column * left_indices,
-                             gdf_column * right_indices,
-                             gdf_context *join_context) except +
-
-    cdef gdf_error gdf_full_join(
-                             gdf_column **left_cols,
-                             int num_left_cols,
-                             int left_join_cols[],
-                             gdf_column **right_cols,
-                             int num_right_cols,
-                             int right_join_cols[],
-                             int num_cols_to_join,
-                             int result_num_cols,
-                             gdf_column **result_cols,
-                             gdf_column * left_indices,
-                             gdf_column * right_indices,
-                             gdf_context *join_context) except +
-
     cdef gdf_error gdf_cast(gdf_column *input, gdf_column *output) except +
->>>>>>> 04f385a5
 
     cdef gdf_error gdf_validity_and(gdf_column *lhs, gdf_column *rhs, gdf_column *output) except +
     
