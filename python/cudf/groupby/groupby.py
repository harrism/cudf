# Copyright (c) 2018, NVIDIA CORPORATION.

import numpy as np

from numbers import Number

from cudf.dataframe.dataframe import DataFrame
from cudf.dataframe.series import Series
from cudf import MultiIndex

from cudf.bindings.groupby import (
    agg as cpp_agg,
    _apply_basic_agg as _cpp_apply_basic_agg
)


class SeriesGroupBy(object):
    """Wraps DataFrameGroupby with special attr methods
    """
    def __init__(self, source_series, group_series, level=None, sort=False):
        self.source_series = source_series
        self.source_name = '_x'
        if self.source_series is not None and\
                self.source_series.name is not None:
            self.source_name = source_series.name
        self.group_series = group_series
        self.group_name = '_y'
        if self.group_series is not None and\
                self.group_series.name is not None:
            self.group_name = group_series.name
        self.level = level
        self.sort = sort

    def __getattr__(self, attr):
        df = DataFrame()
        df[self.source_name] = self.source_series
        if self.level is not None:
            df[self.group_name] = self.source_series.index
        else:
            df[self.group_name] = self.group_series
        groupby = df.groupby(self.group_name,
                             level=self.level,
                             sort=self.sort)
        result_df = getattr(groupby, attr)()

        def get_result():
            result_series = result_df[self.source_name]
            result_series.name = self.source_name if self.source_name !=\
                '_x' else None
            idx = result_df.index
            idx.name = self.group_name if self.group_name != '_y' else None
            result_series.set_index(idx)
            return result_series
        return get_result

    def agg(self, agg_types):
        df = DataFrame()
        df['x'] = self.source_series
        if self.level is not None:
            df['y'] = self.source_series.index
        else:
            df['y'] = self.group_series
        groupby = df.groupby('y').agg(agg_types)
        idx = groupby.index
        idx.name = None
        groupby.set_index(idx)
        return groupby


class Groupby(object):
    """Groupby object returned by cudf.DataFrame.groupby().
    """

    _LEVEL_0_INDEX_NAME = 'cudf_groupby_level_index'

    def __init__(self, df, by, method="hash", as_index=True, level=None):
        """
        Parameters
        ----------
        df : DataFrame
        by : str, list
            - str
                The column name to group on.
            - list
                List of *str* of the column names to group on.
        method : str, optional
            A string indicating the libgdf method to use to perform the
            group by. Valid values are "hash".
        """
        self.level = None
        self._original_index_name = None
        self._val_columns = []
        self._df = df.copy(deep=True)
        self._as_index = as_index
        if isinstance(by, Series):
            if len(by) != len(self._df.index):
                raise NotImplementedError("CUDF doesn't support series groupby"
                                          "with indices of arbitrary length")
            self.level = 0
            self._df[self._LEVEL_0_INDEX_NAME] = by
            self._original_index_name = self._df.index.name
            self._by = [self._LEVEL_0_INDEX_NAME]
        elif level is not None:
            if level == 0 and not hasattr(self._df.index, 'levels'):
                self._df[self._LEVEL_0_INDEX_NAME] = self._df.index
                self._original_index_name = self._df.index.name
                self._by = [self._LEVEL_0_INDEX_NAME]
            else:
                level = [level] if isinstance(
                        level, (str, Number)) else list(level)
                self._by = []
                # guard against missing MI names
                if self._df.index.names is None or sum(
                        x is None for x in self._df.index.names) > 1:
                    self._df_index_names = list(
                            range(len(self._df_index.levels)))
                for which_level in level:
                    # find the index of the level in the MultiIndex
                    if isinstance(which_level, str):
                        for idx, name in enumerate(self._df.index.names):
                            if name == which_level:
                                which_level = idx
                                break
                    try:
                        level_values = self._df.index.levels[which_level]
                    except IndexError:
                        raise IndexError("Too many levels: Index has only "
                                         "%d levels, not %d" % (
                                               len(self._df.index.levels),
                                               which_level+1))
                    # protected by the above guard
                    code = self._df.index.codes[
                            self._df.index.names[which_level]]
                    # Replace the codes in this column with the levels
                    # that the codes encode.
                    result = code.copy()
                    for idx, value in enumerate(level_values):
                        level_mask = code == idx
                        result = result.masked_assign(value, level_mask)
                    # Add this new "decoded" column to the dataframe and add
                    # the key to "by"
                    self._df[self._df.index.names[which_level]] = result
                    self._by.append(self._df.index.names[which_level])
        else:
            self._by = [by] if isinstance(by, (str, Number)) else list(by)
        if isinstance(self._by[0], (str, Number)):
            # by is a list of column names or numerals
            # The base case!
            # Everything else in __init__ handles more complicated
            # configurations of "by"
            self._val_columns = [idx for idx in self._df.columns
                                 if idx not in self._by]
        else:
            # by is a list of objects - lists, or Series
            self._val_columns = self._df.columns
            by = self._by
            self._by = []
            for idx, each_by in enumerate(by):
                self._df[each_by.name] = each_by
                self._by.append(each_by.name)
        if (method == "hash"):
            self._method = method
        else:
            msg = "Method {!r} is not a supported group by method"
            raise NotImplementedError(msg.format(method))

    def _apply_basic_agg(self, agg_type, sort_results=False):
        """
        Parameters
        ----------
        agg_type : str
            The aggregation function to run.
        """
        agg_groupby = self.copy()
        agg_groupby._df = agg_groupby._df._get_numeric_data()
        agg_groupby._val_columns = []
        for val in self._val_columns:
            if val in agg_groupby._df.columns:
                agg_groupby._val_columns.append(val)
        return _cpp_apply_basic_agg(agg_groupby, agg_type,
                                    sort_results=sort_results)

    def apply_multiindex_or_single_index(self, result):
<<<<<<< HEAD
=======
        if len(result) == 0:
            final_result = DataFrame()
            for col in result.columns:
                if col not in self._by:
                    final_result[col] = result[col]
            if len(self._by) == 1 or len(final_result.columns) == 0:
                dtype = 'float64' if len(self._by) == 1 else 'object'
                name = self._by[0] if len(self._by) == 1 else None
                from cudf.dataframe.index import GenericIndex
                index = GenericIndex(Series([], dtype=dtype))
                index.name = name
                final_result.index = index
            else:
                levels = []
                codes = []
                names = []
                for by in self._by:
                    levels.append([])
                    codes.append([])
                    names.append(by)
                mi = MultiIndex(levels, codes)
                mi.names = names
                final_result.index = mi
            return final_result
>>>>>>> 60a6bf90
        if len(self._by) == 1:
            from cudf.dataframe import index
            idx = index.as_index(result[self._by[0]])
            idx.name = self._by[0]
            result = result.drop(idx.name)
            if idx.name == self._LEVEL_0_INDEX_NAME:
                idx.name = self._original_index_name
            result = result.set_index(idx)
            return result
        else:
            levels = []
            codes = DataFrame()
            names = []
            # Note: This is an O(N^2) solution using gpu masking
            # to compute new codes for the MultiIndex. There may be
            # a faster solution that could be executed on gpu at the same
            # time the groupby is calculated.
            for by in self._by:
                level = result[by].unique()
                code = result[by]
                for idx, value in enumerate(level):
                    level_mask = code == value
                    code = code.masked_assign(idx, level_mask)
                levels.append(level)
                codes[by] = code
                names.append(by)
            multi_index = MultiIndex(levels=levels,
                                     codes=codes,
                                     names=names)
            final_result = DataFrame()
            for col in result.columns:
                if col not in self._by:
                    final_result[col] = result[col]
            return final_result.set_index(multi_index)

    def apply_multicolumn(self, result, aggs):
        levels = []
        codes = []
        levels.append(self._val_columns)
        levels.append(aggs)

        # if the values columns have length == 1, codes is a nested list of
        # zeros equal to the size of aggs (sum, min, mean, etc.)
        # if the values columns are length>1, codes will monotonically
        # increase by 1 for every n values where n is the number of aggs
        # [['x,', 'z'], ['sum', 'min']]
        # codes == [[0, 1], [0, 1]]
        code_size = max(len(aggs), len(self._val_columns))
        codes.append(list(np.zeros(code_size, dtype='int64')))
        codes.append(list(range(code_size)))

        if len(aggs) == 1:
            # unprefix columns
            new_cols = []
            for c in result.columns:
                new_col = c.split('_')[1]  # sum_z-> (sum, z)
                new_cols.append(new_col)
            result.columns = new_cols
        else:
            result.columns = MultiIndex(levels, codes)
        return result

    def apply_multicolumn_mapped(self, result, aggs):
        if len(set(aggs.keys())) == len(aggs.keys()) and\
                isinstance(aggs[list(aggs.keys())[0]], (str, Number)):
            result.columns = aggs.keys()
        else:
            tuples = []
            for k in aggs.keys():
                for v in aggs[k]:
                    tuples.append((k, v))
            multiindex = MultiIndex.from_tuples(tuples)
            result.columns = multiindex
        return result

    def __getitem__(self, arg):
        if isinstance(arg, (str, Number)):
            if arg not in self._val_columns:
                raise KeyError("Column not found: " + str(arg))
        else:
            for val in arg:
                if val not in self._val_columns:
                    raise KeyError("Column not found: " + str(val))
        result = self.copy()
        result._df = DataFrame()
        if isinstance(self._by, (str, Number)):
            result._df[self._by] = self._df[self._by]
        else:
            for by in self._by:
                result._df[by] = self._df[by]
        result._val_columns = arg
        if isinstance(arg, (str, Number)):
            result._df[arg] = self._df[arg]
        else:
            for a in arg:
                result._df[a] = self._df[a]
        if len(result._by) == 1 and isinstance(result._val_columns,
                                               (str, Number)):
            new_by = [result._by] if isinstance(result._by, (str, Number))\
                else list(result._by)
            new_val_columns = [result._val_columns] if\
                isinstance(result._val_columns, (str, Number))\
                else list(result._val_columns)
            new_val_series = result._df[new_val_columns[0]]
            new_val_series.name = new_val_columns[0]
            new_by_series = result._df[new_by[0]]
            new_by_series.name = new_by[0]
            if new_by[0] == self._LEVEL_0_INDEX_NAME:
                new_by_series.name = None
            return SeriesGroupBy(new_val_series,
                                 new_by_series)
        return result

    def copy(self, deep=True):
        df = self._df.copy(deep) if deep else self._df
        result = Groupby(df,
                         self._by,
                         method=self._method,
                         as_index=self._as_index,
                         level=self.level)
        result._original_index_name = self._original_index_name
        return result

    def deepcopy(self):
        return self.copy(deep=True)

    def __getattr__(self, key):
        if key != '_val_columns' and key in self._val_columns:
            return self[key]
        raise AttributeError("'Groupby' object has no attribute %r" % key)

    def min(self, sort=True):
        return self._apply_basic_agg("min", sort)

    def max(self, sort=True):
        return self._apply_basic_agg("max", sort)

    def count(self, sort=True):
        return self._apply_basic_agg("count", sort)

    def sum(self, sort=True):
        return self._apply_basic_agg("sum", sort)

    def mean(self, sort=True):
        return self._apply_basic_agg("mean", sort)

    def agg(self, args):
        """ Invoke aggregation functions on the groups.

        Parameters
        ----------
        args : dict, list, str, callable
            - str
                The aggregate function name.
            - list
                List of *str* of the aggregate function.
            - dict
                key-value pairs of source column name and list of
                aggregate functions as *str*.

        Returns
        -------
        result : DataFrame

        Notes
        -----
        Since multi-indexes aren't supported aggregation results are returned
        in columns using the naming scheme of `aggregation_columnname`.
        """
        agg_groupby = self.copy()
        agg_groupby._df = agg_groupby._df._get_numeric_data()
        agg_groupby._val_columns = []
        for val in self._val_columns:
            if val in agg_groupby._df.columns:
                agg_groupby._val_columns.append(val)
        return cpp_agg(agg_groupby, args)<|MERGE_RESOLUTION|>--- conflicted
+++ resolved
@@ -181,8 +181,6 @@
                                     sort_results=sort_results)
 
     def apply_multiindex_or_single_index(self, result):
-<<<<<<< HEAD
-=======
         if len(result) == 0:
             final_result = DataFrame()
             for col in result.columns:
@@ -206,8 +204,15 @@
                 mi = MultiIndex(levels, codes)
                 mi.names = names
                 final_result.index = mi
+            print(final_result.columns)
+            print(hasattr(self, '_gotattr'))
+            print(self)
+            if len(final_result.columns) == 1 and hasattr(self,
+                                                          "_gotattr"):
+                final_series = Series([], name=final_result.columns[0])
+                final_series.index = final_result.index
+                return final_series
             return final_result
->>>>>>> 60a6bf90
         if len(self._by) == 1:
             from cudf.dataframe import index
             idx = index.as_index(result[self._by[0]])
@@ -293,6 +298,9 @@
                     raise KeyError("Column not found: " + str(val))
         result = self.copy()
         result._df = DataFrame()
+        setattr(result, "_gotattr", True)
+        print('getitem')
+        print(arg)
         if isinstance(self._by, (str, Number)):
             result._df[self._by] = self._df[self._by]
         else:
@@ -329,6 +337,8 @@
                          as_index=self._as_index,
                          level=self.level)
         result._original_index_name = self._original_index_name
+        if hasattr(self, "_gotattr"):
+            setattr(result, "_gotattr", True)
         return result
 
     def deepcopy(self):
