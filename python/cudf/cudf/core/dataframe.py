# Copyright (c) 2018-2020, NVIDIA CORPORATION.

from __future__ import division, print_function

import inspect
import itertools
import logging
import numbers
import pickle
import uuid
import warnings
from collections import OrderedDict
from collections.abc import Mapping, Sequence
from types import GeneratorType

import cupy
import numpy as np
import pandas as pd
import pyarrow as pa
from pandas.api.types import is_dict_like

import rmm

import cudf
import cudf._lib as libcudf
from cudf.core import column
from cudf.core._sort import get_sorted_inds
from cudf.core.column import (
    CategoricalColumn,
    StringColumn,
    as_column,
    column_empty,
)
from cudf.core.column_accessor import ColumnAccessor
from cudf.core.frame import Frame
from cudf.core.index import Index, RangeIndex, as_index
from cudf.core.indexing import _DataFrameIlocIndexer, _DataFrameLocIndexer
from cudf.core.series import Series
from cudf.core.window import Rolling
from cudf.utils import applyutils, cudautils, ioutils, queryutils, utils
from cudf.utils.docutils import copy_docstring
from cudf.utils.dtypes import (
    cudf_dtype_from_pydata_dtype,
    is_categorical_dtype,
    is_datetime_dtype,
    is_list_like,
    is_scalar,
    is_string_dtype,
)


def _unique_name(existing_names, suffix="_unique_name"):
    ret = suffix
    i = 1
    while ret in existing_names:
        ret = "%s_%d" % (suffix, i)
        i += 1
    return ret


def _reverse_op(fn):
    return {
        "add": "radd",
        "radd": "add",
        "sub": "rsub",
        "rsub": "sub",
        "mul": "rmul",
        "rmul": "mul",
        "mod": "rmod",
        "rmod": "mod",
        "pow": "rpow",
        "rpow": "pow",
        "floordiv": "rfloordiv",
        "rfloordiv": "floordiv",
        "truediv": "rtruediv",
        "rtruediv": "truediv",
        "__add__": "__radd__",
        "__radd__": "__add__",
        "__sub__": "__rsub__",
        "__rsub__": "__sub__",
        "__mul__": "__rmul__",
        "__rmul__": "__mul__",
        "__mod__": "__rmod__",
        "__rmod__": "__mod__",
        "__pow__": "__rpow__",
        "__rpow__": "__pow__",
        "__floordiv__": "__rfloordiv__",
        "__rfloordiv__": "__floordiv__",
        "__truediv__": "__rtruediv__",
        "__rtruediv__": "__truediv__",
    }[fn]


class DataFrame(Frame):
    """
    A GPU Dataframe object.

    Parameters
    ----------
    data : data-type to coerce. Infers date format if to date.

    Examples
    --------

    Build dataframe with `__setitem__`:

    >>> import cudf
    >>> df = cudf.DataFrame()
    >>> df['key'] = [0, 1, 2, 3, 4]
    >>> df['val'] = [float(i + 10) for i in range(5)]  # insert column
    >>> print(df)
       key   val
    0    0  10.0
    1    1  11.0
    2    2  12.0
    3    3  13.0
    4    4  14.0

    Build DataFrame via dict of columns:

    >>> import cudf
    >>> import numpy as np
    >>> from datetime import datetime, timedelta

    >>> t0 = datetime.strptime('2018-10-07 12:00:00', '%Y-%m-%d %H:%M:%S')
    >>> n = 5
    >>> df = cudf.DataFrame({
    >>>   'id': np.arange(n),
    >>>   'datetimes': np.array([(t0+ timedelta(seconds=x)) for x in range(n)])
    >>> })
    >>> df
        id                datetimes
    0    0  2018-10-07T12:00:00.000
    1    1  2018-10-07T12:00:01.000
    2    2  2018-10-07T12:00:02.000
    3    3  2018-10-07T12:00:03.000
    4    4  2018-10-07T12:00:04.000

    Build DataFrame via list of rows as tuples:

    >>> import cudf
    >>> df = cudf.DataFrame([
        (5, "cats", "jump", np.nan),
        (2, "dogs", "dig", 7.5),
        (3, "cows", "moo", -2.1, "occasionally"),
    ])
    >>> df
    0     1     2     3             4
    0  5  cats  jump  null          None
    1  2  dogs   dig   7.5          None
    2  3  cows   moo  -2.1  occasionally

    Convert from a Pandas DataFrame:

    >>> import pandas as pd
    >>> import cudf
    >>> pdf = pd.DataFrame({'a': [0, 1, 2, 3],'b': [0.1, 0.2, None, 0.3]})
    >>> df = cudf.from_pandas(pdf)
    >>> df
      a b
    0 0 0.1
    1 1 0.2
    2 2 nan
    3 3 0.3
    """

    def __init__(self, data=None, index=None, columns=None, dtype=None):
        super().__init__()

        if isinstance(data, ColumnAccessor):
            self._data = data
            if index is None:

                index = as_index(range(self._data.nrows))
            self._index = as_index(index)
            return None

<<<<<<< HEAD
        if isinstance(columns, cudf.MultiIndex):
            object.__setattr__(self, "multi_cols", columns)
            columns = RangeIndex(len(columns))
=======
        if isinstance(data, DataFrame):
            self._data = data._data
            self._index = data._index
            self.columns = data.columns
            return
>>>>>>> 3103c4c7

        if data is None:
            if index is None:
                self._index = RangeIndex(0)
            else:
                self._index = as_index(index)
            if columns is not None:
                self._data = ColumnAccessor(
                    OrderedDict.fromkeys(
                        columns,
                        column.column_empty(
                            len(self), dtype="object", masked=True
                        ),
                    ),
                )
        else:
            if is_list_like(data):
                if len(data) > 0 and is_scalar(data[0]):
                    data = [data]
                self._init_from_list_like(data, index=index, columns=columns)

            else:
                if not is_dict_like(data):
                    raise TypeError("data must be list or dict-like")

                self._init_from_dict_like(data, index=index, columns=columns)

        if dtype:
            self._data = self.astype(dtype)._data

        # allows Pandas-like __setattr__ functionality: `df.x = column`, etc.
        self._allow_setattr_to_setitem = True

    def _init_from_list_like(self, data, index=None, columns=None):
        if index is None:
            index = RangeIndex(start=0, stop=len(data))
        else:
            index = as_index(index)
        self._index = as_index(index)
        data = list(itertools.zip_longest(*data))

        for col_name, col in enumerate(data):
            self._data[col_name] = column.as_column(col)

        self.columns = columns

    def _init_from_dict_like(self, data, index=None, columns=None):
        data = data.copy()
        num_rows = 0

        if columns is not None:
            # remove all entries in `data` that are
            # not in `columns`
            keys = [key for key in data.keys() if key in columns]
            data = {key: data[key] for key in keys}

            if keys:
                # if keys is non-empty,
                # add null columns for all values
                # in `columns` that don't exist in `keys`:
                extra_cols = [col for col in columns if col not in data.keys()]
                data.update({key: None for key in extra_cols})
        else:
            columns = pd.Index(data.keys(), tupleize_cols=True)

        data, index = self._align_input_series_indices(data, index=index)

        if index is None:
            if data:
                col_name = next(iter(data))
                if is_scalar(data[col_name]):
                    num_rows = num_rows or 1
                else:
                    num_rows = len(column.as_column(data[col_name]))
            self._index = RangeIndex(0, num_rows)
        else:
            self._index = as_index(index)

        for (i, col_name) in enumerate(data):
            self.insert(i, col_name, data[col_name])

        self.columns = columns

    @classmethod
    def _from_table(cls, table):
        if table._index is None:
            index = None
        else:
            index = Index._from_table(table._index)
        return cls(data=table._data, index=index)

    @staticmethod
    def _align_input_series_indices(data, index):
        data = data.copy()

        input_series = [
            cudf.Series(val)
            for val in data.values()
            if isinstance(val, (pd.Series, cudf.Series))
        ]

        if input_series:
            if index is not None:
                aligned_input_series = [
                    sr._align_to_index(index, how="right")
                    for sr in input_series
                ]

            else:
                aligned_input_series = cudf.core.series._align_indices(
                    input_series
                )
                index = aligned_input_series[0].index

            for name, val in data.items():
                if isinstance(val, (pd.Series, cudf.Series)):
                    data[name] = aligned_input_series.pop(0)

        return data, index

    @property
    def _constructor(self):
        return DataFrame

    @property
    def _constructor_sliced(self):
        return Series

    @property
    def _constructor_expanddim(self):
        raise NotImplementedError(
            "_constructor_expanddim not supported for DataFrames!"
        )

    def serialize(self):
        header = {}
        frames = []
        header["type-serialized"] = pickle.dumps(type(self))
        header["index"], index_frames = self._index.serialize()
        header["index_frame_count"] = len(index_frames)
        frames.extend(index_frames)

        # Use the column directly to avoid duplicating the index
        # need to pickle column names to handle numpy integer columns
        header["column_names"] = pickle.dumps(tuple(self._data.names))
        column_header, column_frames = column.serialize_columns(self._columns)
        header["columns"] = column_header
        frames.extend(column_frames)

        return header, frames

    @classmethod
    def deserialize(cls, header, frames):
        # Reconstruct the index
        index_frames = frames[: header["index_frame_count"]]

        idx_typ = pickle.loads(header["index"]["type-serialized"])
        index = idx_typ.deserialize(header["index"], index_frames)

        # Reconstruct the columns
        column_frames = frames[header["index_frame_count"] :]

        column_names = pickle.loads(header["column_names"])
        columns = column.deserialize_columns(header["columns"], column_frames)

        return cls(dict(zip(column_names, columns)), index=index)

    @property
    def dtypes(self):
        """Return the dtypes in this object."""
        return pd.Series(
            [x.dtype for x in self._data.columns], index=self._data.names
        )

    @property
    def shape(self):
        """Returns a tuple representing the dimensionality of the DataFrame.
        """
        return self._num_rows, self._num_columns

    @property
    def ndim(self):
        """Dimension of the data. DataFrame ndim is always 2.
        """
        return 2

    def __dir__(self):
        o = set(dir(type(self)))
        o.update(self.__dict__)
        o.update(
            c for c in self.columns if isinstance(c, str) and c.isidentifier()
        )
        return list(o)

    def __setattr__(self, key, col):
        if getattr(self, "_allow_setattr_to_setitem", False):
            # if an attribute already exists, set it.
            try:
                object.__getattribute__(self, key)
                object.__setattr__(self, key, col)
                return
            except AttributeError:
                pass

            # if a column already exists, set it.
            try:
                self[key]  # __getitem__ to verify key exists
                self[key] = col
                return
            except KeyError:
                pass

            warnings.warn(
                "Columns may not be added to a DataFrame using a new "
                + "attribute name. A new attribute will be created: '%s'"
                % key,
                UserWarning,
            )

        object.__setattr__(self, key, col)

    def __getattr__(self, key):
        if key != "_data" and key in self._data:
            return self[key]

        raise AttributeError("'DataFrame' object has no attribute %r" % key)

    def __getitem__(self, arg):
        """
        If *arg* is a ``str`` or ``int`` type, return the column Series.
        If *arg* is a ``slice``, return a new DataFrame with all columns
        sliced to the specified range.
        If *arg* is an ``array`` containing column names, return a new
        DataFrame with the corresponding columns.
        If *arg* is a ``dtype.bool array``, return the rows marked True

        Examples
        --------
        >>> df = DataFrame([('a', list(range(20))),
        ...                 ('b', list(range(20))),
        ...                 ('c', list(range(20)))])
        >>> print(df[:4])    # get first 4 rows of all columns
           a  b  c
        0  0  0  0
        1  1  1  1
        2  2  2  2
        3  3  3  3
        >>> print(df[-5:])  # get last 5 rows of all columns
            a   b   c
        15  15  15  15
        16  16  16  16
        17  17  17  17
        18  18  18  18
        19  19  19  19
        >>> print(df[['a', 'c']]) # get columns a and c
           a  c
        0  0  0
        1  1  1
        2  2  2
        3  3  3
        4  4  4
        5  5  5
        6  6  6
        7  7  7
        8  8  8
        9  9  9
        >>> print(df[[True, False, True, False]]) # mask the entire dataframe,
        # returning the rows specified in the boolean mask
        """
        if is_scalar(arg) or isinstance(arg, tuple):
            return self._get_columns_by_label(arg, downcast=True)

        elif isinstance(arg, slice):
            df = DataFrame(index=self.index[arg])
            for k, col in self._data.items():
                df[k] = col[arg]
            df.columns = self.columns
            return df

        elif isinstance(
            arg,
            (
                list,
                cupy.ndarray,
                np.ndarray,
                pd.Series,
                Series,
                Index,
                pd.Index,
            ),
        ):
            mask = arg
            if isinstance(mask, list):
                mask = pd.Series(mask)
            if mask.dtype == "bool":
                return self._apply_boolean_mask(mask)
            else:
                return self._get_columns_by_label(mask)
        elif isinstance(arg, DataFrame):
            return self.mask(arg)
        else:
            msg = "__getitem__ on type {!r} is not supported"
            raise TypeError(msg.format(type(arg)))

    def mask(self, other):
        df = self.copy()
        for col in self.columns:
            if col in other.columns:
                if other[col].has_nulls:
                    raise ValueError("Column must have no nulls.")

                boolbits = cudautils.compact_mask_bytes(
                    other[col]._column.data_array_view
                )
            else:
                boolbits = cudautils.make_empty_mask(len(self[col]))
            df[col] = df[col].set_mask(boolbits)
        return df

    def __setitem__(self, arg, value):
        """Add/set column by *arg or DataFrame*
        """
        if isinstance(arg, DataFrame):
            # not handling set_item where arg = df & value = df
            if isinstance(value, DataFrame):
                msg = (
                    "__setitem__ with arg = {!r} and "
                    "value = {!r} is not supported"
                )
                raise TypeError(msg.format(type(value), type(arg)))
            else:
                for col_name in self._data:
                    scatter_map = arg[col_name]
                    if is_scalar(value):
                        value = utils.scalar_broadcast_to(value, len(self))
                    self._data[col_name][scatter_map] = column.as_column(
                        value
                    )[scatter_map]
        elif is_scalar(arg) or isinstance(arg, tuple):
            if isinstance(value, DataFrame):
                _setitem_with_dataframe(
                    input_df=self,
                    replace_df=value,
                    input_cols=[arg],
                    mask=None,
                )
            else:
                if arg in self._data:
                    if is_scalar(value):
                        value = utils.scalar_broadcast_to(value, len(self))
                    if len(self) == 0:
                        if isinstance(value, (pd.Series, Series)):
                            self._index = as_index(value.index)
                        elif len(value) > 0:
                            self._index = RangeIndex(start=0, stop=len(value))
                        value = column.as_column(value)
                        new_data = self._data.__class__()
                        for key in self._data:
                            if key == arg:
                                new_data[key] = value
                            else:
                                new_data[key] = column.column_empty_like(
                                    self._data[key],
                                    masked=True,
                                    newsize=len(value),
                                )
                        self._data = new_data
                    elif isinstance(value, (pd.Series, Series)):
                        value = Series(value)._align_to_index(
                            self._index, how="right", allow_non_unique=True
                        )
                    self._data[arg] = column.as_column(value)
                else:
                    # disc. with pandas here
                    # pandas raises key error here
                    self.insert(len(self._data), arg, value)

        elif isinstance(
            arg, (list, np.ndarray, pd.Series, Series, Index, pd.Index)
        ):
            mask = arg
            if isinstance(mask, list):
                mask = np.array(mask)

            if is_scalar(value):
                value = column.as_column(
                    utils.scalar_broadcast_to(value, len(self))
                )

            if mask.dtype == "bool":
                if isinstance(value, DataFrame):
                    _setitem_with_dataframe(
                        input_df=self,
                        replace_df=value,
                        input_cols=None,
                        mask=mask,
                    )
                else:
                    for col_name in self._data:
                        self._data[col_name][mask] = column.as_column(value)[
                            mask
                        ]
            else:
                if isinstance(value, DataFrame):
                    _setitem_with_dataframe(
                        input_df=self,
                        replace_df=value,
                        input_cols=arg,
                        mask=None,
                    )
                else:
                    for col in arg:
                        # we will raise a key error if col not in dataframe
                        # this behavior will make it
                        # consistent to pandas >0.21.0
                        self._data[col] = column.as_column(value)
        else:
            msg = "__setitem__ on type {!r} is not supported"
            raise TypeError(msg.format(type(arg)))

    def __delitem__(self, name):
        """
        Drop the given column by *name*.
        """
        self._drop_column(name)

    def __sizeof__(self):
        columns = sum(col.__sizeof__() for col in self._data.columns)
        index = self._index.__sizeof__()
        return columns + index

    def memory_usage(self, index=True, deep=False):
        ind = list(self.columns)
        sizes = [col._memory_usage(deep=deep) for col in self._data.columns]
        if index:
            ind.append("Index")
            sizes.append(self.index.memory_usage(deep=deep))
        return Series(sizes, index=ind)

    def __len__(self):
        """
        Returns the number of rows
        """
        return len(self.index)

    def __array_ufunc__(self, ufunc, method, *inputs, **kwargs):
        import cudf

        if method == "__call__" and hasattr(cudf, ufunc.__name__):
            func = getattr(cudf, ufunc.__name__)
            return func(self)
        else:
            return NotImplemented

    def __array_function__(self, func, types, args, kwargs):

        cudf_df_module = DataFrame
        cudf_series_module = Series

        for submodule in func.__module__.split(".")[1:]:
            # point cudf to the correct submodule
            if hasattr(cudf_df_module, submodule):
                cudf_df_module = getattr(cudf_df_module, submodule)
            else:
                return NotImplemented

        fname = func.__name__

        handled_types = [cudf_df_module, cudf_series_module]

        for t in types:
            if t not in handled_types:
                return NotImplemented

        if hasattr(cudf_df_module, fname):
            cudf_func = getattr(cudf_df_module, fname)
            # Handle case if cudf_func is same as numpy function
            if cudf_func is func:
                return NotImplemented
            else:
                return cudf_func(*args, **kwargs)
        else:
            return NotImplemented

    @property
    def empty(self):
        return not len(self)

    @property
    def values(self):

        return cupy.asarray(self.as_gpu_matrix())

    def _get_numeric_data(self):
        """ Return a dataframe with only numeric data types """
        columns = [
            c
            for c, dt in self.dtypes.items()
            if dt != object and not is_categorical_dtype(dt)
        ]
        return self[columns]

    def assign(self, **kwargs):
        """
        Assign columns to DataFrame from keyword arguments.

        Examples
        --------
        >>> import cudf
        >>> df = cudf.DataFrame()
        >>> df = df.assign(a=[0, 1, 2], b=[3, 4, 5])
        >>> print(df)
           a  b
        0  0  3
        1  1  4
        2  2  5
        """
        new = self.copy()
        for k, v in kwargs.items():
            new[k] = v
        return new

    def head(self, n=5):
        """
        Returns the first n rows as a new DataFrame

        Examples
        --------
        >>> import cudf
        >>> df = cudf.DataFrame()
        >>> df['key'] = [0, 1, 2, 3, 4]
        >>> df['val'] = [float(i + 10) for i in range(5)]  # insert column
        >>> print(df.head(2))
           key   val
        0    0  10.0
        1    1  11.0
        """
        return self.iloc[:n]

    def tail(self, n=5):
        """
        Returns the last n rows as a new DataFrame

        Examples
        --------
        >>> import cudf
        >>> df = cudf.DataFrame()
        >>> df['key'] = [0, 1, 2, 3, 4]
        >>> df['val'] = [float(i + 10) for i in range(5)]  # insert column
        >>> print(df.tail(2))
           key   val
        3    3  13.0
        4    4  14.0

        """
        if n == 0:
            return self.iloc[0:0]

        return self.iloc[-n:]

    def to_string(self):
        """
        Convert to string

        cuDF uses Pandas internals for efficient string formatting.
        Set formatting options using pandas string formatting options and
        cuDF objects will print identically to Pandas objects.

        cuDF supports `null/None` as a value in any column type, which
        is transparently supported during this output process.

        Examples
        --------
        >>> import cudf
        >>> df = cudf.DataFrame()
        >>> df['key'] = [0, 1, 2]
        >>> df['val'] = [float(i + 10) for i in range(3)]
        >>> df.to_string()
        '   key   val\\n0    0  10.0\\n1    1  11.0\\n2    2  12.0'
        """
        return self.__repr__()

    def __str__(self):
        return self.to_string()

    def astype(self, dtype, errors="raise", **kwargs):
        return self._apply_support_method(
            "astype", dtype=dtype, errors=errors, **kwargs
        )

    def _repr_pandas025_formatting(self, ncols, nrows, dtype=None):
        """
        With Pandas > 0.25 there are some new conditional formatting for some
        datatypes and column/row configurations. This fixes most of them in
        context to match the expected Pandas repr of the same content.

        Examples
        --------
        >>> gdf.__repr__()
            0   ...  19
        0   46  ...  48
        ..  ..  ...  ..
        19  40  ...  29

        [20 rows x 20 columns]

        >>> nrows, ncols = _repr_pandas025_formatting(2, 2, dtype="category")
        >>> pd.options.display.max_rows = nrows
        >>> pd.options.display.max_columns = ncols
        >>> gdf.__repr__()
             0  ...  19
        0   46  ...  48
        ..  ..  ...  ..
        19  40  ...  29

        [20 rows x 20 columns]
        """
        ncols = 1 if ncols in [0, 2] and dtype == "datetime64[ns]" else ncols
        ncols = (
            1
            if ncols == 0
            and nrows == 1
            and dtype in ["int8", "str", "category"]
            else ncols
        )
        ncols = (
            1
            if nrows == 1
            and dtype in ["int8", "int16", "int64", "str", "category"]
            else ncols
        )
        ncols = 0 if ncols == 2 else ncols
        ncols = 19 if ncols in [20, 21] else ncols
        return ncols, nrows

    def clean_renderable_dataframe(self, output):
        """
        the below is permissible: null in a datetime to_pandas() becomes
        NaT, which is then replaced with null in this processing step.
        It is not possible to have a mix of nulls and NaTs in datetime
        columns because we do not support NaT - pyarrow as_column
        preprocessing converts NaT input values from numpy or pandas into
        null.
        """
        output = output.to_pandas().__repr__().replace(" NaT", "null")
        lines = output.split("\n")

        if lines[-1].startswith("["):
            lines = lines[:-1]
            lines.append(
                "[%d rows x %d columns]" % (len(self), len(self.columns))
            )
        return "\n".join(lines)

    def get_renderable_dataframe(self):
        """
        takes rows and columns from pandas settings or estimation from size.
        pulls quadrents based off of some known parameters then style for
        multiindex as well producing an efficient representative string
        for printing with the dataframe.
        """
        nrows = np.max([pd.options.display.max_rows, 1])
        if pd.options.display.max_rows == 0:
            nrows = len(self)
        ncols = (
            pd.options.display.max_columns
            if pd.options.display.max_columns
            else pd.options.display.width / 2
        )

        if len(self) <= nrows and len(self.columns) <= ncols:
            output = self.copy(deep=False)
        else:
            left_cols = len(self.columns)
            right_cols = 0
            upper_rows = len(self)
            lower_rows = 0
            if len(self) > nrows and nrows > 0:
                upper_rows = int(nrows / 2.0) + 1
                lower_rows = upper_rows + (nrows % 2)
            if len(self.columns) > ncols:
                right_cols = len(self.columns) - int(ncols / 2.0) - 1
                left_cols = int(ncols / 2.0) + 1
            upper_left = self.head(upper_rows).iloc[:, :left_cols]
            upper_right = self.head(upper_rows).iloc[:, right_cols:]
            lower_left = self.tail(lower_rows).iloc[:, :left_cols]
            lower_right = self.tail(lower_rows).iloc[:, right_cols:]
            upper = cudf.concat([upper_left, upper_right], axis=1)
            lower = cudf.concat([lower_left, lower_right], axis=1)
            output = cudf.concat([upper, lower])

        for col in output._data:
            if (
                self._data[col].has_nulls
                and not self._data[col].dtype == "O"
                and not is_datetime_dtype(self._data[col].dtype)
            ):
                output[col] = output._data[col].astype("str").fillna("null")
            else:
                output[col] = output._data[col]

        return output

    def __repr__(self):
        output = self.get_renderable_dataframe()
        return self.clean_renderable_dataframe(output)

    def _repr_html_(self):
        lines = (
            self.get_renderable_dataframe()
            .to_pandas()
            ._repr_html_()
            .split("\n")
        )
        if lines[-2].startswith("<p>"):
            lines = lines[:-2]
            lines.append(
                "<p>%d rows × %d columns</p>" % (len(self), len(self.columns))
            )
            lines.append("</div>")
        return "\n".join(lines)

    def _repr_latex_(self):
        return self.get_renderable_dataframe().to_pandas()._repr_latex_()

    # unary, binary, rbinary, orderedcompare, unorderedcompare
    def _apply_op(self, fn, other=None, fill_value=None):
        result = DataFrame(index=self.index)

        def op(lhs, rhs):
            if fill_value is None:
                return getattr(lhs, fn)(rhs)
            else:
                return getattr(lhs, fn)(rhs, fill_value)

        if other is None:
            for col in self._data:
                result[col] = getattr(self[col], fn)()
            return result
        elif isinstance(other, Sequence):
            for k, col in enumerate(self._data):
                result[col] = getattr(self[col], fn)(other[k])
        elif isinstance(other, DataFrame):

            lhs, rhs = _align_indices(self, other)
            result.index = lhs.index
            max_num_rows = max(lhs.shape[0], rhs.shape[0])

            def fallback(col, fn):
                if fill_value is None:
                    return Series.from_masked_array(
                        data=rmm.device_array(max_num_rows, dtype="float64"),
                        mask=cudautils.make_empty_mask(max_num_rows),
                    ).set_index(col.index)
                else:
                    return getattr(col, fn)(fill_value)

            for col in lhs._data:
                if col not in rhs._data:
                    result[col] = fallback(lhs[col], fn)
            for col in rhs._data:
                if col in lhs._data:
                    result[col] = op(lhs[col], rhs[col])
                else:
                    result[col] = fallback(rhs[col], _reverse_op(fn))
        elif isinstance(other, Series):
            other_cols = other.to_pandas().to_dict()
            other_cols_keys = list(other_cols.keys())
            result_cols = list(self.columns)
            df_cols = list(result_cols)
            for new_col in other_cols.keys():
                if new_col not in result_cols:
                    result_cols.append(new_col)
            for col in result_cols:
                if col in df_cols and col in other_cols_keys:
                    l_opr = self[col]
                    r_opr = other_cols[col]
                else:
                    if col not in df_cols:
                        r_opr = other_cols[col]
                        l_opr = Series(
                            column_empty(
                                len(self), masked=True, dtype=other.dtype
                            )
                        )
                    if col not in other_cols_keys:
                        r_opr = None
                        l_opr = self[col]
                result[col] = op(l_opr, r_opr)

        elif isinstance(other, numbers.Number):
            for col in self._data:
                result[col] = op(self[col], other)
        else:
            raise NotImplementedError(
                "DataFrame operations with " + str(type(other)) + " not "
                "supported at this time."
            )
        return result

    def add(self, other, fill_value=None, axis=1):
        if axis != 1:
            raise NotImplementedError("Only axis=1 supported at this time.")
        return self._apply_op("add", other, fill_value)

    def __add__(self, other):
        return self._apply_op("__add__", other)

    def radd(self, other, fill_value=None, axis=1):
        if axis != 1:
            raise NotImplementedError("Only axis=1 supported at this time.")
        return self._apply_op("radd", other, fill_value)

    def __radd__(self, other):
        return self._apply_op("__radd__", other)

    def sub(self, other, fill_value=None, axis=1):
        if axis != 1:
            raise NotImplementedError("Only axis=1 supported at this time.")
        return self._apply_op("sub", other, fill_value)

    def __sub__(self, other):
        return self._apply_op("__sub__", other)

    def rsub(self, other, fill_value=None, axis=1):
        if axis != 1:
            raise NotImplementedError("Only axis=1 supported at this time.")
        return self._apply_op("rsub", other, fill_value)

    def __rsub__(self, other):
        return self._apply_op("__rsub__", other)

    def mul(self, other, fill_value=None, axis=1):
        if axis != 1:
            raise NotImplementedError("Only axis=1 supported at this time.")
        return self._apply_op("mul", other, fill_value)

    def __mul__(self, other):
        return self._apply_op("__mul__", other)

    def rmul(self, other, fill_value=None, axis=1):
        if axis != 1:
            raise NotImplementedError("Only axis=1 supported at this time.")
        return self._apply_op("rmul", other, fill_value)

    def __rmul__(self, other):
        return self._apply_op("__rmul__", other)

    def mod(self, other, fill_value=None, axis=1):
        if axis != 1:
            raise NotImplementedError("Only axis=1 supported at this time.")
        return self._apply_op("mod", other, fill_value)

    def __mod__(self, other):
        return self._apply_op("__mod__", other)

    def rmod(self, other, fill_value=None, axis=1):
        if axis != 1:
            raise NotImplementedError("Only axis=1 supported at this time.")
        return self._apply_op("rmod", other, fill_value)

    def __rmod__(self, other):
        return self._apply_op("__rmod__", other)

    def pow(self, other, fill_value=None, axis=1):
        if axis != 1:
            raise NotImplementedError("Only axis=1 supported at this time.")
        return self._apply_op("pow", other, fill_value)

    def __pow__(self, other):
        return self._apply_op("__pow__", other)

    def rpow(self, other, fill_value=None, axis=1):
        if axis != 1:
            raise NotImplementedError("Only axis=1 supported at this time.")
        return self._apply_op("rpow", other, fill_value)

    def __rpow__(self, other):
        return self._apply_op("__pow__", other)

    def floordiv(self, other, fill_value=None, axis=1):
        if axis != 1:
            raise NotImplementedError("Only axis=1 supported at this time.")
        return self._apply_op("floordiv", other, fill_value)

    def __floordiv__(self, other):
        return self._apply_op("__floordiv__", other)

    def rfloordiv(self, other, fill_value=None, axis=1):
        if axis != 1:
            raise NotImplementedError("Only axis=1 supported at this time.")
        return self._apply_op("rfloordiv", other, fill_value)

    def __rfloordiv__(self, other):
        return self._apply_op("__rfloordiv__", other)

    def truediv(self, other, fill_value=None, axis=1):
        if axis != 1:
            raise NotImplementedError("Only axis=1 supported at this time.")
        return self._apply_op("truediv", other, fill_value)

    def __truediv__(self, other):
        return self._apply_op("__truediv__", other)

    def rtruediv(self, other, fill_value=None, axis=1):
        if axis != 1:
            raise NotImplementedError("Only axis=1 supported at this time.")
        return self._apply_op("rtruediv", other, fill_value)

    def __rtruediv__(self, other):
        return self._apply_op("__rtruediv__", other)

    __div__ = __truediv__

    def __and__(self, other):
        return self._apply_op("__and__", other)

    def __or__(self, other):
        return self._apply_op("__or__", other)

    def __xor__(self, other):
        return self._apply_op("__xor__", other)

    def __eq__(self, other):
        return self._apply_op("__eq__", other)

    def __ne__(self, other):
        return self._apply_op("__ne__", other)

    def __lt__(self, other):
        return self._apply_op("__lt__", other)

    def __le__(self, other):
        return self._apply_op("__le__", other)

    def __gt__(self, other):
        return self._apply_op("__gt__", other)

    def __ge__(self, other):
        return self._apply_op("__ge__", other)

    def __invert__(self):
        return self._apply_op("__invert__")

    def __neg__(self):
        return self._apply_op("__neg__")

    def __abs__(self):
        return self._apply_op("__abs__")

    def __iter__(self):
        return iter(self.columns)

    def equals(self, other):
        for col in self.columns:
            if col not in other.columns:
                return False
            if not self[col].equals(other[col]):
                return False
        if not self.index.equals(other.index):
            return False
        return True

    def iteritems(self):
        """ Iterate over column names and series pairs """
        for k in self:
            yield (k, self[k])

    @property
    def loc(self):
        """
        Selecting rows and columns by label or boolean mask.

        Examples
        --------

        DataFrame with string index.

        >>> print(df)
           a  b
        a  0  5
        b  1  6
        c  2  7
        d  3  8
        e  4  9

        Select a single row by label.

        >>> print(df.loc['a'])
        a    0
        b    5
        Name: a, dtype: int64

        Select multiple rows and a single column.

        >>> print(df.loc[['a', 'c', 'e'], 'b'])
        a    5
        c    7
        e    9
        Name: b, dtype: int64

        Selection by boolean mask.

        >>> print(df.loc[df.a > 2])
           a  b
        d  3  8
        e  4  9

        Setting values using loc.

        >>> df.loc[['a', 'c', 'e'], 'a'] = 0
        >>> print(df)
           a  b
        a  0  5
        b  1  6
        c  0  7
        d  3  8
        e  0  9

        See also
        --------
        DataFrame.iloc
        """
        return _DataFrameLocIndexer(self)

    @property
    def iloc(self):
        """
        Selecting rows and column by position.

        Examples
        --------
        >>> df = DataFrame([('a', list(range(20))),
        ...                 ('b', list(range(20))),
        ...                 ('c', list(range(20)))])

        Select a single row using an integer index.

        >>> print(df.iloc[1])
        a    1
        b    1
        c    1

        Select multiple rows using a list of integers.

        >>> print(df.iloc[[0, 2, 9, 18]])
              a    b    c
         0    0    0    0
         2    2    2    2
         9    9    9    9
        18   18   18   18

        Select rows using a slice.

        >>> print(df.iloc[3:10:2])
             a    b    c
        3    3    3    3
        5    5    5    5
        7    7    7    7
        9    9    9    9

        Select both rows and columns.

        >>> print(df.iloc[[1, 3, 5, 7], 2])
        1    1
        3    3
        5    5
        7    7
        Name: c, dtype: int64

        Setting values in a column using iloc.

        >>> df.iloc[:4] = 0
        >>> print(df)
           a  b  c
        0  0  0  0
        1  0  0  0
        2  0  0  0
        3  0  0  0
        4  4  4  4
        5  5  5  5
        6  6  6  6
        7  7  7  7
        8  8  8  8
        9  9  9  9
        [10 more rows]

        See also
        --------
        DataFrame.loc
        """
        return _DataFrameIlocIndexer(self)

    def iat(self):
        """
        Alias for ``DataFrame.iloc``; provided for compatibility with Pandas.
        """
        return self.iloc

    def at(self):
        """
        Alias for ``DataFrame.loc``; provided for compatibility with Pandas.
        """
        return self.loc

    @property
    def columns(self):
        """Returns a tuple of columns
        """
        return self._data.to_pandas_index()

    @columns.setter
    def columns(self, columns):
<<<<<<< HEAD
        if isinstance(columns, cudf.MultiIndex):
            if len(columns) != len(self.columns):
                msg = (
                    f"Length mismatch: Expected axis has %d elements, "
                    "new values have %d elements"
                    % (len(self.columns), len(columns))
                )
                raise ValueError(msg)
            """
            new_names = []
            for idx, name in enumerate(columns):
                new_names.append(name)
            self._rename_columns(new_names)
            """
            object.__setattr__(self, "multi_cols", columns)
        elif isinstance(columns, pd.MultiIndex):
            object.__setattr__(
                self, "multi_cols", cudf.MultiIndex.from_pandas(columns)
            )
        else:
            if hasattr(self, "multi_cols"):
                delattr(self, "multi_cols")
            self._rename_columns(columns)
            if hasattr(columns, "name"):
                self._columns_name = columns.name
=======
        if isinstance(columns, (cudf.MultiIndex, cudf.Index)):
            columns = columns.to_pandas()
        if columns is None:
            columns = pd.Index(range(len(self._data.columns)))
        is_multiindex = isinstance(columns, pd.MultiIndex)

        if not isinstance(columns, pd.Index):
            columns = pd.Index(columns, tupleize_cols=is_multiindex)

        if not len(columns) == len(self.columns):
            raise ValueError(
                f"Length mismatch: expected {len(self.columns)} elements ,"
                f"got {len(columns)} elements"
            )
        self._data = ColumnAccessor(
            dict(zip(columns, self._data.columns)),
            multiindex=is_multiindex,
            level_names=columns.names,
        )
>>>>>>> 3103c4c7

    def _rename_columns(self, new_names):
        old_cols = iter(self._data.names)
        l_old_cols = len(self._data)
        l_new_cols = len(new_names)
        if l_new_cols != l_old_cols:
            msg = (
                f"Length of new column names: {l_new_cols} does not "
                "match length of previous column names: {l_old_cols}"
            )
            raise ValueError(msg)

        mapper = dict(zip(old_cols, new_names))
        self.rename(mapper=mapper, inplace=True)

    @property
    def index(self):
        """Returns the index of the DataFrame
        """
        return self._index

    @index.setter
    def index(self, value):
        if isinstance(value, cudf.core.multiindex.MultiIndex):
            if len(self._data) > 0 and len(value) != len(self):
                msg = (
                    f"Length mismatch: Expected axis has "
                    "%d elements, new values "
                    "have %d elements" % (len(self), len(value))
                )
                raise ValueError(msg)
            self._index = value
            return

        new_length = len(value)
        old_length = len(self._index)

        if len(self._data) > 0 and new_length != old_length:
            msg = (
                f"Length mismatch: Expected axis has "
                "%d elements, new values "
                "have %d elements" % (old_length, new_length)
            )
            raise ValueError(msg)

        # try to build an index from generic _index
        idx = as_index(value)
        self._index = idx

    def reindex(
        self, labels=None, axis=0, index=None, columns=None, copy=True
    ):
        """Return a new DataFrame whose axes conform to a new index

        ``DataFrame.reindex`` supports two calling conventions
        * ``(index=index_labels, columns=column_names)``
        * ``(labels, axis={0 or 'index', 1 or 'columns'})``

        Parameters
        ----------
        labels : Index, Series-convertible, optional, default None
        axis : {0 or 'index', 1 or 'columns'}, optional, default 0
        index : Index, Series-convertible, optional, default None
            Shorthand for ``df.reindex(labels=index_labels, axis=0)``
        columns : array-like, optional, default None
            Shorthand for ``df.reindex(labels=column_names, axis=1)``
        copy : boolean, optional, default True

        Returns
        -------
        A DataFrame whose axes conform to the new index(es)

        Examples
        --------
        >>> import cudf
        >>> df = cudf.DataFrame()
        >>> df['key'] = [0, 1, 2, 3, 4]
        >>> df['val'] = [float(i + 10) for i in range(5)]
        >>> df_new = df.reindex(index=[0, 3, 4, 5],
                                columns=['key', 'val', 'sum'])
        >>> print(df)
           key   val
        0    0  10.0
        1    1  11.0
        2    2  12.0
        3    3  13.0
        4    4  14.0
        >>> print(df_new)
           key   val  sum
        0    0  10.0  NaN
        3    3  13.0  NaN
        4    4  14.0  NaN
        5   -1   NaN  NaN
        """

        if labels is None and index is None and columns is None:
            return self.copy(deep=copy)

        df = self
        cols = columns
        original_cols = df._data
        dtypes = OrderedDict(df.dtypes)
        idx = labels if index is None and axis in (0, "index") else index
        cols = labels if cols is None and axis in (1, "columns") else cols
        df = df if cols is None else df[list(set(df.columns) & set(cols))]

        if idx is not None:
            idx = idx if isinstance(idx, Index) else as_index(idx)
            if df.index.dtype != idx.dtype:
                cols = cols if cols is not None else list(df.columns)
                df = DataFrame()
            else:
                df = DataFrame(None, idx).join(df, how="left", sort=True)
                # double-argsort to map back from sorted to unsorted positions
                df = df.take(idx.argsort(True).argsort(True))

        idx = idx if idx is not None else df.index
        names = cols if cols is not None else list(df.columns)

        length = len(idx)
        cols = OrderedDict()

        for name in names:
            if name in df:
                cols[name] = df._data[name].copy(deep=copy)
            else:
                dtype = dtypes.get(name, np.float64)
                col = original_cols.get(name, Series(dtype=dtype)._column)
                col = column.column_empty_like(
                    col, dtype=dtype, masked=True, newsize=length
                )
                cols[name] = col

        return DataFrame(cols, idx)

    def set_index(self, index, drop=True):
        """Return a new DataFrame with a new index

        Parameters
        ----------
        index : Index, Series-convertible, str, or list of str
            Index : the new index.
            Series-convertible : values for the new index.
            str : name of column to be used as series
            list of str : name of columns to be converted to a MultiIndex
        drop : boolean
            whether to drop corresponding column for str index argument
        """
        # When index is a list of column names
        if isinstance(index, list):
            if len(index) > 1:
                df = self.copy(deep=False)
                if drop:
                    df = df.drop(columns=index)
                return df.set_index(
                    cudf.MultiIndex.from_frame(self[index], names=index)
                )
            index = index[0]  # List contains single item

        # When index is a column name
        if isinstance(index, str):
            df = self.copy(deep=False)
            if drop:
                df._drop_column(index)
            return df.set_index(self[index])
        # Otherwise
        else:
            index = index if isinstance(index, Index) else as_index(index)
            df = self.copy(deep=False)
            df.index = index
            return df

    def reset_index(self, drop=False, inplace=False):
        if inplace:
            result = self
        else:
            result = self.copy()
        index_columns = self.index._data.columns
        if all(name is None for name in self.index.names):
            if isinstance(self.index, cudf.MultiIndex):
                names = tuple(
                    f"level_{i}" for i, _ in enumerate(self.index.names)
                )
            else:
                names = ("index",)
        else:
            names = self.index.names

        if not drop:
            for name, index_column in zip(
                reversed(names), reversed(index_columns)
            ):
                result.insert(0, name, index_column)
        result.index = RangeIndex(len(self))
        if inplace:
            return
        else:
            return result

    def take(self, positions):
        """
        Return a new DataFrame containing the rows specified by *positions*

        Parameters
        ----------
        positions : array-like
            Integer or boolean array-like specifying the rows of the output.
            If integer, each element represents the integer index of a row.
            If boolean, *positions* must be of the same length as *self*,
            and represents a boolean mask.

        Returns
        -------
        out : DataFrame
            New DataFrame

        Examples
        --------
        >>> a = cudf.DataFrame({'a': [1.0, 2.0, 3.0],
                                'b': pd.Series(['a', 'b', 'c'])})
        >>> a.take([0, 2, 2])
             a  b
        0  1.0  a
        2  3.0  c
        2  3.0  c
        >>> a.take([True, False, True])
             a  b
        0  1.0  a
        2  3.0  c
        """
        positions = as_column(positions)
        if pd.api.types.is_bool_dtype(positions):
            return self._apply_boolean_mask(positions)
        out = self._gather(positions)
        out.columns = self.columns
        return out

    def copy(self, deep=True):
        """
        Returns a copy of this dataframe

        Parameters
        ----------
        deep: bool
           Make a full copy of Series columns and Index at the GPU level, or
           create a new allocation with references.
        """
        data = OrderedDict()

        if deep:
            index = self._index.copy(deep)
            for k in self._data:
                data[k] = self._data[k].copy(deep)
        else:
            index = self._index
            for k in self._data:
                data[k] = self._data[k]

        out = DataFrame(data=data, columns=self.columns.copy(deep=deep))
        out.index = index
        return out

    def __copy__(self):
        return self.copy(deep=True)

    def __deepcopy__(self, memo={}):
        """
        Parameters
        ----------
        memo, default None
            Standard signature. Unused
        """
        if memo is None:
            memo = {}
        return self.copy(deep=True)

    def __reduce__(self):
        return (DataFrame, (self._data, self.index))

    def insert(self, loc, name, value):
        """ Add a column to DataFrame at the index specified by loc.

        Parameters
        ----------
        loc : int
            location to insert by index, cannot be greater then num columns + 1
        name : number or string
            name or label of column to be inserted
        value : Series or array-like
        """
        num_cols = len(self._data)
        if name in self._data:
            raise NameError("duplicated column name {!r}".format(name))

        if loc < 0:
            loc = num_cols + loc + 1

        if not (0 <= loc <= num_cols):
            raise ValueError(
                "insert location must be within range {}, {}".format(
                    -(num_cols + 1) * (num_cols > 0), num_cols * (num_cols > 0)
                )
            )

        if is_scalar(value):
            value = utils.scalar_broadcast_to(value, len(self))

        if len(self) == 0:
            if isinstance(value, (pd.Series, Series)):
                self._index = as_index(value.index)
            elif len(value) > 0:
                self._index = RangeIndex(start=0, stop=len(value))
                new_data = self._data.__class__()
                if num_cols != 0:
                    for col_name in self._data:
                        new_data[col_name] = column.column_empty_like(
                            self._data[col_name],
                            masked=True,
                            newsize=len(value),
                        )
                self._data = new_data
        elif isinstance(value, (pd.Series, Series)):
            value = Series(value)._align_to_index(self._index, how="right")

        value = column.as_column(value)

        self._data.insert(name, value, loc=loc)

    def add_column(self, name, data, forceindex=False):
        """Add a column

        Parameters
        ----------
        name : str
            Name of column to be added.
        data : Series, array-like
            Values to be added.
        """

        warnings.warn(
            "`add_column` will be removed in the future. Use `.insert`",
            DeprecationWarning,
        )

        if name in self._data:
            raise NameError("duplicated column name {!r}".format(name))

        if isinstance(data, GeneratorType):
            data = Series(data)

        self.insert(len(self.columns), name, data)

    def drop(
        self,
        labels=None,
        axis=None,
        columns=None,
        errors="raise",
        inplace=False,
    ):
        """Drop column(s)

        Parameters
        ----------
        labels : str or sequence of strings
            Name of column(s) to be dropped.
        axis : {0 or 'index', 1 or 'columns'}, default 0
            Only axis=1 is currently supported.
        columns: array of column names, the same as using labels and axis=1
        errors : {'ignore', 'raise'}, default 'raise'
            This parameter is currently ignored.
        inplace : bool, default False
            If True, do operation inplace and return `self`.

        Returns
        -------
        A dataframe without dropped column(s)

        Examples
        --------
        >>> import cudf
        >>> df = cudf.DataFrame()
        >>> df['key'] = [0, 1, 2, 3, 4]
        >>> df['val'] = [float(i + 10) for i in range(5)]
        >>> df_new = df.drop('val')
        >>> print(df)
           key   val
        0    0  10.0
        1    1  11.0
        2    2  12.0
        3    3  13.0
        4    4  14.0
        >>> print(df_new)
           key
        0    0
        1    1
        2    2
        3    3
        4    4
        """
        if axis == 0 and labels is not None:
            raise NotImplementedError("Can only drop columns, not rows")
        if errors != "raise":
            raise NotImplementedError("errors= keyword not implemented")
        if labels is None and columns is None:
            raise ValueError(
                "Need to specify at least one of 'labels' or 'columns'"
            )
        if labels is not None and columns is not None:
            raise ValueError("Cannot specify both 'labels' and 'columns'")

        if labels is not None:
            target = labels
        else:
            target = columns

        columns = (
            [target]
            if isinstance(target, (str, numbers.Number))
            else list(target)
        )
        if inplace:
            outdf = self
        else:
            outdf = self.copy()
        for c in columns:
            outdf._drop_column(c)
        return outdf

    def drop_column(self, name):
        """Drop a column by *name*
        """
        warnings.warn(
            "The drop_column method is deprecated. "
            "Use the drop method instead.",
            DeprecationWarning,
        )
        self._drop_column(name)

    def _drop_column(self, name):
        """Drop a column by *name*
        """
        if name not in self._data:
            raise NameError("column {!r} does not exist".format(name))
        del self._data[name]

    def drop_duplicates(self, subset=None, keep="first", inplace=False):
        """
        Return DataFrame with duplicate rows removed, optionally only
        considering certain subset of columns.
        """
        outdf = super().drop_duplicates(subset=subset, keep=keep)

        return self._mimic_inplace(outdf, inplace=inplace)

    def _mimic_inplace(self, result, inplace=False):
        if inplace:
            self._data = result._data
            self._index = result._index
<<<<<<< HEAD
            if hasattr(result, "multi_cols"):
                object.__setattr__(self, "multi_cols", result.multi_cols)
            self._columns_name = result._columns_name
=======
>>>>>>> 3103c4c7
        else:
            return result

    def pop(self, item):
        """Return a column and drop it from the DataFrame.
        """
        popped = self[item]
        del self[item]
        return popped

    def rename(self, mapper=None, columns=None, copy=True, inplace=False):
        """
        Alter column labels.

        Function / dict values must be unique (1-to-1). Labels not contained in
        a dict / Series will be left as-is. Extra labels listed don’t throw an
        error.

        Parameters
        ----------
        mapper, columns : dict-like or function, optional
            dict-like or functions transformations to apply to
            the column axis' values.
        copy : boolean, default True
            Also copy underlying data
        inplace: boolean, default False
            Return new DataFrame.  If True, assign columns without copy

        Returns
        -------
        DataFrame

        Notes
        -----
        Difference from pandas:
          * Support axis='columns' only.
          * Not supporting: index, level

        Rename will not overwite column names. If a list with duplicates it
        passed, column names will be postfixed.
        """
        # Pandas defaults to using columns over mapper
        if columns:
            mapper = columns

        out = DataFrame(index=self.index)
        if isinstance(mapper, Mapping):
            postfix = 1
            # It is possible for DataFrames with a MultiIndex columns object
            # to have columns with the same name. The followig use of
            # _cols.items and ("cudf_"... allows the use of rename in this case
            for key, col in self._data.items():
                if key in mapper:
                    if mapper[key] in out.columns:
                        out_column = mapper[key] + ("cudf_" + str(postfix),)
                        postfix += 1
                    else:
                        out_column = mapper[key]
                    out[out_column] = col
                else:
                    out[key] = col
        elif callable(mapper):
            for col in self.columns:
                out[mapper(col)] = self[col]

        if inplace:
            self._data = out._data
        else:
            return out.copy(deep=copy)

    def nans_to_nulls(self):
        """
        Convert nans (if any) to nulls.
        """
        df = self.copy()
        for col in df.columns:
            df[col] = df[col].nans_to_nulls()
        return df

    @classmethod
    def _concat(cls, objs, axis=0, ignore_index=False):

        libcudf.nvtx.nvtx_range_push("CUDF_CONCAT", "orange")

        if ignore_index:
            index = RangeIndex(sum(map(len, objs)))
        elif isinstance(objs[0].index, cudf.core.multiindex.MultiIndex):
            index = cudf.core.multiindex.MultiIndex._concat(
                [o.index for o in objs]
            )
        else:
            index = Index._concat([o.index for o in objs])

        # Currently we only support sort = False
        # Change below when we want to support sort = True
        # below functions as an ordered set
        all_columns_ls = [col for o in objs for col in o.columns]
        unique_columns_ordered_ls = OrderedDict.fromkeys(all_columns_ls).keys()

        # Concatenate cudf.series for all columns

        data = {
            i: Series._concat(
                [
                    o[c]
                    if c in o.columns
                    else utils.get_null_series(size=len(o), dtype=np.bool)
                    for o in objs
                ],
                index=index,
            )
            for i, c in enumerate(unique_columns_ordered_ls)
        }

        out = cls(data)

        out.index = index

        if isinstance(objs[0].columns, pd.MultiIndex):
            out.columns = objs[0].columns
        else:
            out.columns = unique_columns_ordered_ls

        libcudf.nvtx.nvtx_range_pop()
        return out

    def as_gpu_matrix(self, columns=None, order="F"):
        """Convert to a matrix in device memory.

        Parameters
        ----------
        columns : sequence of str
            List of a column names to be extracted.  The order is preserved.
            If None is specified, all columns are used.
        order : 'F' or 'C'
            Optional argument to determine whether to return a column major
            (Fortran) matrix or a row major (C) matrix.

        Returns
        -------
        A (nrow x ncol) numpy ndarray in "F" order.
        """
        if columns is None:
            columns = self.columns

        cols = [self._data[k] for k in columns]
        ncol = len(cols)
        nrow = len(self)
        if ncol < 1:
            raise ValueError("require at least 1 column")
        if nrow < 1:
            raise ValueError("require at least 1 row")
        if any(
            (is_categorical_dtype(c) or np.issubdtype(c, np.dtype("object")))
            for c in cols
        ):
            raise TypeError("non-numeric data not yet supported")
        dtype = np.find_common_type(cols, [])
        for k, c in self._data.items():
            if c.has_nulls:
                errmsg = (
                    "column {!r} has null values. "
                    "hint: use .fillna() to replace null values"
                )
                raise ValueError(errmsg.format(k))

        if order == "F":
            matrix = rmm.device_array(
                shape=(nrow, ncol), dtype=dtype, order=order
            )
            for colidx, inpcol in enumerate(cols):
                dense = inpcol.astype(dtype).to_gpu_array(fillna="pandas")
                matrix[:, colidx].copy_to_device(dense)
        elif order == "C":
            matrix = cudautils.row_matrix(cols, nrow, ncol, dtype)
        else:
            errmsg = (
                "order parameter should be 'C' for row major or 'F' for"
                "column major GPU matrix"
            )
            raise ValueError(errmsg.format(k))
        return matrix

    def as_matrix(self, columns=None):
        """Convert to a matrix in host memory.

        Parameters
        ----------
        columns : sequence of str
            List of a column names to be extracted.  The order is preserved.
            If None is specified, all columns are used.

        Returns
        -------
        A (nrow x ncol) numpy ndarray in "F" order.
        """
        return self.as_gpu_matrix(columns=columns).copy_to_host()

    def one_hot_encoding(
        self, column, prefix, cats, prefix_sep="_", dtype="float64"
    ):
        """
        Expand a column with one-hot-encoding.

        Parameters
        ----------

        column : str
            the source column with binary encoding for the data.
        prefix : str
            the new column name prefix.
        cats : sequence of ints
            the sequence of categories as integers.
        prefix_sep : str
            the separator between the prefix and the category.
        dtype :
            the dtype for the outputs; defaults to float64.

        Returns
        -------

        a new dataframe with new columns append for each category.

        Examples
        --------
        >>> import pandas as pd
        >>> import cudf
        >>> pet_owner = [1, 2, 3, 4, 5]
        >>> pet_type = ['fish', 'dog', 'fish', 'bird', 'fish']
        >>> df = pd.DataFrame({'pet_owner': pet_owner, 'pet_type': pet_type})
        >>> df.pet_type = df.pet_type.astype('category')

        Create a column with numerically encoded category values

        >>> df['pet_codes'] = df.pet_type.cat.codes
        >>> gdf = cudf.from_pandas(df)

        Create the list of category codes to use in the encoding

        >>> codes = gdf.pet_codes.unique()
        >>> gdf.one_hot_encoding('pet_codes', 'pet_dummy', codes).head()
          pet_owner  pet_type  pet_codes  pet_dummy_0  pet_dummy_1  pet_dummy_2
        0         1      fish          2          0.0          0.0          1.0
        1         2       dog          1          0.0          1.0          0.0
        2         3      fish          2          0.0          0.0          1.0
        3         4      bird          0          1.0          0.0          0.0
        4         5      fish          2          0.0          0.0          1.0
        """
        if hasattr(cats, "to_pandas"):
            cats = cats.to_pandas()
        else:
            cats = pd.Series(cats)

        newnames = [prefix_sep.join([prefix, str(cat)]) for cat in cats]
        newcols = self[column].one_hot_encoding(cats=cats, dtype=dtype)
        outdf = self.copy()
        for name, col in zip(newnames, newcols):
            outdf.insert(len(outdf._data), name, col)
        return outdf

    def label_encoding(
        self, column, prefix, cats, prefix_sep="_", dtype=None, na_sentinel=-1
    ):
        """Encode labels in a column with label encoding.

        Parameters
        ----------
        column : str
            the source column with binary encoding for the data.
        prefix : str
            the new column name prefix.
        cats : sequence of ints
            the sequence of categories as integers.
        prefix_sep : str
            the separator between the prefix and the category.
        dtype :
            the dtype for the outputs; see Series.label_encoding
        na_sentinel : number
            Value to indicate missing category.
        Returns
        -------
        a new dataframe with a new column append for the coded values.
        """

        newname = prefix_sep.join([prefix, "labels"])
        newcol = self[column].label_encoding(
            cats=cats, dtype=dtype, na_sentinel=na_sentinel
        )
        outdf = self.copy()
        outdf.insert(len(outdf._data), newname, newcol)

        return outdf

    def argsort(self, ascending=True, na_position="last"):
        cols = list(self._data.columns)
        return get_sorted_inds(
            cols, ascending=ascending, na_position=na_position
        )

    def sort_index(self, ascending=True):
        """Sort by the index
        """
        return self.take(self.index.argsort(ascending=ascending))

    def sort_values(self, by, ascending=True, na_position="last"):
        """

        Sort by the values row-wise.

        Parameters
        ----------
        by : str or list of str
            Name or list of names to sort by.
        ascending : bool or list of bool, default True
            Sort ascending vs. descending. Specify list for multiple sort
            orders. If this is a list of bools, must match the length of the
            by.
        na_position : {‘first’, ‘last’}, default ‘last’
            'first' puts nulls at the beginning, 'last' puts nulls at the end
        Returns
        -------
        sorted_obj : cuDF DataFrame

        Notes
        -----
        Difference from pandas:
          * Support axis='index' only.
          * Not supporting: inplace, kind

        Examples
        --------
        >>> import cudf
        >>> a = ('a', [0, 1, 2])
        >>> b = ('b', [-3, 2, 0])
        >>> df = cudf.DataFrame([a, b])
        >>> print(df.sort_values('b'))
           a  b
        0  0 -3
        2  2  0
        1  1  2
        """
        # argsort the `by` column
        return self.take(
            self[by].argsort(ascending=ascending, na_position=na_position)
        )

    def nlargest(self, n, columns, keep="first"):
        """Get the rows of the DataFrame sorted by the n largest value of *columns*

        Notes
        -----
        Difference from pandas:
        * Only a single column is supported in *columns*
        """
        return self._n_largest_or_smallest("nlargest", n, columns, keep)

    def nsmallest(self, n, columns, keep="first"):
        """Get the rows of the DataFrame sorted by the n smallest value of *columns*

        Difference from pandas:
        * Only a single column is supported in *columns*
        """
        return self._n_largest_or_smallest("nsmallest", n, columns, keep)

    def _n_largest_or_smallest(self, method, n, columns, keep):
        # Get column to operate on
        if not isinstance(columns, str):
            [column] = columns
        else:
            column = columns
        if not (0 <= n <= len(self)):
            raise ValueError("n out-of-bound")
        col = self[column].reset_index(drop=True)
        # Operate
        sorted_series = getattr(col, method)(n=n, keep=keep)
        df = DataFrame()
        new_positions = sorted_series.index.gpu_values
        for k in self.columns:
            if k == column:
                df[k] = sorted_series
            else:
                df[k] = self[k].reset_index(drop=True).take(new_positions)
        return df.set_index(self.index.take(new_positions))

    def transpose(self):
        """Transpose index and columns.

        Returns
        -------
        a new (ncol x nrow) dataframe. self is (nrow x ncol)

        Notes
        -----
        Difference from pandas:
        Not supporting *copy* because default and only behaviour is copy=True
        """
        # Never transpose a MultiIndex - remove the existing columns and
        # replace with a RangeIndex. Afterward, reassign.
        columns = self.index.copy(deep=False)
        index = self.columns.copy(deep=False)
        if self._num_columns == 0 or self._num_rows == 0:
            return DataFrame(index=index, columns=columns)
        # Cython renames the columns to the range [0...ncols]
        result = self.__class__._from_table(
            libcudfxx.transpose.transpose(self)
        )
        # Set the old column names as the new index
        result._index = as_index(index)
        # Set the old index as the new column names
        result.columns = columns
        return result

    @property
    def T(self):
        return self.transpose()

    def melt(self, **kwargs):
        """Unpivots a DataFrame from wide format to long format,
        optionally leaving identifier variables set.

        Parameters
        ----------
        frame : DataFrame
        id_vars : tuple, list, or ndarray, optional
            Column(s) to use as identifier variables.
            default: None
        value_vars : tuple, list, or ndarray, optional
            Column(s) to unpivot.
            default: all columns that are not set as `id_vars`.
        var_name : scalar
            Name to use for the `variable` column.
            default: frame.columns.name or 'variable'
        value_name : str
            Name to use for the `value` column.
            default: 'value'

        Returns
        -------
        out : DataFrame
            Melted result
        """
        from cudf.core.reshape import melt

        return melt(self, **kwargs)

    def _typecast_before_merge(self, lhs, rhs, left_on, right_on, how):
        def casting_rules(lhs, rhs, dtype_l, dtype_r, how):
            cast_warn = "can't safely cast column {} from {} with type \
                         {} to {}, upcasting to {}"
            ctgry_err = "can't implicitly cast column {0} to categories \
                         from {1} during {1} join"

            rtn = None
            if pd.api.types.is_dtype_equal(dtype_l, dtype_r):
                rtn = dtype_l
            elif is_categorical_dtype(dtype_l) and is_categorical_dtype(
                dtype_r
            ):
                raise TypeError("Left and right categories must be the same.")
            elif how == "left":

                check_col = rhs._data[rcol].fillna(0)
                if not check_col.can_cast_safely(dtype_l):
                    rtn = casting_rules(lhs, rhs, dtype_l, dtype_r, "inner")
                    warnings.warn(
                        cast_warn.format(rcol, "right", dtype_r, dtype_l, rtn)
                    )
                else:
                    rtn = dtype_l
            elif how == "right":
                check_col = lhs._data[lcol].fillna(0)
                if not check_col.can_cast_safely(dtype_r):
                    rtn = casting_rules(lhs, rhs, dtype_l, dtype_r, "inner")
                    warnings.warn(
                        cast_warn.format(lcol, "left", dtype_l, dtype_r, rtn)
                    )
                else:
                    rtn = dtype_r

            elif is_categorical_dtype(dtype_l):
                if how == "right":
                    raise ValueError(ctgry_err.format(rcol, "right"))

                rtn = lhs[lcol].cat.categories.dtype
                to_categorical.append(lcol)
                lhs[lcol + "_codes"] = lhs[lcol].cat.codes
            elif is_categorical_dtype(dtype_r):
                if how == "left":
                    raise ValueError(ctgry_err.format(lcol, "left"))
                rtn = rhs[rcol].cat.categories.dtype
                to_categorical.append(rcol)
                rhs[rcol + "_codes"] = rhs[rcol].cat.codes
            elif how in ["inner", "outer"]:
                if (np.issubdtype(dtype_l, np.number)) and (
                    np.issubdtype(dtype_r, np.number)
                ):
                    if dtype_l.kind == dtype_r.kind:
                        # both ints or both floats
                        rtn = max(dtype_l, dtype_r)
                    else:
                        rtn = np.find_common_type([], [dtype_l, dtype_r])
                elif is_datetime_dtype(dtype_l) and is_datetime_dtype(dtype_r):
                    rtn = max(dtype_l, dtype_r)
            return rtn

        left_on = sorted(left_on)
        right_on = sorted(right_on)
        to_categorical = []
        for lcol, rcol in zip(left_on, right_on):
            if (lcol not in lhs._data) or (rcol not in rhs._data):
                # probably wrong columns specified, let libcudf error
                continue

            dtype_l = lhs._data[lcol].dtype
            dtype_r = rhs._data[rcol].dtype
            if pd.api.types.is_dtype_equal(dtype_l, dtype_r):
                continue

            to_dtype = casting_rules(lhs, rhs, dtype_l, dtype_r, how)

            if to_dtype is not None:
                lhs[lcol] = lhs[lcol].astype(to_dtype)
                rhs[rcol] = rhs[rcol].astype(to_dtype)

        return lhs, rhs, to_categorical

    def merge(
        self,
        right,
        on=None,
        how="inner",
        left_on=None,
        right_on=None,
        left_index=False,
        right_index=False,
        sort=False,
        lsuffix=None,
        rsuffix=None,
        type="",
        method="hash",
        indicator=False,
        suffixes=("_x", "_y"),
    ):
        """Merge GPU DataFrame objects by performing a database-style join
        operation by columns or indexes.

        Parameters
        ----------
        right : DataFrame
        on : label or list; defaults to None
            Column or index level names to join on. These must be found in
            both DataFrames.

            If on is None and not merging on indexes then
            this defaults to the intersection of the columns
            in both DataFrames.
        how : {‘left’, ‘outer’, ‘inner’}, default ‘inner’
            Type of merge to be performed.

            - left : use only keys from left frame, similar to a SQL left
              outer join; preserve key order.
            - right : not supported.
            - outer : use union of keys from both frames, similar to a SQL
              full outer join; sort keys lexicographically.
            - inner: use intersection of keys from both frames, similar to
              a SQL inner join; preserve the order of the left keys.
        left_on : label or list, or array-like
            Column or index level names to join on in the left DataFrame.
            Can also be an array or list of arrays of the length of the
            left DataFrame. These arrays are treated as if they are columns.
        right_on : label or list, or array-like
            Column or index level names to join on in the right DataFrame.
            Can also be an array or list of arrays of the length of the
            right DataFrame. These arrays are treated as if they are columns.
        left_index : bool, default False
            Use the index from the left DataFrame as the join key(s).
        right_index : bool, default False
            Use the index from the right DataFrame as the join key.
        sort : bool, default False
            Sort the join keys lexicographically in the result DataFrame.
            If False, the order of the join keys depends on the join type
            (see the `how` keyword).
        suffixes: Tuple[str, str], defaults to ('_x', '_y')
            Suffixes applied to overlapping column names on the left and right
            sides
        method : {‘hash’, ‘sort’}, default ‘hash’
            The implementation method to be used for the operation.

        Returns
        -------
        merged : DataFrame

        Examples
        --------
        >>> import cudf
        >>> df_a = cudf.DataFrame()
        >>> df_a['key'] = [0, 1, 2, 3, 4]
        >>> df_a['vals_a'] = [float(i + 10) for i in range(5)]
        >>> df_b = cudf.DataFrame()
        >>> df_b['key'] = [1, 2, 4]
        >>> df_b['vals_b'] = [float(i+10) for i in range(3)]
        >>> df_merged = df_a.merge(df_b, on=['key'], how='left')
        >>> df_merged.sort_values('key')  # doctest: +SKIP
           key  vals_a  vals_b
        3    0    10.0
        0    1    11.0    10.0
        1    2    12.0    11.0
        4    3    13.0
        2    4    14.0    12.0
        """
        libcudf.nvtx.nvtx_range_push("CUDF_JOIN", "blue")
        if indicator:
            raise NotImplementedError(
                "Only indicator=False is currently supported"
            )

        if lsuffix or rsuffix:
            raise ValueError(
                "The lsuffix and rsuffix keywords have been replaced with the "
                "``suffixes=`` keyword.  "
                "Please provide the following instead: \n\n"
                "    suffixes=('%s', '%s')"
                % (lsuffix or "_x", rsuffix or "_y")
            )
        else:
            lsuffix, rsuffix = suffixes

        if type != "":
            warnings.warn(
                'type="' + type + '" parameter is deprecated.'
                'Use method="' + type + '" instead.',
                DeprecationWarning,
            )
            method = type
        if how not in ["left", "inner", "outer"]:
            raise NotImplementedError(
                "{!r} merge not supported yet".format(how)
            )

        # Making sure that the "on" arguments are list of column names
        if on:
            on = [on] if isinstance(on, str) else list(on)
        if left_on:
            left_on = [left_on] if isinstance(left_on, str) else list(left_on)
        if right_on:
            right_on = (
                [right_on] if isinstance(right_on, str) else list(right_on)
            )

        lhs = self.copy(deep=False)
        rhs = right.copy(deep=False)

        same_named_columns = set(lhs.columns) & set(rhs.columns)

        # Since GDF doesn't take indexes, we insert indexes as regular columns.
        # In order to do that we need some unique column names
        result_index_name = _unique_name(
            itertools.chain(lhs.columns, rhs.columns), suffix="_result_index"
        )
        merge_index_name = _unique_name(
            itertools.chain(lhs.columns, rhs.columns), suffix="_merge_index"
        )

        # Let's find the columns to do the merge on.
        if left_index and right_index:
            lhs[merge_index_name] = lhs.index
            rhs[merge_index_name] = rhs.index
            left_on = right_on = [merge_index_name]
        elif on:
            if left_on or right_on:
                raise ValueError(
                    'Can only pass argument "on" OR "left_on" '
                    'and "right_on", not a combination of both.'
                )
            left_on = right_on = on
        elif left_index and right_on:
            if len(right_on) != 1:  # TODO: support multi-index
                raise ValueError("right_on should be a single column")
            lhs[merge_index_name] = lhs.index
            left_on = [merge_index_name]
            rhs[result_index_name] = rhs.index
        elif right_index and left_on:
            if len(left_on) != 1:  # TODO: support multi-index
                raise ValueError("left_on should be a single column")
            rhs[merge_index_name] = rhs.index
            right_on = [merge_index_name]
            lhs[result_index_name] = lhs.index
        elif not (left_on or right_on):
            left_on = right_on = list(same_named_columns)
            if len(left_on) == 0:
                raise ValueError("No common columns to perform merge on")
        else:
            if len(right_on) != len(left_on):
                raise ValueError(
                    "right_on and left_on must have same " "number of columns"
                )

        # Fix column names by appending `suffixes`
        for name in same_named_columns:
            if not (
                name in left_on
                and name in right_on
                and (left_on.index(name) == right_on.index(name))
            ):
                if not (lsuffix or rsuffix):
                    raise ValueError(
                        "there are overlapping columns but "
                        "lsuffix and rsuffix are not defined"
                    )
                else:
                    lhs.rename({name: "%s%s" % (name, lsuffix)}, inplace=True)
                    rhs.rename({name: "%s%s" % (name, rsuffix)}, inplace=True)
                    if name in left_on:
                        left_on[left_on.index(name)] = "%s%s" % (name, lsuffix)
                    if name in right_on:
                        right_on[right_on.index(name)] = "%s%s" % (
                            name,
                            rsuffix,
                        )

        # We save the original categories for the reconstruction of the
        # final data frame
        categorical_dtypes = {}
        for name, col in itertools.chain(lhs._data.items(), rhs._data.items()):
            if is_categorical_dtype(col):
                categorical_dtypes[name] = col.dtype

        # Save the order of the original column names for preservation later
        org_names = list(itertools.chain(lhs._data.names, rhs._data.names))

        # potentially do an implicit typecast
        (lhs, rhs, to_categorical) = self._typecast_before_merge(
            lhs, rhs, left_on, right_on, how
        )
        # Compute merge
        gdf_result = libcudf.join.join(
            lhs._data, rhs._data, left_on, right_on, how, method
        )

        # Let's sort the columns of the GDF result. NB: Pandas doc says
        # that it sorts when how='outer' but this is NOT the case.
        result = []
        cat_codes = []
        if sort:
            # Pandas lexicographically sort is NOT a sort of all columns.
            # Instead, it sorts columns in lhs, then in "on", and then rhs.
            left_of_on = []
            for name in lhs._data.names:
                if name not in left_on:
                    for i in range(len(gdf_result)):
                        if gdf_result[i][1] == name:
                            left_of_on.append(gdf_result.pop(i))
                            break
            in_on = []
            for name in itertools.chain(lhs._data.names, rhs._data.keys()):
                if name in left_on or name in right_on:
                    for i in range(len(gdf_result)):
                        if gdf_result[i][1] == name:
                            in_on.append(gdf_result.pop(i))
                            break
            right_of_on = []
            for name in rhs._data.names:
                if name not in right_on:
                    for i in range(len(gdf_result)):
                        if gdf_result[i][1] == name:
                            right_of_on.append(gdf_result.pop(i))
                            break
            result = (
                sorted(left_of_on, key=lambda x: str(x[1]))
                + sorted(in_on, key=lambda x: str(x[1]))
                + sorted(right_of_on, key=lambda x: str(x[1]))
            )
        else:
            for org_name in org_names:
                for i in range(len(gdf_result)):
                    if gdf_result[i][1] == org_name:
                        result.append(gdf_result.pop(i))
                        break
            for cat_name in to_categorical:
                for i in range(len(gdf_result)):
                    if gdf_result[i][1] == cat_name + "_codes":
                        cat_codes.append(gdf_result.pop(i))
            assert len(gdf_result) == 0

        cat_codes = {v: k for k, v in cat_codes}

        # Build a new data frame based on the merged columns from GDF

        df = DataFrame()
        for col, name in result:
            if is_string_dtype(col):
                df[name] = col
            elif is_categorical_dtype(categorical_dtypes.get(name, col.dtype)):

                dtype = categorical_dtypes.get(name, col.dtype)
                df[name] = column.build_categorical_column(
                    categories=dtype.categories,
                    codes=cat_codes.get(name + "_codes", col),
                    mask=col.mask,
                    ordered=dtype.ordered,
                )
            else:
                df[name] = column.build_column(
                    col.data,
                    dtype=categorical_dtypes.get(name, col.dtype),
                    mask=col.mask,
                )

        # Let's make the "index as column" back into an index
        if left_index and right_index:
            df.index = df[merge_index_name]
            df.index.name = lhs.index.name
        elif result_index_name in df.columns:
            df.index = df[result_index_name]
            if left_index:
                df.index.name = rhs.index.name
            elif right_index:
                df.index.name = lhs.index.name

        # Remove all of the "index as column" columns
        if merge_index_name in df.columns:
            df._drop_column(merge_index_name)
        if result_index_name in df.columns:
            df._drop_column(result_index_name)

        libcudf.nvtx.nvtx_range_pop()

        return df

    def join(
        self,
        other,
        on=None,
        how="left",
        lsuffix="",
        rsuffix="",
        sort=False,
        type="",
        method="hash",
    ):
        """Join columns with other DataFrame on index or on a key column.

        Parameters
        ----------
        other : DataFrame
        how : str
            Only accepts "left", "right", "inner", "outer"
        lsuffix, rsuffix : str
            The suffices to add to the left (*lsuffix*) and right (*rsuffix*)
            column names when avoiding conflicts.
        sort : bool
            Set to True to ensure sorted ordering.

        Returns
        -------
        joined : DataFrame

        Notes
        -----
        Difference from pandas:

        - *other* must be a single DataFrame for now.
        - *on* is not supported yet due to lack of multi-index support.
        """

        libcudf.nvtx.nvtx_range_push("CUDF_JOIN", "blue")

        # Outer joins still use the old implementation
        if type != "":
            warnings.warn(
                'type="' + type + '" parameter is deprecated.'
                'Use method="' + type + '" instead.',
                DeprecationWarning,
            )
            method = type

        if how not in ["left", "right", "inner", "outer"]:
            raise NotImplementedError("unsupported {!r} join".format(how))

        if how == "right":
            # libgdf doesn't support right join directly, we will swap the
            # dfs and use left join
            return other.join(
                self,
                other,
                how="left",
                lsuffix=rsuffix,
                rsuffix=lsuffix,
                sort=sort,
                method="hash",
            )

        same_names = set(self.columns) & set(other.columns)
        if same_names and not (lsuffix or rsuffix):
            raise ValueError(
                "there are overlapping columns but "
                "lsuffix and rsuffix are not defined"
            )

        lhs = DataFrame()
        rhs = DataFrame()

        idx_col_names = []
        if isinstance(self.index, cudf.core.multiindex.MultiIndex):
            if not isinstance(other.index, cudf.core.multiindex.MultiIndex):
                raise TypeError(
                    "Left index is MultiIndex, but right index is "
                    + type(other.index)
                )

            index_frame_l = self.index.copy().to_frame(index=False)
            index_frame_r = other.index.copy().to_frame(index=False)

            if (index_frame_l.columns != index_frame_r.columns).any():
                raise ValueError(
                    "Left and Right indice-column names must match."
                )

            for name in index_frame_l.columns:
                idx_col_name = str(uuid.uuid4())
                idx_col_names.append(idx_col_name)

                lhs[idx_col_name] = index_frame_l._data[name]
                rhs[idx_col_name] = index_frame_r._data[name]

        else:
            idx_col_names.append(str(uuid.uuid4()))
            lhs[idx_col_names[0]] = self.index._values
            rhs[idx_col_names[0]] = other.index._values

        for name, col in self._data.items():
            lhs[name] = col

        for name, col in other._data.items():
            rhs[name] = col

        lhs = lhs.reset_index(drop=True)
        rhs = rhs.reset_index(drop=True)

        cat_join = []
        for name in idx_col_names:
            if is_categorical_dtype(lhs[name]):

                lcats = lhs[name].cat.categories
                rcats = rhs[name].cat.categories

                def _set_categories(col, cats):
                    return col.cat._set_categories(
                        cats, is_unique=True
                    ).fillna(-1)

                if how == "left":
                    cats = lcats
                    rhs[name] = _set_categories(rhs[name], cats)
                elif how == "right":
                    cats = rcats
                    lhs[name] = _set_categories(lhs[name], cats)
                elif how in ["inner", "outer"]:
                    cats = column.as_column(lcats).append(rcats)
                    cats = Series(cats).drop_duplicates()._column

                    lhs[name] = _set_categories(lhs[name], cats)
                    lhs[name] = lhs[name]._column.as_numerical

                    rhs[name] = _set_categories(rhs[name], cats)
                    rhs[name] = rhs[name]._column.as_numerical

                cat_join.append((name, cats))

        if lsuffix == "":
            lsuffix = "l"
        if rsuffix == "":
            rsuffix = "r"

        df = lhs.merge(
            rhs,
            on=idx_col_names,
            how=how,
            suffixes=(lsuffix, rsuffix),
            method=method,
        )

        for name, cats in cat_join:

            if is_categorical_dtype(df[name]):
                codes = df[name]._column.codes
            else:
                codes = df[name]._column
            df[name] = column.build_categorical_column(
                categories=cats, codes=codes, ordered=False
            )

        if sort and len(df):
            df = df.sort_values(idx_col_names)

        df = df.set_index(idx_col_names)
        # change index to None to better reflect pandas behavior
        df.index.name = None

        if len(idx_col_names) > 1:
            df.index.names = index_frame_l.columns
            for new_key, old_key in zip(index_frame_l.columns, idx_col_names):
                df.index._data[new_key] = df.index._data.pop(old_key)

        return df

    def groupby(
        self,
        by=None,
        sort=True,
        as_index=True,
        method="hash",
        level=None,
        group_keys=True,
        dropna=True,
    ):
        """Groupby

        Parameters
        ----------
        by : list-of-str or str
            Column name(s) to form that groups by.
        sort : bool, default True
            Force sorting group keys.
        as_index : bool, default True
            Indicates whether the grouped by columns become the index
            of the returned DataFrame
        method : str, optional
            A string indicating the method to use to perform the group by.
            Valid values are "hash" or "cudf".
            "cudf" method may be deprecated in the future, but is currently
            the only method supporting group UDFs via the `apply` function.
        dropna : bool, optional
            If True (default), drop null keys.
            If False, perform grouping by keys containing null(s).

        Returns
        -------
        The groupby object

        Notes
        -----
        No empty rows are returned.  (For categorical keys, pandas returns
        rows for all categories even if they are no corresponding values.)
        """
        if group_keys is not True:
            raise NotImplementedError(
                "The group_keys keyword is not yet implemented"
            )
        if by is None and level is None:
            raise TypeError(
                "groupby() requires either by or level to be" "specified."
            )
        if method == "cudf":
            from cudf.core.groupby.legacy_groupby import Groupby

            if as_index:
                warnings.warn(
                    "as_index==True not supported due to the lack of "
                    "multi-index with legacy groupby function. Use hash "
                    "method for multi-index"
                )
            result = Groupby(self, by=by)
            return result
        else:
            from cudf.core.groupby.groupby import DataFrameGroupBy

            # The corresponding pop() is in
            # DataFrameGroupBy._apply_aggregation()
            libcudf.nvtx.nvtx_range_push("CUDF_GROUPBY", "purple")

            result = DataFrameGroupBy(
                self,
                by=by,
                method=method,
                as_index=as_index,
                sort=sort,
                level=level,
                dropna=dropna,
            )
            return result

    @copy_docstring(Rolling)
    def rolling(
        self, window, min_periods=None, center=False, axis=0, win_type=None
    ):
        return Rolling(
            self,
            window,
            min_periods=min_periods,
            center=center,
            axis=axis,
            win_type=win_type,
        )

    def query(self, expr, local_dict={}):
        """
        Query with a boolean expression using Numba to compile a GPU kernel.

        See pandas.DataFrame.query.

        Parameters
        ----------

        expr : str
            A boolean expression. Names in expression refer to columns.

            Names starting with `@` refer to Python variables.

            An output value will be `null` if any of the input values are
            `null` regardless of expression.

        local_dict : dict
            Containing the local variable to be used in query.

        Returns
        -------

        filtered :  DataFrame

        Examples
        --------
        >>> import cudf
        >>> a = ('a', [1, 2, 2])
        >>> b = ('b', [3, 4, 5])
        >>> df = cudf.DataFrame([a, b])
        >>> expr = "(a == 2 and b == 4) or (b == 3)"
        >>> print(df.query(expr))
           a  b
        0  1  3
        1  2  4

        DateTime conditionals:

        >>> import numpy as np
        >>> import datetime
        >>> df = cudf.DataFrame()
        >>> data = np.array(['2018-10-07', '2018-10-08'], dtype='datetime64')
        >>> df['datetimes'] = data
        >>> search_date = datetime.datetime.strptime('2018-10-08', '%Y-%m-%d')
        >>> print(df.query('datetimes==@search_date'))
                        datetimes
        1 2018-10-08T00:00:00.000

        Using local_dict:

        >>> import numpy as np
        >>> import datetime
        >>> df = cudf.DataFrame()
        >>> data = np.array(['2018-10-07', '2018-10-08'], dtype='datetime64')
        >>> df['datetimes'] = data
        >>> search_date2 = datetime.datetime.strptime('2018-10-08', '%Y-%m-%d')
        >>> print(df.query('datetimes==@search_date',
        >>>         local_dict={'search_date':search_date2}))
                        datetimes
        1 2018-10-08T00:00:00.000
        """
        if self.empty:
            return self.copy()

        if not isinstance(local_dict, dict):
            raise TypeError(
                "local_dict type: expected dict but found {!r}".format(
                    type(local_dict)
                )
            )

        libcudf.nvtx.nvtx_range_push("CUDF_QUERY", "purple")
        # Get calling environment
        callframe = inspect.currentframe().f_back
        callenv = {
            "locals": callframe.f_locals,
            "globals": callframe.f_globals,
            "local_dict": local_dict,
        }
        # Run query
        boolmask = queryutils.query_execute(self, expr, callenv)

        selected = Series(boolmask)
        newdf = DataFrame()
        for col in self.columns:
            newseries = self[col][selected]
            newdf[col] = newseries
        result = newdf
        libcudf.nvtx.nvtx_range_pop()
        return result

    @applyutils.doc_apply()
    def apply_rows(
        self,
        func,
        incols,
        outcols,
        kwargs,
        pessimistic_nulls=True,
        cache_key=None,
    ):
        """
        Apply a row-wise user defined function.

        Parameters
        ----------
        {params}

        Examples
        --------
        The user function should loop over the columns and set the output for
        each row. Loop execution order is arbitrary, so each iteration of
        the loop **MUST** be independent of each other.

        When ``func`` is invoked, the array args corresponding to the
        input/output are strided so as to improve GPU parallelism.
        The loop in the function resembles serial code, but executes
        concurrently in multiple threads.

        >>> import cudf
        >>> import numpy as np
        >>> df = cudf.DataFrame()
        >>> nelem = 3
        >>> df['in1'] = np.arange(nelem)
        >>> df['in2'] = np.arange(nelem)
        >>> df['in3'] = np.arange(nelem)

        Define input columns for the kernel

        >>> in1 = df['in1']
        >>> in2 = df['in2']
        >>> in3 = df['in3']
        >>> def kernel(in1, in2, in3, out1, out2, kwarg1, kwarg2):
        ...     for i, (x, y, z) in enumerate(zip(in1, in2, in3)):
        ...         out1[i] = kwarg2 * x - kwarg1 * y
        ...         out2[i] = y - kwarg1 * z

        Call ``.apply_rows`` with the name of the input columns, the name and
        dtype of the output columns, and, optionally, a dict of extra
        arguments.

        >>> df.apply_rows(kernel,
        ...               incols=['in1', 'in2', 'in3'],
        ...               outcols=dict(out1=np.float64, out2=np.float64),
        ...               kwargs=dict(kwarg1=3, kwarg2=4))
           in1  in2  in3 out1 out2
        0    0    0    0  0.0  0.0
        1    1    1    1  1.0 -2.0
        2    2    2    2  2.0 -4.0
        """
        return applyutils.apply_rows(
            self,
            func,
            incols,
            outcols,
            kwargs,
            pessimistic_nulls,
            cache_key=cache_key,
        )

    @applyutils.doc_applychunks()
    def apply_chunks(
        self,
        func,
        incols,
        outcols,
        kwargs={},
        pessimistic_nulls=True,
        chunks=None,
        blkct=None,
        tpb=None,
    ):
        """
        Transform user-specified chunks using the user-provided function.

        Parameters
        ----------
        {params}
        {params_chunks}

        Examples
        --------

        For ``tpb > 1``, ``func`` is executed by ``tpb`` number of threads
        concurrently.  To access the thread id and count,
        use ``numba.cuda.threadIdx.x`` and ``numba.cuda.blockDim.x``,
        respectively (See `numba CUDA kernel documentation`_).

        .. _numba CUDA kernel documentation:\
        http://numba.pydata.org/numba-doc/latest/cuda/kernels.html

        In the example below, the *kernel* is invoked concurrently on each
        specified chunk. The *kernel* computes the corresponding output
        for the chunk.

        By looping over the range
        ``range(cuda.threadIdx.x, in1.size, cuda.blockDim.x)``, the *kernel*
        function can be used with any *tpb* in a efficient manner.

        >>> from numba import cuda
        >>> @cuda.jit
        ... def kernel(in1, in2, in3, out1):
        ...      for i in range(cuda.threadIdx.x, in1.size, cuda.blockDim.x):
        ...          x = in1[i]
        ...          y = in2[i]
        ...          z = in3[i]
        ...          out1[i] = x * y + z

        See also
        --------
        DataFrame.apply_rows
        """
        if chunks is None:
            raise ValueError("*chunks* must be defined")
        return applyutils.apply_chunks(
            self,
            func,
            incols,
            outcols,
            kwargs,
            pessimistic_nulls,
            chunks,
            tpb=tpb,
        )

    def hash_columns(self, columns=None):
        """Hash the given *columns* and return a new device array

        Parameters
        ----------
        column : sequence of str; optional
            Sequence of column names. If columns is *None* (unspecified),
            all columns in the frame are used.
        """
        from cudf.core.column import numerical

        if columns is None:
            columns = self.columns

        cols = [self[k]._column for k in columns]
        return Series(numerical.column_hash_values(*cols)).values

    def partition_by_hash(self, columns, nparts):
        """Partition the dataframe by the hashed value of data in *columns*.

        Parameters
        ----------
        columns : sequence of str
            The names of the columns to be hashed.
            Must have at least one name.
        nparts : int
            Number of output partitions

        Returns
        -------
        partitioned: list of DataFrame
        """
        cols = list(self._data.columns)
        names = list(self._data.names)
        key_indices = [names.index(k) for k in columns]
        # Allocate output buffers
        outputs = [col.copy() for col in cols]
        # Call hash_partition
        offsets = libcudf.hash.hash_partition(
            cols, key_indices, nparts, outputs
        )
        # Re-construct output partitions
        outdf = DataFrame()
        for k, col in zip(self._data, outputs):
            outdf[k] = col
        # Slice into partition
        return [outdf[s:e] for s, e in zip(offsets, offsets[1:] + [None])]

    def replace(self, to_replace, replacement):
        """
        Replace values given in *to_replace* with *replacement*.

        Parameters
        ----------
        to_replace : numeric, str, list-like or dict
            Value(s) to replace.

            * numeric or str:

                - values equal to *to_replace* will be replaced
                  with *replacement*

            * list of numeric or str:

                - If *replacement* is also list-like,
                  *to_replace* and *replacement* must be of same length.

            * dict:

                - Dicts can be used to replace different values in different
                  columns. For example, `{'a': 1, 'z': 2}` specifies that the
                  value 1 in column `a` and the value 2 in column `z` should be
                  replaced with replacement*.
        replacement : numeric, str, list-like, or dict
            Value(s) to replace `to_replace` with. If a dict is provided, then
            its keys must match the keys in *to_replace*, and correponding
            values must be compatible (e.g., if they are lists, then they must
            match in length).

        Returns
        -------
        result : DataFrame
            DataFrame after replacement.
        """
        outdf = self.copy()

        if not is_dict_like(to_replace):
            to_replace = dict.fromkeys(self.columns, to_replace)
        if not is_dict_like(replacement):
            replacement = dict.fromkeys(self.columns, replacement)

        for k in to_replace:
            outdf[k] = self[k].replace(to_replace[k], replacement[k])

        return outdf

    def fillna(self, value, method=None, axis=None, inplace=False, limit=None):
        """Fill null values with ``value``.

        Parameters
        ----------
        value : scalar, Series-like or dict
            Value to use to fill nulls. If Series-like, null values
            are filled with values in corresponding indices.
            A dict can be used to provide different values to fill nulls
            in different columns.

        Returns
        -------
        result : DataFrame
            Copy with nulls filled.

        Examples
        --------
        >>> import cudf
        >>> gdf = cudf.DataFrame({'a': [1, 2, None], 'b': [3, None, 5]})
        >>> gdf.fillna(4).to_pandas()
        a  b
        0  1  3
        1  2  4
        2  4  5
        >>> gdf.fillna({'a': 3, 'b': 4}).to_pandas()
        a  b
        0  1  3
        1  2  4
        2  3  5
        """
        if inplace:
            outdf = {}  # this dict will just hold Nones
        else:
            outdf = self.copy()

        if not is_dict_like(value):
            value = dict.fromkeys(self.columns, value)

        for k in value:
            outdf[k] = self[k].fillna(
                value[k],
                method=method,
                axis=axis,
                inplace=inplace,
                limit=limit,
            )

        if not inplace:
            return outdf

    def describe(self, percentiles=None, include=None, exclude=None):
        """Compute summary statistics of a DataFrame's columns. For numeric
        data, the output includes the minimum, maximum, mean, median,
        standard deviation, and various quantiles. For object data, the output
        includes the count, number of unique values, the most common value, and
        the number of occurrences of the most common value.

        Parameters
        ----------
        percentiles : list-like, optional
            The percentiles used to generate the output summary statistics.
            If None, the default percentiles used are the 25th, 50th and 75th.
            Values should be within the interval [0, 1].

        include: str, list-like, optional
            The dtypes to be included in the output summary statistics. Columns
            of dtypes not included in this list will not be part of the output.
            If include='all', all dtypes are included. Default of None includes
            all numeric columns.

        exclude: str, list-like, optional
            The dtypes to be excluded from the output summary statistics.
            Columns of dtypes included in this list will not be part of the
            output. Default of None excludes no columns.

        Returns
        -------
        output_frame : DataFrame
            Summary statistics of relevant columns in the original dataframe.

        Examples
        --------
        Describing a ``Series`` containing numeric values.

        >>> import cudf
        >>> s = cudf.Series([1, 2, 3, 4, 5, 6, 7, 8, 9, 10])
        >>> print(s.describe())
           stats   values
        0  count     10.0
        1   mean      5.5
        2    std  3.02765
        3    min      1.0
        4    25%      2.5
        5    50%      5.5
        6    75%      7.5
        7    max     10.0

        Describing a ``DataFrame``. By default all numeric fields
        are returned.

        >>> gdf = cudf.DataFrame()
        >>> gdf['a'] = [1,2,3]
        >>> gdf['b'] = [1.0, 2.0, 3.0]
        >>> gdf['c'] = ['x', 'y', 'z']
        >>> gdf['d'] = [1.0, 2.0, 3.0]
        >>> gdf['d'] = gdf['d'].astype('float32')
        >>> print(gdf.describe())
           stats    a    b    d
        0  count  3.0  3.0  3.0
        1   mean  2.0  2.0  2.0
        2    std  1.0  1.0  1.0
        3    min  1.0  1.0  1.0
        4    25%  1.5  1.5  1.5
        5    50%  1.5  1.5  1.5
        6    75%  2.5  2.5  2.5
        7    max  3.0  3.0  3.0

        Using the ``include`` keyword to describe only specific dtypes.

        >>> gdf = cudf.DataFrame()
        >>> gdf['a'] = [1,2,3]
        >>> gdf['b'] = [1.0, 2.0, 3.0]
        >>> gdf['c'] = ['x', 'y', 'z']
        >>> print(gdf.describe(include='int'))
           stats    a
        0  count  3.0
        1   mean  2.0
        2    std  1.0
        3    min  1.0
        4    25%  1.5
        5    50%  1.5
        6    75%  2.5
        7    max  3.0
        """

        def _create_output_frame(data, percentiles=None):
            # hack because we don't support strings in indexes
            return DataFrame(
                {
                    col: data[col].describe(percentiles=percentiles)
                    for col in data.columns
                },
                index=Series(column.column_empty(0, dtype="int32"))
                .describe(percentiles=percentiles)
                .index,
            )

        if not include and not exclude:
            numeric_data = self.select_dtypes(np.number)
            output_frame = _create_output_frame(numeric_data, percentiles)

        elif include == "all":
            if exclude:
                raise ValueError("Cannot exclude when include='all'.")

            included_data = self.select_dtypes(np.number)
            output_frame = _create_output_frame(included_data, percentiles)
            logging.warning(
                "Describe does not yet include StringColumns or "
                "DatetimeColumns."
            )

        else:
            if not include:
                include = np.number

            included_data = self.select_dtypes(
                include=include, exclude=exclude
            )
            if included_data.empty:
                raise ValueError("No data of included types.")
            output_frame = _create_output_frame(included_data, percentiles)

        return output_frame

    def isnull(self):
        """Identify missing values in a DataFrame.
        """
        return self._apply_support_method("isnull")

    def isna(self):
        """Identify missing values in a DataFrame. Alias for isnull.
        """
        return self.isnull()

    def notna(self):
        """Identify non-missing values in a DataFrame.
        """
        return self._apply_support_method("notna")

    def notnull(self):
        """Identify non-missing values in a DataFrame. Alias for notna.
        """
        return self.notna()

    def to_pandas(self):
        """
        Convert to a Pandas DataFrame.

        Examples
        --------
        >>> import cudf
        >>> a = ('a', [0, 1, 2])
        >>> b = ('b', [-3, 2, 0])
        >>> df = cudf.DataFrame([a, b])
        >>> type(df.to_pandas())
        <class 'pandas.core.frame.DataFrame'>
        """
        out_data = {}
        out_index = self.index.to_pandas()

        if not isinstance(self.columns, pd.Index):
            out_columns = self.columns.to_pandas()
        else:
            out_columns = self.columns

        for i, col_key in enumerate(self._data):
            out_data[i] = self._data[col_key].to_pandas(index=out_index)

        if isinstance(self.columns, Index):
            out_columns = self.columns.to_pandas()
            if isinstance(self.columns, cudf.core.multiindex.MultiIndex):
                if self.columns.names is not None:
                    out_columns.names = self.columns.names
            else:
                out_columns.name = self.columns.name

        out_df = pd.DataFrame(out_data, index=out_index)
        out_df.columns = out_columns
        return out_df

    @classmethod
    def from_pandas(cls, dataframe, nan_as_null=True):
        """
        Convert from a Pandas DataFrame.

        Raises
        ------
        TypeError for invalid input type.

        Examples
        --------
        >>> import cudf
        >>> import pandas as pd
        >>> data = [[0,1], [1,2], [3,4]]
        >>> pdf = pd.DataFrame(data, columns=['a', 'b'], dtype=int)
        >>> cudf.from_pandas(pdf)
        <cudf.DataFrame ncols=2 nrows=3 >
        """
        if not isinstance(dataframe, pd.DataFrame):
            raise TypeError("not a pandas.DataFrame")

        df = cls()
        # Set columns
        for i, colk in enumerate(dataframe.columns):
            vals = dataframe[colk].values
            # necessary because multi-index can return multiple
            # columns for a single key
            if len(vals.shape) == 1:
                df[i] = Series(vals, nan_as_null=nan_as_null)
            else:
                vals = vals.T
                if vals.shape[0] == 1:
                    df[i] = Series(vals.flatten(), nan_as_null=nan_as_null)
                else:
                    if isinstance(colk, tuple):
                        colk = str(colk)
                    for idx in range(len(vals.shape)):
                        df[i] = Series(vals[idx], nan_as_null=nan_as_null)

        # Set columns
        df.columns = dataframe.columns

        # Set index
        if isinstance(dataframe.index, pd.MultiIndex):
            index = cudf.from_pandas(dataframe.index)
        else:
            index = dataframe.index
        result = df.set_index(index)

        return result

    def to_arrow(self, preserve_index=True):
        """
        Convert to a PyArrow Table.

        Examples
        --------
        >>> import cudf
        >>> a = ('a', [0, 1, 2])
        >>> b = ('b', [-3, 2, 0])
        >>> df = cudf.DataFrame([a, b])
        >>> df.to_arrow()
        pyarrow.Table
        None: int64
        a: int64
        b: int64
        """
        arrays = []
        names = []
        types = []
        index_names = []
        index_columns = []
        index_descriptors = []

        for name, col in self._data.items():
            names.append(name)
            arrow_col = col.to_arrow()
            arrays.append(arrow_col)
            types.append(arrow_col.type)

        index_name = pa.pandas_compat._index_level_name(self.index, 0, names)
        index_columns.append(self.index)

        # It would be better if we didn't convert this if we didn't have to,
        # but we first need better tooling for cudf --> pyarrow type
        # conversions
        if preserve_index:
            if isinstance(self.index, cudf.core.index.RangeIndex):
                descr = {
                    "kind": "range",
                    "name": self.index.name,
                    "start": self.index._start,
                    "stop": self.index._stop,
                    "step": 1,
                }
            else:
                index_arrow = self.index.to_arrow()
                descr = index_name
                types.append(index_arrow.type)
                arrays.append(index_arrow)
                names.append(index_name)
                index_names.append(index_name)
            index_descriptors.append(descr)

        # We may want to add additional metadata to this in the future, but
        # for now lets just piggyback off of what's done for Pandas
        metadata = pa.pandas_compat.construct_metadata(
            self,
            names,
            index_columns,
            index_descriptors,
            preserve_index,
            types,
        )

        return pa.Table.from_arrays(arrays, names=names, metadata=metadata)

    @classmethod
    def from_arrow(cls, table):
        """Convert from a PyArrow Table.

        Raises
        ------
        TypeError for invalid input type.

        **Notes**

        Does not support automatically setting index column(s) similar to how
        ``to_pandas`` works for PyArrow Tables.

        Examples
        --------
        >>> import pyarrow as pa
        >>> import cudf
        >>> data = [pa.array([1, 2, 3]), pa.array([4, 5, 6])]
        >>> batch = pa.RecordBatch.from_arrays(data, ['f0', 'f1'])
        >>> table = pa.Table.from_batches([batch])
        >>> cudf.DataFrame.from_arrow(table)
        <cudf.DataFrame ncols=2 nrows=3 >
        """

        if not isinstance(table, pa.Table):
            raise TypeError("not a pyarrow.Table")

        index_col = None
        dtypes = None
        if isinstance(table.schema.pandas_metadata, dict):
            metadata = table.schema.pandas_metadata
            index_col = metadata["index_columns"]
            dtypes = {
                col["field_name"]: col["pandas_type"]
                for col in metadata["columns"]
                if "field_name" in col
            }

        df = cls()
        for name, col in zip(table.schema.names, table.columns):
            if dtypes:
                dtype = dtypes[name]
                if dtype == "categorical":
                    dtype = "category"
                elif dtype == "date":
                    dtype = "datetime64[ms]"
            else:
                dtype = None

            df[name] = column.as_column(col, dtype=dtype)
        if index_col:
            if isinstance(index_col[0], dict):
                assert index_col[0]["kind"] == "range"
                df = df.set_index(
                    RangeIndex(
                        index_col[0]["start"],
                        index_col[0]["stop"],
                        name=index_col[0]["name"],
                    )
                )
            else:
                df = df.set_index(index_col[0])
                new_index_name = pa.pandas_compat._backwards_compatible_index_name(  # noqa: E501
                    df.index.name, df.index.name
                )
                df.index.name = new_index_name
        return df

    def to_records(self, index=True):
        """Convert to a numpy recarray

        Parameters
        ----------
        index : bool
            Whether to include the index in the output.

        Returns
        -------
        numpy recarray
        """
        members = [("index", self.index.dtype)] if index else []
        members += [(col, self[col].dtype) for col in self.columns]
        dtype = np.dtype(members)
        ret = np.recarray(len(self), dtype=dtype)
        if index:
            ret["index"] = self.index.to_array()
        for col in self.columns:
            ret[col] = self[col].to_array()
        return ret

    @classmethod
    def from_records(self, data, index=None, columns=None, nan_as_null=False):
        """Convert from a numpy recarray or structured array.

        Parameters
        ----------
        data : numpy structured dtype or recarray of ndim=2
        index : str
            The name of the index column in *data*.
            If None, the default index is used.
        columns : list of str
            List of column names to include.

        Returns
        -------
        DataFrame
        """
        if data.ndim != 1 and data.ndim != 2:
            raise ValueError(
                "records dimension expected 1 or 2 but found {!r}".format(
                    data.ndim
                )
            )

        num_cols = len(data[0])
        if columns is None and data.dtype.names is None:
            names = [i for i in range(num_cols)]

        elif data.dtype.names is not None:
            names = data.dtype.names

        else:
            if len(columns) != num_cols:
                msg = "columns length expected {!r} but found {!r}"
                raise ValueError(msg.format(num_cols, len(columns)))
            names = columns

        df = DataFrame()
        if data.ndim == 2:
            for i, k in enumerate(names):
                df[k] = Series(data[:, i], nan_as_null=nan_as_null)
        elif data.ndim == 1:
            for k in names:
                df[k] = Series(data[k], nan_as_null=nan_as_null)

        if index is not None:
            indices = data[index]
            return df.set_index(indices.astype(np.int64))
        return df

    @classmethod
    def from_gpu_matrix(
        self, data, index=None, columns=None, nan_as_null=False
    ):
        """Convert from a numba gpu ndarray.

        Parameters
        ----------
        data : numba gpu ndarray
        index : str
            The name of the index column in *data*.
            If None, the default index is used.
        columns : list of str
            List of column names to include.

        Returns
        -------
        DataFrame
        """
        if data.ndim != 2:
            raise ValueError(
                "matrix dimension expected 2 but found {!r}".format(data.ndim)
            )

        if columns is None:
            names = [i for i in range(data.shape[1])]
        else:
            if len(columns) != data.shape[1]:
                msg = "columns length expected {!r} but found {!r}"
                raise ValueError(msg.format(data.shape[1], len(columns)))
            names = columns

        if index is not None and len(index) != data.shape[0]:
            msg = "index length expected {!r} but found {!r}"
            raise ValueError(msg.format(data.shape[0], len(index)))

        df = DataFrame()
        data = cupy.asfortranarray(cupy.asarray(data))
        for i, k in enumerate(names):
            df[k] = Series(data[:, i], nan_as_null=nan_as_null)

        if index is not None:
            indices = data[index]
            return df.set_index(indices.astype(np.int64))

        return df

    def to_gpu_matrix(self):
        """Convert to a numba gpu ndarray



        Returns
        -------
        numba gpu ndarray
        """
        warnings.warn(
            "The to_gpu_matrix method will be deprecated"
            "in the future. use as_gpu_matrix instead.",
            DeprecationWarning,
        )
        return self.as_gpu_matrix()

    def _from_columns(cols, index=None, columns=None):
        """
        Construct a DataFrame from a list of Columns
        """
        df = cudf.DataFrame(dict(zip(range(len(cols)), cols)), index=index)
        if columns is not None:
            df.columns = columns
        return df

    def quantile(
        self,
        q=0.5,
        axis=0,
        numeric_only=True,
        interpolation="linear",
        columns=None,
        exact=True,
    ):
        """
        Return values at the given quantile.

        Parameters
        ----------

        q : float or array-like
            0 <= q <= 1, the quantile(s) to compute
        axis : int
            axis is a NON-FUNCTIONAL parameter
        numeric_only : boolean
            numeric_only is a NON-FUNCTIONAL parameter
        interpolation : {`linear`, `lower`, `higher`, `midpoint`, `nearest`}
            This  parameter specifies the interpolation method to use,
            when the desired quantile lies between two data points i and j.
            Default 'linear'.
        columns : list of str
            List of column names to include.
        exact : boolean
            Whether to use approximate or exact quantile algorithm.

        Returns
        -------

        DataFrame

        """
        if axis not in (0, None):
            raise NotImplementedError("axis is not implemented yet")

        if not numeric_only:
            raise NotImplementedError("numeric_only is not implemented yet")
        if columns is None:
            columns = self.columns

        result = DataFrame()

        for k in self.columns:

            if k in columns:
                res = self[k].quantile(
                    q,
                    interpolation=interpolation,
                    exact=exact,
                    quant_index=False,
                )
                if not isinstance(res, numbers.Number) and len(res) == 0:
                    res = column.column_empty_like(
                        q, dtype="float64", masked=True, newsize=len(q)
                    )
                result[k] = column.as_column(res)

        if isinstance(q, numbers.Number):
            result = result.fillna(np.nan)
            result = result.iloc[0]
            result.index = as_index(self.columns)
            result.name = q
            return result
        else:
            q = list(map(float, q))
            result.index = q
            return result

    #
    # Stats
    #
    def _prepare_for_rowwise_op(self):
        """Prepare a DataFrame for CuPy-based row-wise operations.
        """
        warnings.warn(
            "Row-wise operations currently only support int, float, "
            "and bool dtypes."
        )

        if any([col.nullable for col in self._columns]):
            msg = (
                "Row-wise operations do not currently support columns with "
                "null values. Consider removing them with .dropna() "
                "or using .fillna()."
            )
            raise ValueError(msg)

        filtered = self.select_dtypes(include=[np.number, np.bool])
        common_dtype = np.find_common_type(filtered.dtypes, [])
        coerced = filtered.astype(common_dtype)
        return coerced

    def count(self, **kwargs):
        return self._apply_support_method("count", **kwargs)

    def min(self, axis=0, **kwargs):
        return self._apply_support_method("min", axis=axis, **kwargs)

    def max(self, axis=0, **kwargs):
        return self._apply_support_method("max", axis=axis, **kwargs)

    def sum(self, axis=0, **kwargs):
        return self._apply_support_method("sum", axis=axis, **kwargs)

    def product(self, axis=0, **kwargs):
        return self._apply_support_method("prod", axis=axis, **kwargs)

    def prod(self, axis=0, **kwargs):
        """Alias for product.
        """
        return self.product(axis=axis, **kwargs)

    def cummin(self, **kwargs):
        return self._apply_support_method("cummin", **kwargs)

    def cummax(self, **kwargs):
        return self._apply_support_method("cummax", **kwargs)

    def cumsum(self, **kwargs):
        return self._apply_support_method("cumsum", **kwargs)

    def cumprod(self, **kwargs):
        return self._apply_support_method("cumprod", **kwargs)

    def mean(self, axis=0, numeric_only=None, **kwargs):
        """Return the mean of the values for the requested axis.
        Parameters
        ----------
        axis : {index (0), columns (1)}
            Axis for the function to be applied on.
        skipna : bool, default True
            Exclude NA/null values when computing the result.
        level : int or level name, default None
            If the axis is a MultiIndex (hierarchical), count along a
            particular level, collapsing into a Series.
        numeric_only : bool, default None
            Include only float, int, boolean columns. If None, will attempt to
            use everything, then use only numeric data. Not implemented for
            Series.
        **kwargs
            Additional keyword arguments to be passed to the function.
        Returns
        -------
        mean : Series or DataFrame (if level specified)
        """
        return self._apply_support_method("mean", axis=axis, **kwargs)

    def std(self, axis=0, ddof=1, **kwargs):
        return self._apply_support_method(
            "std", axis=axis, ddof=ddof, **kwargs
        )

    def var(self, axis=0, ddof=1, **kwargs):
        return self._apply_support_method(
            "var", axis=axis, ddof=ddof, **kwargs
        )

    def kurtosis(self, axis=None, skipna=None, level=None, numeric_only=None):
        if numeric_only not in (None, True):
            msg = "Kurtosis only supports int, float, and bool dtypes."
            raise TypeError(msg)

        self = self.select_dtypes(include=[np.number, np.bool])
        return self._apply_support_method(
            "kurtosis",
            axis=axis,
            skipna=skipna,
            level=level,
            numeric_only=numeric_only,
        )

    def skew(self, axis=None, skipna=None, level=None, numeric_only=None):
        if numeric_only not in (None, True):
            msg = "Skew only supports int, float, and bool dtypes."
            raise TypeError(msg)

        self = self.select_dtypes(include=[np.number, np.bool])
        return self._apply_support_method(
            "skew",
            axis=axis,
            skipna=skipna,
            level=level,
            numeric_only=numeric_only,
        )

    def all(self, bool_only=None, **kwargs):
        if bool_only:
            return self.select_dtypes(include="bool")._apply_support_method(
                "all", **kwargs
            )
        return self._apply_support_method("all", **kwargs)

    def any(self, bool_only=None, **kwargs):
        if bool_only:
            return self.select_dtypes(include="bool")._apply_support_method(
                "any", **kwargs
            )
        return self._apply_support_method("any", **kwargs)

    def _apply_support_method(self, method, axis=0, *args, **kwargs):
        assert axis in (None, 0, 1)

        if axis in (None, 0):
            result = [
                getattr(self[col], method)(*args, **kwargs)
                for col in self._data.names
            ]

            if isinstance(result[0], Series):
                support_result = result
                result = DataFrame(index=support_result[0].index)
                for idx, col in enumerate(self._data.names):
                    result[col] = support_result[idx]
            else:
                result = Series(result)
                result = result.set_index(self._data.names)
            return result

        elif axis == 1:
            # for dask metadata compatibility
            skipna = kwargs.pop("skipna", None)
            if skipna not in (None, True, 1):
                msg = (
                    "Row-wise operations do not current support skipna=False."
                )
                raise ValueError(msg)

            prepared = self._prepare_for_rowwise_op()
            arr = cupy.asarray(prepared.as_gpu_matrix())
            result = getattr(arr, method)(axis=1, **kwargs)

            if len(result.shape) == 1:
                return Series(result, index=self.index)
            else:
                result_df = DataFrame.from_gpu_matrix(result).set_index(
                    self.index
                )
                result_df.columns = prepared.columns
                return result_df

    def _columns_view(self, columns):
        """
        Return a subset of the DataFrame's columns as a view.
        """
        result_columns = OrderedDict({})
        for col in columns:
            result_columns[col] = self._data[col]
        return DataFrame(result_columns, index=self.index)

    def select_dtypes(self, include=None, exclude=None):
        """Return a subset of the DataFrame’s columns based on the column dtypes.

        Parameters
        ----------
        include : str or list
            which columns to include based on dtypes
        exclude : str or list
            which columns to exclude based on dtypes

        """

        # code modified from:
        # https://github.com/pandas-dev/pandas/blob/master/pandas/core/frame.py#L3196

        if not isinstance(include, (list, tuple)):
            include = (include,) if include is not None else ()
        if not isinstance(exclude, (list, tuple)):
            exclude = (exclude,) if exclude is not None else ()

        df = DataFrame(index=self.index)

        # cudf_dtype_from_pydata_dtype can distinguish between
        # np.float and np.number
        selection = tuple(map(frozenset, (include, exclude)))

        if not any(selection):
            raise ValueError(
                "at least one of include or exclude must be \
                             nonempty"
            )

        include, exclude = map(
            lambda x: frozenset(map(cudf_dtype_from_pydata_dtype, x)),
            selection,
        )

        # can't both include AND exclude!
        if not include.isdisjoint(exclude):
            raise ValueError(
                "include and exclude overlap on {inc_ex}".format(
                    inc_ex=(include & exclude)
                )
            )

        # include all subtypes
        include_subtypes = set()
        for dtype in self.dtypes:
            for i_dtype in include:
                # category handling
                if is_categorical_dtype(i_dtype):
                    include_subtypes.add(i_dtype)
                elif issubclass(dtype.type, i_dtype):
                    include_subtypes.add(dtype.type)

        # exclude all subtypes
        exclude_subtypes = set()
        for dtype in self.dtypes:
            for e_dtype in exclude:
                # category handling
                if is_categorical_dtype(e_dtype):
                    exclude_subtypes.add(e_dtype)
                elif issubclass(dtype.type, e_dtype):
                    exclude_subtypes.add(dtype.type)

        include_all = set(
            [cudf_dtype_from_pydata_dtype(d) for d in self.dtypes]
        )

        if include:
            inclusion = include_all & include_subtypes
        elif exclude:
            inclusion = include_all
        else:
            inclusion = set()
        # remove all exclude types
        inclusion = inclusion - exclude_subtypes

        for k, col in self._data.items():
            infered_type = cudf_dtype_from_pydata_dtype(col.dtype)
            if infered_type in inclusion:
                df.insert(len(df._data), k, col)

        return df

    @ioutils.doc_to_parquet()
    def to_parquet(self, path, *args, **kwargs):
        """{docstring}"""
        import cudf.io.parquet as pq

        pq.to_parquet(self, path, *args, **kwargs)

    @ioutils.doc_to_feather()
    def to_feather(self, path, *args, **kwargs):
        """{docstring}"""
        import cudf.io.feather as feather

        feather.to_feather(self, path, *args, **kwargs)

    @ioutils.doc_to_json()
    def to_json(self, path_or_buf=None, *args, **kwargs):
        """{docstring}"""
        import cudf.io.json as json

        json.to_json(self, path_or_buf=path_or_buf, *args, **kwargs)

    @ioutils.doc_to_hdf()
    def to_hdf(self, path_or_buf, key, *args, **kwargs):
        """{docstring}"""
        import cudf.io.hdf as hdf

        hdf.to_hdf(path_or_buf, key, self, *args, **kwargs)

    @ioutils.doc_to_dlpack()
    def to_dlpack(self):
        """{docstring}"""
        import cudf.io.dlpack as dlpack

        return dlpack.to_dlpack(self)

    @ioutils.doc_to_csv()
    def to_csv(
        self,
        path=None,
        sep=",",
        na_rep="",
        columns=None,
        header=True,
        index=True,
        line_terminator="\n",
        chunksize=None,
    ):
        """{docstring}"""
        import cudf.io.csv as csv

        return csv.to_csv(
            self,
            path,
            sep,
            na_rep,
            columns,
            header,
            index,
            line_terminator,
            chunksize,
        )

    @ioutils.doc_to_orc()
    def to_orc(self, fname, compression=None, *args, **kwargs):
        """{docstring}"""
        import cudf.io.orc as orc

        orc.to_orc(self, fname, compression, *args, **kwargs)

    def scatter_by_map(self, map_index, map_size=None, keep_index=True):
        """Scatter to a list of dataframes.

        Uses map_index to determine the destination
        of each row of the original DataFrame.

        Parameters
        ----------
        map_index : Series, str or list-like
            Scatter assignment for each row
        map_size : int
            Length of output list. Must be >= uniques in map_index
        keep_index : bool
            Conserve original index values for each row

        Returns
        -------
        A list of cudf.DataFrame objects.
        """

        # map_index might be a column name or array,
        # make it a Series
        if isinstance(map_index, str):
            map_index = self[map_index]
        else:
            map_index = Series(map_index)

        # Convert float to integer
        if map_index.dtype == np.float:
            map_index = map_index.astype(np.int32)

        # Convert string or categorical to integer
        if isinstance(map_index._column, StringColumn):
            map_index = Series(
                map_index._column.as_categorical_column(np.int32).as_numerical
            )
            warnings.warn(
                "Using StringColumn for map_index in scatter_by_map. "
                "Use an integer array/column for better performance."
            )
        elif isinstance(map_index._column, CategoricalColumn):
            map_index = Series(map_index._column.as_numerical)
            warnings.warn(
                "Using CategoricalColumn for map_index in scatter_by_map. "
                "Use an integer array/column for better performance."
            )

        if keep_index:
            if isinstance(self.index, cudf.MultiIndex):
                index = self.index.to_frame()._columns
                index_names = self.index.to_frame().columns.to_list()
            else:
                index = [self.index._values]
                index_names = [self.index.name]
        else:
            index = None
            index_names = []

        tables = libcudf.copying.scatter_to_frames(
            self._columns,
            map_index._column,
            index,
            names=self.columns.to_list(),
            index_names=index_names,
        )

        if map_size:
            # Make sure map_size is >= the number of uniques in map_index
            if len(tables) > map_size:
                raise ValueError(
                    "ERROR: map_size must be >= %d (got %d)."
                    % (len(tables), map_size)
                )

            # Append empty dataframes if map_size > len(tables)
            for i in range(map_size - len(tables)):
                tables.append(self.take([]))
        return tables

    def repeat(self, repeats, axis=None):
        assert axis in (None, 0)
        new_index = self.index.repeat(repeats)
        cols = libcudf.filling.repeat(self._columns, repeats)
        # to preserve col names, need to get it from old _cols dict
        column_names = self._data.names
        result = DataFrame(data=dict(zip(column_names, cols)))
        return result.set_index(new_index)

    def tile(self, reps):
        """Construct a DataFrame by repeating this DataFrame the number of
        times given by reps

        Parameters
        ----------
        reps : non-negative integer
            The number of repetitions of this DataFrame along axis 0

        Returns
        -------
        The tiled output cudf.DataFrame
        """
        cols = libcudf.filling.tile(self._columns, reps)
        column_names = self._data.names
        return DataFrame(data=dict(zip(column_names, cols)))

    def stack(self, level=-1, dropna=True):
        """Stack the prescribed level(s) from columns to index

        Return a reshaped Series

        Parameters
        ----------
        dropna : bool, default True
            Whether to drop rows in the resulting Series with missing values.

        Returns
        -------
        The stacked cudf.Series

        Examples
        --------
        >>> import cudf
        >>> df = cudf.DataFrame({'a':[0,1,3], 'b':[1,2,4]})
        >>> df.stack()
        0  a    0
           b    1
        1  a    1
           b    2
        2  a    3
           b    4
        dtype: int64
        """
        assert level in (None, -1)
        index_as_cols = self.index.to_frame(index=False)._columns
        new_index_cols = libcudf.filling.repeat(index_as_cols, self.shape[1])
        [last_index] = libcudf.filling.tile(
            [column.as_column(self.columns)], self.shape[0]
        )
        new_index_cols.append(last_index)
        index_df = DataFrame(
            dict(zip(range(0, len(new_index_cols)), new_index_cols))
        )
        new_index = cudf.core.multiindex.MultiIndex.from_frame(index_df)

        # Collect datatypes and cast columns as that type
        common_type = np.result_type(*self.dtypes)
        homogenized_cols = [
            c.astype(common_type)
            if not np.issubdtype(c.dtype, common_type)
            else c
            for c in self._columns
        ]
        data_col = libcudf.reshape.stack(homogenized_cols)
        result = Series(data=data_col, index=new_index)
        if dropna:
            return result.dropna()
        else:
            return result

    def cov(self, **kwargs):
        """Compute the covariance matrix of a DataFrame.
        Parameters
        ----------
        **kwargs
            Keyword arguments to be passed to cupy.cov
        Returns
        -------
        cov : DataFrame
        """
        cov = cupy.cov(self.values, rowvar=False)
        df = DataFrame.from_gpu_matrix(cupy.asfortranarray(cov)).set_index(
            self.columns
        )
        df.columns = self.columns
        return df


def from_pandas(obj):
    """
    Convert certain Pandas objects into the cudf equivalent.

    Supports DataFrame, Series, Index, or MultiIndex.

    Raises
    ------
    TypeError for invalid input type.

    Examples
    --------
    >>> import cudf
    >>> import pandas as pd
    >>> data = [[0, 1], [1, 2], [3, 4]]
    >>> pdf = pd.DataFrame(data, columns=['a', 'b'], dtype=int)
    >>> cudf.from_pandas(pdf)
    <cudf.DataFrame ncols=2 nrows=3 >
    """
    if isinstance(obj, pd.DataFrame):
        return DataFrame.from_pandas(obj)
    elif isinstance(obj, pd.Series):
        return Series.from_pandas(obj)
    elif isinstance(obj, pd.MultiIndex):
        return cudf.MultiIndex.from_pandas(obj)
    elif isinstance(obj, pd.RangeIndex):
        if obj._step and obj._step != 1:
            raise ValueError("cudf RangeIndex requires step == 1")
        return cudf.core.index.RangeIndex(
            obj._start, stop=obj._stop, name=obj.name
        )
    elif isinstance(obj, pd.Index):
        return cudf.Index.from_pandas(obj)
    else:
        raise TypeError(
            "from_pandas only accepts Pandas Dataframes, Series, "
            "Index, RangeIndex and MultiIndex objects. "
            "Got %s" % type(obj)
        )


def merge(left, right, *args, **kwargs):
    return left.merge(right, *args, **kwargs)


# a bit of fanciness to inject doctstring with left parameter
merge_doc = DataFrame.merge.__doc__
idx = merge_doc.find("right")
merge.__doc__ = "".join(
    [merge_doc[:idx], "\n\tleft : DataFrame\n\t", merge_doc[idx:]]
)


def _align_indices(lhs, rhs):
    """
    Internal util to align the indices of two DataFrames. Returns a tuple of
    the aligned dataframes, or the original arguments if the indices are the
    same, or if rhs isn't a DataFrame.
    """
    lhs_out, rhs_out = lhs, rhs
    if isinstance(rhs, DataFrame) and not lhs.index.equals(rhs.index):
        df = lhs.merge(
            rhs,
            sort=True,
            how="outer",
            left_index=True,
            right_index=True,
            suffixes=("_x", "_y"),
        )
        df = df.sort_index()
        lhs_out = DataFrame(index=df.index)
        rhs_out = DataFrame(index=df.index)
        common = set(lhs.columns) & set(rhs.columns)
        common_x = set(["{}_x".format(x) for x in common])
        common_y = set(["{}_y".format(x) for x in common])
        for col in df.columns:
            if col in common_x:
                lhs_out[col[:-2]] = df[col]
            elif col in common_y:
                rhs_out[col[:-2]] = df[col]
            elif col in lhs:
                lhs_out[col] = df[col]
            elif col in rhs:
                rhs_out[col] = df[col]

    return lhs_out, rhs_out


def _setitem_with_dataframe(input_df, replace_df, input_cols=None, mask=None):
    """
        This function sets item dataframes relevant columns with replacement df
        :param input_df: Dataframe to be modified inplace
        :param replace_df: Replacement DataFrame to replace values with
        :param input_cols: columns to replace in the input dataframe
        :param mask: boolean mask in case of masked replacing
    """

    if input_cols is None:
        input_cols = input_df.columns

    if len(input_cols) != len(replace_df.columns):
        raise ValueError(
            "Number of Input Columns must be same replacement Dataframe"
        )

    for col_1, col_2 in zip(input_cols, replace_df.columns):
        if col_1 in input_df.columns:
            if mask is not None:
                input_df._data[col_1][mask] = column.as_column(
                    replace_df[col_2]
                )
            else:
                input_df._data[col_1] = column.as_column(replace_df[col_2])
        else:
            if mask is not None:
                raise ValueError("Can not insert new column with a bool mask")
            else:
                # handle append case
                input_df.insert(len(input_df._data), col_1, replace_df[col_2])<|MERGE_RESOLUTION|>--- conflicted
+++ resolved
@@ -175,17 +175,11 @@
             self._index = as_index(index)
             return None
 
-<<<<<<< HEAD
-        if isinstance(columns, cudf.MultiIndex):
-            object.__setattr__(self, "multi_cols", columns)
-            columns = RangeIndex(len(columns))
-=======
         if isinstance(data, DataFrame):
             self._data = data._data
             self._index = data._index
             self.columns = data.columns
             return
->>>>>>> 3103c4c7
 
         if data is None:
             if index is None:
@@ -1299,33 +1293,6 @@
 
     @columns.setter
     def columns(self, columns):
-<<<<<<< HEAD
-        if isinstance(columns, cudf.MultiIndex):
-            if len(columns) != len(self.columns):
-                msg = (
-                    f"Length mismatch: Expected axis has %d elements, "
-                    "new values have %d elements"
-                    % (len(self.columns), len(columns))
-                )
-                raise ValueError(msg)
-            """
-            new_names = []
-            for idx, name in enumerate(columns):
-                new_names.append(name)
-            self._rename_columns(new_names)
-            """
-            object.__setattr__(self, "multi_cols", columns)
-        elif isinstance(columns, pd.MultiIndex):
-            object.__setattr__(
-                self, "multi_cols", cudf.MultiIndex.from_pandas(columns)
-            )
-        else:
-            if hasattr(self, "multi_cols"):
-                delattr(self, "multi_cols")
-            self._rename_columns(columns)
-            if hasattr(columns, "name"):
-                self._columns_name = columns.name
-=======
         if isinstance(columns, (cudf.MultiIndex, cudf.Index)):
             columns = columns.to_pandas()
         if columns is None:
@@ -1345,7 +1312,6 @@
             multiindex=is_multiindex,
             level_names=columns.names,
         )
->>>>>>> 3103c4c7
 
     def _rename_columns(self, new_names):
         old_cols = iter(self._data.names)
@@ -1805,12 +1771,6 @@
         if inplace:
             self._data = result._data
             self._index = result._index
-<<<<<<< HEAD
-            if hasattr(result, "multi_cols"):
-                object.__setattr__(self, "multi_cols", result.multi_cols)
-            self._columns_name = result._columns_name
-=======
->>>>>>> 3103c4c7
         else:
             return result
 
