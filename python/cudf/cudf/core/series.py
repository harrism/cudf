--- conflicted
+++ resolved
@@ -163,8 +163,8 @@
         return item in self._index
 
     @classmethod
-<<<<<<< HEAD
-    def from_pandas(cls, s, nan_as_null=True):
+    def from_pandas(cls, s, nan_as_null=None):
+        # TODO: Revisit
         """
         Convert from a Pandas Series.
 
@@ -202,9 +202,6 @@
         dtype: float64
 
         """
-=======
-    def from_pandas(cls, s, nan_as_null=None):
->>>>>>> 725b71d0
         return cls(s, nan_as_null=nan_as_null)
 
     @property
