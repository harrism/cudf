#pragma once

typedef size_t gdf_size_type;
typedef gdf_size_type gdf_index_type;
typedef unsigned char gdf_valid_type;
typedef	int64_t	gdf_date64;
typedef	int32_t	gdf_date32;
typedef	int32_t	gdf_category;

/* --------------------------------------------------------------------------*/
 *
 * @Synopsis  These enums indicate the possible data types for a gdf_column
 */
/* ----------------------------------------------------------------------------*/
typedef enum {
    GDF_invalid=0,
    GDF_INT8,
    GDF_INT16,
    GDF_INT32,
    GDF_INT64,
    GDF_FLOAT32,
    GDF_FLOAT64,
    GDF_DATE32,   	/**< int32_t days since the UNIX epoch */
    GDF_DATE64,   	/**< int64_t milliseconds since the UNIX epoch */
    GDF_TIMESTAMP,	/**< Exact timestamp encoded with int64 since UNIX epoch (Default unit millisecond) */
    GDF_CATEGORY,
    GDF_STRING,
    N_GDF_TYPES, 	/* additional types should go BEFORE N_GDF_TYPES */
} gdf_dtype;


/* --------------------------------------------------------------------------*/
/**
 * @Synopsis  These are all possible gdf error codes that can be returned from
 * a libgdf function. ANY NEW ERROR CODE MUST ALSO BE ADDED TO `gdf_error_get_name`
 * AS WELL
 */
/* ----------------------------------------------------------------------------*/
typedef enum {
    GDF_SUCCESS=0,                
    GDF_CUDA_ERROR,                   /**< Error occured in a CUDA call */ 
    GDF_UNSUPPORTED_DTYPE,            /**< The datatype of the gdf_column is unsupported */ 
    GDF_COLUMN_SIZE_MISMATCH,         /**< Two columns that should be the same size aren't the same size*/        
    GDF_COLUMN_SIZE_TOO_BIG,          /**< Size of column is larger than the max supported size */      
    GDF_DATASET_EMPTY,                /**< Input dataset is either null or has size 0 when it shouldn't */   
    GDF_VALIDITY_MISSING,             /**< gdf_column's validity bitmask is null */  
    GDF_VALIDITY_UNSUPPORTED,         
    GDF_INVALID_API_CALL,             /**< The arguments passed into the function were invalid */   
    GDF_JOIN_DTYPE_MISMATCH,          /**< Datatype mismatch between corresponding columns in  left/right tables in the Join function */   
    GDF_JOIN_TOO_MANY_COLUMNS,        /**< Too many columns were passed in for the requested join operation*/       
    GDF_GROUPBY_TOO_MANY_COLUMNS,
    GDF_DTYPE_MISMATCH,               /**< Type mismatch between columns that should be the same type */
    GDF_UNSUPPORTED_METHOD,           /**< The method requested to perform an operation was invalid or unsupported (e.g., hash vs. sort)*/ 
    GDF_INVALID_AGGREGATOR,           /**< Invalid aggregator was specified for a groupby*/
    GDF_INVALID_HASH_FUNCTION,        /**< Invalid hash function was selected */
    GDF_PARTITION_DTYPE_MISMATCH,     /**< Datatype mismatch between columns of input/output in the hash partition function */
    GDF_HASH_TABLE_INSERT_FAILURE,    /**< Failed to insert to hash table, likely because its full */
    GDF_UNSUPPORTED_JOIN_TYPE,        /**< The type of join requested is unsupported */
<<<<<<< HEAD
    GDF_C_ERROR,				         	    /**< C error not related to CUDA */
    GDF_FILE_ERROR,   				        /**< error processing sepcified file */      
=======

>>>>>>> eb0864fa
} gdf_error;

typedef enum {
    GDF_HASH_MURMUR3=0, /**< Murmur3 hash function */
    GDF_HASH_IDENTITY,  /**< Identity hash function that simply returns the key to be hashed */
} gdf_hash_func;

typedef enum {
	TIME_UNIT_NONE=0, // default (undefined)
	TIME_UNIT_s,   // second
	TIME_UNIT_ms,  // millisecond
	TIME_UNIT_us,  // microsecond
	TIME_UNIT_ns   // nanosecond
} gdf_time_unit;

typedef struct {
	gdf_time_unit time_unit;
	// here we can also hold info for decimal datatype or any other datatype that requires additional information
} gdf_dtype_extra_info;

typedef struct gdf_column_{
    void *data;                       /**< Pointer to the columns data */ 
    gdf_valid_type *valid;            /**< Pointer to the columns validity bit mask where the 'i'th bit indicates if the 'i'th row is NULL */
    gdf_size_type size;               /**< Number of data elements in the columns data buffer*/
    gdf_dtype dtype;                  /**< The datatype of the column's data */
    gdf_size_type null_count;         /**< The number of NULL values in the column's data */
    gdf_dtype_extra_info dtype_info;
    char *			col_name;			// host-side:	null terminated string
} gdf_column;

/* --------------------------------------------------------------------------*/
/** 
 * @Synopsis  These enums indicate which method is to be used for an operation.
 * For example, it is used to select between the hash-based vs. sort-based implementations
 * of the Join operation.
 */
/* ----------------------------------------------------------------------------*/
typedef enum {
  GDF_SORT = 0,   /**< Indicates that the sort-based implementation of the function will be used */
  GDF_HASH,       /**< Indicates that the hash-based implementation of the function will be used */
  N_GDF_METHODS,  /* additional methods should go BEFORE N_GDF_METHODS */
} gdf_method;

typedef enum {
  GDF_QUANT_LINEAR =0,
  GDF_QUANT_LOWER,
  GDF_QUANT_HIGHER,
  GDF_QUANT_MIDPOINT,
  GDF_QUANT_NEAREST,
  N_GDF_QUANT_METHODS,
} gdf_quantile_method;


/* --------------------------------------------------------------------------*/
/** 
 * @Synopsis These enums indicate the supported aggregation operations that can be
 * performed on a set of aggregation columns as part of a GroupBy operation
 */
/* ----------------------------------------------------------------------------*/
typedef enum {
  GDF_SUM = 0,        /**< Computes the sum of all values in the aggregation column*/
  GDF_MIN,            /**< Computes minimum value in the aggregation column */
  GDF_MAX,            /**< Computes maximum value in the aggregation column */
  GDF_AVG,            /**< Computes arithmetic mean of all values in the aggregation column */
  GDF_COUNT,          /**< Computes histogram of the occurance of each key in the GroupBy Columns */
  GDF_COUNT_DISTINCT, /**< Counts the number of distinct keys in the GroupBy columns */
  N_GDF_AGG_OPS,      /**< The total number of aggregation operations. ALL NEW OPERATIONS SHOULD BE ADDED ABOVE THIS LINE*/
} gdf_agg_op;

/* --------------------------------------------------------------------------*/
/** 
 * @Synopsis  This struct holds various information about how an operation should be 
 * performed as well as additional information about the input data.
 */
/* ----------------------------------------------------------------------------*/
typedef struct gdf_context_{
  int flag_sorted;        /**< Indicates if the input data is sorted. 0 = No, 1 = yes */
  gdf_method flag_method; /**< The method to be used for the operation (e.g., sort vs hash) */
  int flag_distinct;      /**< for COUNT: DISTINCT = 1, else = 0 */
  int flag_sort_result;   /**< When method is GDF_HASH, 0 = result is not sorted, 1 = result is sorted */
  int flag_sort_inplace;  /**< 0 = No sort in place allowed, 1 = else */
} gdf_context;

struct _OpaqueIpcParser;
typedef struct _OpaqueIpcParser gdf_ipc_parser_type;


struct _OpaqueRadixsortPlan;
typedef struct _OpaqueRadixsortPlan gdf_radixsort_plan_type;


struct _OpaqueSegmentedRadixsortPlan;
typedef struct _OpaqueSegmentedRadixsortPlan gdf_segmented_radixsort_plan_type;




typedef enum{
	GDF_ORDER_ASC,
	GDF_ORDER_DESC
} order_by_type;

typedef enum{
	GDF_EQUALS,
	GDF_NOT_EQUALS,
	GDF_LESS_THAN,
	GDF_LESS_THAN_OR_EQUALS,
	GDF_GREATER_THAN,
	GDF_GREATER_THAN_OR_EQUALS
} gdf_comparison_operator;

typedef enum{
	GDF_WINDOW_RANGE,
	GDF_WINDOW_ROW
} window_function_type;

typedef enum{
	GDF_WINDOW_AVG,
	GDF_WINDOW_SUM,
	GDF_WINDOW_MAX,
	GDF_WINDOW_MIN,
	GDF_WINDOW_COUNT,
	GDF_WINDOW_STDDEV,
	GDF_WINDOW_VAR //variance
} window_reduction_type;<|MERGE_RESOLUTION|>--- conflicted
+++ resolved
@@ -56,12 +56,9 @@
     GDF_PARTITION_DTYPE_MISMATCH,     /**< Datatype mismatch between columns of input/output in the hash partition function */
     GDF_HASH_TABLE_INSERT_FAILURE,    /**< Failed to insert to hash table, likely because its full */
     GDF_UNSUPPORTED_JOIN_TYPE,        /**< The type of join requested is unsupported */
-<<<<<<< HEAD
     GDF_C_ERROR,				         	    /**< C error not related to CUDA */
     GDF_FILE_ERROR,   				        /**< error processing sepcified file */      
-=======
 
->>>>>>> eb0864fa
 } gdf_error;
 
 typedef enum {
