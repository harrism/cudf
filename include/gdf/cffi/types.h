
typedef size_t gdf_size_type;
typedef gdf_size_type gdf_index_type;
typedef unsigned char gdf_valid_type;

typedef enum {
    GDF_invalid=0,
    GDF_INT8,
    GDF_INT16,
    GDF_INT32,
    GDF_INT64,
    GDF_FLOAT32,
    GDF_FLOAT64,
<<<<<<< HEAD
	GDF_DATE32,
	GDF_DATE64,
    N_GDF_TYPES, /* additional types should go BEFORE N_GDF_TYPES */
=======
	GDF_DATE32,   // int32_t days since the UNIX epoch
	GDF_DATE64,   // int64_t milliseconds since the UNIX epoch
	GDF_TIMESTAMP // Exact timestamp encoded with int64 since UNIX epoch (Default unit millisecond)
>>>>>>> 36b0d875
} gdf_dtype;

typedef enum {
    GDF_SUCCESS=0,
    GDF_CUDA_ERROR,
    GDF_UNSUPPORTED_DTYPE,
    GDF_COLUMN_SIZE_MISMATCH,
    GDF_COLUMN_SIZE_TOO_BIG,
    GDF_VALIDITY_MISSING,
    GDF_VALIDITY_UNSUPPORTED,
<<<<<<< HEAD
    GDF_INVALID_API_CALL
=======
    GDF_JOIN_DTYPE_MISMATCH,
    GDF_JOIN_TOO_MANY_COLUMNS,
>>>>>>> 36b0d875
} gdf_error;

typedef enum {
	TIME_UNIT_NONE=0, // default (undefined)
	TIME_UNIT_s,   // second
	TIME_UNIT_ms,  // millisecond
	TIME_UNIT_us,  // microsecond
	TIME_UNIT_ns   // nanosecond
} gdf_time_unit;

typedef struct {
	gdf_time_unit time_unit;
	// here we can also hold info for decimal datatype or any other datatype that requires additional information
} gdf_dtype_extra_info;

typedef struct gdf_column_{
    void *data;
    gdf_valid_type *valid;
    gdf_size_type size;
    gdf_dtype dtype;
<<<<<<< HEAD
    gdf_size_type null_count;
=======
    gdf_dtype_extra_info dtype_info;
>>>>>>> 36b0d875
} gdf_column;




struct _OpaqueIpcParser;
typedef struct _OpaqueIpcParser gdf_ipc_parser_type;


struct _OpaqueRadixsortPlan;
typedef struct _OpaqueRadixsortPlan gdf_radixsort_plan_type;


struct _OpaqueSegmentedRadixsortPlan;
typedef struct _OpaqueSegmentedRadixsortPlan gdf_segmented_radixsort_plan_type;


struct _OpaqueJoinResult;
typedef struct _OpaqueJoinResult gdf_join_result_type;


typedef enum{
	GDF_ORDER_ASC,
	GDF_ORDER_DESC
} order_by_type;

typedef enum{
	GDF_EQUALS,
	GDF_NOT_EQUALS,
	GDF_LESS_THAN,
	GDF_LESS_THAN_OR_EQUALS,
	GDF_GREATER_THAN,
	GDF_GREATER_THAN_OR_EQUALS
} gdf_comparison_operator;

typedef enum{
	GDF_WINDOW_RANGE,
	GDF_WINDOW_ROW
} window_function_type;

typedef enum{
	GDF_WINDOW_AVG,
	GDF_WINDOW_SUM,
	GDF_WINDOW_MAX,
	GDF_WINDOW_MIN,
	GDF_WINDOW_COUNT,
	GDF_WINDOW_STDDEV,
	GDF_WINDOW_VAR //variance
} window_reduction_type;<|MERGE_RESOLUTION|>--- conflicted
+++ resolved
@@ -11,15 +11,10 @@
     GDF_INT64,
     GDF_FLOAT32,
     GDF_FLOAT64,
-<<<<<<< HEAD
-	GDF_DATE32,
-	GDF_DATE64,
-    N_GDF_TYPES, /* additional types should go BEFORE N_GDF_TYPES */
-=======
-	GDF_DATE32,   // int32_t days since the UNIX epoch
-	GDF_DATE64,   // int64_t milliseconds since the UNIX epoch
-	GDF_TIMESTAMP // Exact timestamp encoded with int64 since UNIX epoch (Default unit millisecond)
->>>>>>> 36b0d875
+    GDF_DATE32,    // int32_t days since the UNIX epoch
+    GDF_DATE64,    // int64_t milliseconds since the UNIX epoch
+    GDF_TIMESTAMP, // Exact timestamp encoded with int64 since UNIX epoch (Default unit millisecond)
+    N_GDF_TYPES    // additional types should go BEFORE N_GDF_TYPES
 } gdf_dtype;
 
 typedef enum {
@@ -30,12 +25,9 @@
     GDF_COLUMN_SIZE_TOO_BIG,
     GDF_VALIDITY_MISSING,
     GDF_VALIDITY_UNSUPPORTED,
-<<<<<<< HEAD
-    GDF_INVALID_API_CALL
-=======
+    GDF_INVALID_API_CALL,
     GDF_JOIN_DTYPE_MISMATCH,
     GDF_JOIN_TOO_MANY_COLUMNS,
->>>>>>> 36b0d875
 } gdf_error;
 
 typedef enum {
@@ -56,11 +48,8 @@
     gdf_valid_type *valid;
     gdf_size_type size;
     gdf_dtype dtype;
-<<<<<<< HEAD
     gdf_size_type null_count;
-=======
     gdf_dtype_extra_info dtype_info;
->>>>>>> 36b0d875
 } gdf_column;
 
 
