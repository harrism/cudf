--- conflicted
+++ resolved
@@ -43,14 +43,10 @@
 logger "Activate conda env..."
 source activate gdf
 conda install "rmm=$MINOR_VERSION.*" "nvstrings=$MINOR_VERSION.*" "cudatoolkit=$CUDA_REL" \
-<<<<<<< HEAD
-              "dask>=2.0" "distributed>=2.0" "numpy>=1.16" "dlpack" "fastavro>=0.22.0"
-=======
               "dask>=2.1.0" "distributed>=2.1.0" "numpy>=1.16" "double-conversion" \
               "rapidjson" "flatbuffers" "boost-cpp" "fsspec>=0.3.3" "dlpack" \
               "feather-format" "cupy>=6.0.0" "arrow-cpp=0.14.1" "pyarrow=0.14.1" \
-              "pandas>=0.24.2,<0.25"
->>>>>>> 8de6b0af
+              "fastavro>=0.22.0" "pandas>=0.24.2,<0.25"
 
 # Install the master version of dask and distributed
 logger "pip install git+https://github.com/dask/distributed.git --upgrade --no-deps" 
